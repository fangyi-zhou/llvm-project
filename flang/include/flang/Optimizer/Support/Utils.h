//===-- Optimizer/Support/Utils.h -------------------------------*- C++ -*-===//
//
// Part of the LLVM Project, under the Apache License v2.0 with LLVM Exceptions.
// See https://llvm.org/LICENSE.txt for license information.
// SPDX-License-Identifier: Apache-2.0 WITH LLVM-exception
//
//===----------------------------------------------------------------------===//
//
// Coding style: https://mlir.llvm.org/getting_started/DeveloperGuide/
//
//===----------------------------------------------------------------------===//

#ifndef FORTRAN_OPTIMIZER_SUPPORT_UTILS_H
#define FORTRAN_OPTIMIZER_SUPPORT_UTILS_H

#include "flang/Common/default-kinds.h"
#include "flang/Optimizer/Builder/FIRBuilder.h"
#include "flang/Optimizer/Builder/Todo.h"
#include "flang/Optimizer/Dialect/CUF/Attributes/CUFAttr.h"
#include "flang/Optimizer/Dialect/FIROps.h"
#include "flang/Optimizer/Dialect/FIRType.h"
#include "flang/Optimizer/Support/FatalError.h"
#include "mlir/Dialect/Arith/IR/Arith.h"
#include "mlir/Dialect/Func/IR/FuncOps.h"
#include "mlir/IR/BuiltinAttributes.h"
#include "mlir/IR/BuiltinOps.h"
#include "llvm/ADT/DenseMap.h"
#include "llvm/ADT/StringRef.h"

namespace fir {
/// Return the integer value of a arith::ConstantOp.
inline std::int64_t toInt(mlir::arith::ConstantOp cop) {
  return mlir::cast<mlir::IntegerAttr>(cop.getValue())
      .getValue()
      .getSExtValue();
}

// Reconstruct binding tables for dynamic dispatch.
using BindingTable = llvm::DenseMap<llvm::StringRef, unsigned>;
using BindingTables = llvm::DenseMap<llvm::StringRef, BindingTable>;

inline void buildBindingTables(BindingTables &bindingTables,
                               mlir::ModuleOp mod) {

  // The binding tables are defined in FIR after lowering inside fir.type_info
  // operations. Go through each binding tables and store the procedure name and
  // binding index for later use by the fir.dispatch conversion pattern.
  for (auto typeInfo : mod.getOps<fir::TypeInfoOp>()) {
    unsigned bindingIdx = 0;
    BindingTable bindings;
    if (typeInfo.getDispatchTable().empty()) {
      bindingTables[typeInfo.getSymName()] = bindings;
      continue;
    }
    for (auto dtEntry :
         typeInfo.getDispatchTable().front().getOps<fir::DTEntryOp>()) {
      bindings[dtEntry.getMethod()] = bindingIdx;
      ++bindingIdx;
    }
    bindingTables[typeInfo.getSymName()] = bindings;
  }
}

// Translate front-end KINDs for use in the IR and code gen.
inline std::vector<fir::KindTy>
fromDefaultKinds(const Fortran::common::IntrinsicTypeDefaultKinds &defKinds) {
  return {static_cast<fir::KindTy>(defKinds.GetDefaultKind(
              Fortran::common::TypeCategory::Character)),
          static_cast<fir::KindTy>(
              defKinds.GetDefaultKind(Fortran::common::TypeCategory::Complex)),
          static_cast<fir::KindTy>(defKinds.doublePrecisionKind()),
          static_cast<fir::KindTy>(
              defKinds.GetDefaultKind(Fortran::common::TypeCategory::Integer)),
          static_cast<fir::KindTy>(
              defKinds.GetDefaultKind(Fortran::common::TypeCategory::Logical)),
          static_cast<fir::KindTy>(
              defKinds.GetDefaultKind(Fortran::common::TypeCategory::Real))};
}

inline std::string mlirTypeToString(mlir::Type type) {
  std::string result{};
  llvm::raw_string_ostream sstream(result);
  sstream << type;
  return result;
}

inline std::optional<int> mlirFloatTypeToKind(mlir::Type type) {
  if (type.isF16())
    return 2;
  else if (type.isBF16())
    return 3;
  else if (type.isF32())
    return 4;
  else if (type.isF64())
    return 8;
  else if (type.isF80())
    return 10;
  else if (type.isF128())
    return 16;
  return std::nullopt;
}

inline std::string mlirTypeToIntrinsicFortran(fir::FirOpBuilder &builder,
                                              mlir::Type type,
                                              mlir::Location loc,
                                              const llvm::Twine &name) {
  if (auto floatTy = mlir::dyn_cast<mlir::FloatType>(type)) {
    if (std::optional<int> kind = mlirFloatTypeToKind(type))
      return "REAL(KIND="s + std::to_string(*kind) + ")";
  } else if (auto cplxTy = mlir::dyn_cast<mlir::ComplexType>(type)) {
    if (std::optional<int> kind = mlirFloatTypeToKind(cplxTy.getElementType()))
      return "COMPLEX(KIND+"s + std::to_string(*kind) + ")";
<<<<<<< HEAD
=======
  } else if (type.isUnsignedInteger()) {
    if (type.isInteger(8))
      return "UNSIGNED(KIND=1)";
    else if (type.isInteger(16))
      return "UNSIGNED(KIND=2)";
    else if (type.isInteger(32))
      return "UNSIGNED(KIND=4)";
    else if (type.isInteger(64))
      return "UNSIGNED(KIND=8)";
    else if (type.isInteger(128))
      return "UNSIGNED(KIND=16)";
>>>>>>> ce7c17d5
  } else if (type.isInteger(8))
    return "INTEGER(KIND=1)";
  else if (type.isInteger(16))
    return "INTEGER(KIND=2)";
  else if (type.isInteger(32))
    return "INTEGER(KIND=4)";
  else if (type.isInteger(64))
    return "INTEGER(KIND=8)";
  else if (type.isInteger(128))
    return "INTEGER(KIND=16)";
  else if (type == fir::LogicalType::get(builder.getContext(), 1))
    return "LOGICAL(KIND=1)";
  else if (type == fir::LogicalType::get(builder.getContext(), 2))
    return "LOGICAL(KIND=2)";
  else if (type == fir::LogicalType::get(builder.getContext(), 4))
    return "LOGICAL(KIND=4)";
  else if (type == fir::LogicalType::get(builder.getContext(), 8))
    return "LOGICAL(KIND=8)";

  fir::emitFatalError(loc, "unsupported type in " + name + ": " +
                               fir::mlirTypeToString(type));
}

inline void intrinsicTypeTODO(fir::FirOpBuilder &builder, mlir::Type type,
                              mlir::Location loc,
                              const llvm::Twine &intrinsicName) {
  TODO(loc,
       "intrinsic: " +
           fir::mlirTypeToIntrinsicFortran(builder, type, loc, intrinsicName) +
           " in " + intrinsicName);
}

inline void intrinsicTypeTODO2(fir::FirOpBuilder &builder, mlir::Type type1,
                               mlir::Type type2, mlir::Location loc,
                               const llvm::Twine &intrinsicName) {
  TODO(loc,
       "intrinsic: {" +
           fir::mlirTypeToIntrinsicFortran(builder, type2, loc, intrinsicName) +
           ", " +
           fir::mlirTypeToIntrinsicFortran(builder, type2, loc, intrinsicName) +
           "} in " + intrinsicName);
}

inline std::pair<Fortran::common::TypeCategory, KindMapping::KindTy>
mlirTypeToCategoryKind(mlir::Location loc, mlir::Type type) {
  if (auto floatTy = mlir::dyn_cast<mlir::FloatType>(type)) {
    if (std::optional<int> kind = mlirFloatTypeToKind(type))
      return {Fortran::common::TypeCategory::Real, *kind};
  } else if (auto cplxTy = mlir::dyn_cast<mlir::ComplexType>(type)) {
    if (std::optional<int> kind = mlirFloatTypeToKind(cplxTy.getElementType()))
      return {Fortran::common::TypeCategory::Complex, *kind};
  } else if (type.isInteger(8))
<<<<<<< HEAD
    return {Fortran::common::TypeCategory::Integer, 1};
=======
    return {type.isUnsignedInteger() ? Fortran::common::TypeCategory::Unsigned
                                     : Fortran::common::TypeCategory::Integer,
            1};
>>>>>>> ce7c17d5
  else if (type.isInteger(16))
    return {type.isUnsignedInteger() ? Fortran::common::TypeCategory::Unsigned
                                     : Fortran::common::TypeCategory::Integer,
            2};
  else if (type.isInteger(32))
    return {type.isUnsignedInteger() ? Fortran::common::TypeCategory::Unsigned
                                     : Fortran::common::TypeCategory::Integer,
            4};
  else if (type.isInteger(64))
    return {type.isUnsignedInteger() ? Fortran::common::TypeCategory::Unsigned
                                     : Fortran::common::TypeCategory::Integer,
            8};
  else if (type.isInteger(128))
<<<<<<< HEAD
    return {Fortran::common::TypeCategory::Integer, 16};
=======
    return {type.isUnsignedInteger() ? Fortran::common::TypeCategory::Unsigned
                                     : Fortran::common::TypeCategory::Integer,
            16};
>>>>>>> ce7c17d5
  else if (auto logicalType = mlir::dyn_cast<fir::LogicalType>(type))
    return {Fortran::common::TypeCategory::Logical, logicalType.getFKind()};
  else if (auto charType = mlir::dyn_cast<fir::CharacterType>(type))
    return {Fortran::common::TypeCategory::Character, charType.getFKind()};
  else if (mlir::isa<fir::RecordType>(type))
    return {Fortran::common::TypeCategory::Derived, 0};
  fir::emitFatalError(loc, "unsupported type: " + fir::mlirTypeToString(type));
}

/// Find the fir.type_info that was created for this \p recordType in \p module,
/// if any. \p  symbolTable can be provided to speed-up the lookup. This tool
/// will match record type even if they have been "altered" in type conversion
/// passes.
fir::TypeInfoOp
lookupTypeInfoOp(fir::RecordType recordType, mlir::ModuleOp module,
                 const mlir::SymbolTable *symbolTable = nullptr);

/// Find the fir.type_info named \p name in \p module, if any. \p  symbolTable
/// can be provided to speed-up the lookup. Prefer using the equivalent with a
/// RecordType argument  unless it is certain \p name has not been altered by a
/// pass rewriting fir.type (see NameUniquer::dropTypeConversionMarkers).
fir::TypeInfoOp
lookupTypeInfoOp(llvm::StringRef name, mlir::ModuleOp module,
                 const mlir::SymbolTable *symbolTable = nullptr);

/// Returns all lower bounds of \p component if it is an array component of \p
/// recordType with non default lower bounds. Returns nullopt if this is not an
/// array componnet of \p recordType or if its lower bounds are all ones.
std::optional<llvm::ArrayRef<int64_t>> getComponentLowerBoundsIfNonDefault(
    fir::RecordType recordType, llvm::StringRef component,
    mlir::ModuleOp module, const mlir::SymbolTable *symbolTable = nullptr);

} // namespace fir

#endif // FORTRAN_OPTIMIZER_SUPPORT_UTILS_H<|MERGE_RESOLUTION|>--- conflicted
+++ resolved
@@ -110,8 +110,6 @@
   } else if (auto cplxTy = mlir::dyn_cast<mlir::ComplexType>(type)) {
     if (std::optional<int> kind = mlirFloatTypeToKind(cplxTy.getElementType()))
       return "COMPLEX(KIND+"s + std::to_string(*kind) + ")";
-<<<<<<< HEAD
-=======
   } else if (type.isUnsignedInteger()) {
     if (type.isInteger(8))
       return "UNSIGNED(KIND=1)";
@@ -123,7 +121,6 @@
       return "UNSIGNED(KIND=8)";
     else if (type.isInteger(128))
       return "UNSIGNED(KIND=16)";
->>>>>>> ce7c17d5
   } else if (type.isInteger(8))
     return "INTEGER(KIND=1)";
   else if (type.isInteger(16))
@@ -176,13 +173,9 @@
     if (std::optional<int> kind = mlirFloatTypeToKind(cplxTy.getElementType()))
       return {Fortran::common::TypeCategory::Complex, *kind};
   } else if (type.isInteger(8))
-<<<<<<< HEAD
-    return {Fortran::common::TypeCategory::Integer, 1};
-=======
     return {type.isUnsignedInteger() ? Fortran::common::TypeCategory::Unsigned
                                      : Fortran::common::TypeCategory::Integer,
             1};
->>>>>>> ce7c17d5
   else if (type.isInteger(16))
     return {type.isUnsignedInteger() ? Fortran::common::TypeCategory::Unsigned
                                      : Fortran::common::TypeCategory::Integer,
@@ -196,13 +189,9 @@
                                      : Fortran::common::TypeCategory::Integer,
             8};
   else if (type.isInteger(128))
-<<<<<<< HEAD
-    return {Fortran::common::TypeCategory::Integer, 16};
-=======
     return {type.isUnsignedInteger() ? Fortran::common::TypeCategory::Unsigned
                                      : Fortran::common::TypeCategory::Integer,
             16};
->>>>>>> ce7c17d5
   else if (auto logicalType = mlir::dyn_cast<fir::LogicalType>(type))
     return {Fortran::common::TypeCategory::Logical, logicalType.getFKind()};
   else if (auto charType = mlir::dyn_cast<fir::CharacterType>(type))
