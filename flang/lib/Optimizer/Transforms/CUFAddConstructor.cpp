--- conflicted
+++ resolved
@@ -37,8 +37,6 @@
 
 namespace {
 
-static constexpr llvm::StringRef cudaModName{"cuda_device_mod"};
-
 static constexpr llvm::StringRef cudaFortranCtorName{
     "__cudaFortranConstructor"};
 
@@ -48,13 +46,9 @@
   void runOnOperation() override {
     mlir::ModuleOp mod = getOperation();
     mlir::SymbolTable symTab(mod);
-<<<<<<< HEAD
-    mlir::OpBuilder builder{mod.getBodyRegion()};
-=======
     mlir::OpBuilder opBuilder{mod.getBodyRegion()};
     fir::FirOpBuilder builder(opBuilder, mod);
     fir::KindMapping kindMap{fir::getKindMapping(mod)};
->>>>>>> f791cfc8
     builder.setInsertionPointToEnd(mod.getBody());
     mlir::Location loc = mod.getLoc();
     auto *ctx = mod.getContext();
@@ -86,18 +80,6 @@
     builder.setInsertionPointToStart(func.addEntryBlock(builder));
     builder.create<mlir::LLVM::CallOp>(loc, funcTy, cufRegisterAllocatorRef);
 
-<<<<<<< HEAD
-    // Register kernels
-    auto gpuMod = symTab.lookup<mlir::gpu::GPUModuleOp>(cudaModName);
-    if (gpuMod) {
-      for (auto func : gpuMod.getOps<mlir::gpu::GPUFuncOp>()) {
-        if (func.isKernel()) {
-          auto kernelName = mlir::SymbolRefAttr::get(
-              builder.getStringAttr(cudaModName),
-              {mlir::SymbolRefAttr::get(builder.getContext(), func.getName())});
-          builder.create<cuf::RegisterKernelOp>(loc, kernelName);
-        }
-=======
     auto gpuMod = symTab.lookup<mlir::gpu::GPUModuleOp>(cudaDeviceModuleName);
     if (gpuMod) {
       auto llvmPtrTy = mlir::LLVM::LLVMPointerType::get(ctx);
@@ -165,7 +147,6 @@
         }
         if (!func)
           continue;
->>>>>>> f791cfc8
       }
     }
     builder.create<mlir::LLVM::ReturnOp>(loc, mlir::ValueRange{});
