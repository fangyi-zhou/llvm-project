//===-- IntrinsicCall.cpp -------------------------------------------------===//
//
// Part of the LLVM Project, under the Apache License v2.0 with LLVM Exceptions.
// See https://llvm.org/LICENSE.txt for license information.
// SPDX-License-Identifier: Apache-2.0 WITH LLVM-exception
//
//===----------------------------------------------------------------------===//
//
// Helper routines for constructing the FIR dialect of MLIR. As FIR is a
// dialect of MLIR, it makes extensive use of MLIR interfaces and MLIR's coding
// style (https://mlir.llvm.org/getting_started/DeveloperGuide/) is used in this
// module.
//
//===----------------------------------------------------------------------===//

#include "flang/Lower/IntrinsicCall.h"
#include "flang/Common/static-multimap-view.h"
#include "flang/Lower/Mangler.h"
#include "flang/Lower/Runtime.h"
#include "flang/Lower/StatementContext.h"
#include "flang/Lower/SymbolMap.h"
#include "flang/Optimizer/Builder/BoxValue.h"
#include "flang/Optimizer/Builder/Character.h"
#include "flang/Optimizer/Builder/Complex.h"
#include "flang/Optimizer/Builder/FIRBuilder.h"
#include "flang/Optimizer/Builder/MutableBox.h"
#include "flang/Optimizer/Builder/Runtime/Allocatable.h"
#include "flang/Optimizer/Builder/Runtime/Character.h"
#include "flang/Optimizer/Builder/Runtime/Command.h"
#include "flang/Optimizer/Builder/Runtime/Derived.h"
#include "flang/Optimizer/Builder/Runtime/Inquiry.h"
#include "flang/Optimizer/Builder/Runtime/Numeric.h"
#include "flang/Optimizer/Builder/Runtime/RTBuilder.h"
#include "flang/Optimizer/Builder/Runtime/Reduction.h"
#include "flang/Optimizer/Builder/Runtime/Stop.h"
#include "flang/Optimizer/Builder/Runtime/Transformational.h"
#include "flang/Optimizer/Builder/Todo.h"
#include "flang/Optimizer/Dialect/FIROpsSupport.h"
#include "flang/Optimizer/Support/FatalError.h"
#include "flang/Runtime/entry-names.h"
#include "mlir/Dialect/Complex/IR/Complex.h"
#include "mlir/Dialect/LLVMIR/LLVMDialect.h"
#include "mlir/Dialect/Math/IR/Math.h"
#include "llvm/Support/CommandLine.h"
#include "llvm/Support/Debug.h"
#include <optional>

#define DEBUG_TYPE "flang-lower-intrinsic"

/// This file implements lowering of Fortran intrinsic procedures and Fortran
/// intrinsic module procedures.  A call may be inlined with a mix of FIR and
/// MLIR operations, or as a call to a runtime function or LLVM intrinsic.

/// Lowering of intrinsic procedure calls is based on a map that associates
/// Fortran intrinsic generic names to FIR generator functions.
/// All generator functions are member functions of the IntrinsicLibrary class
/// and have the same interface.
/// If no generator is given for an intrinsic name, a math runtime library
/// is searched for an implementation and, if a runtime function is found,
/// a call is generated for it. LLVM intrinsics are handled as a math
/// runtime library here.

/// Enums used to templatize and share lowering of MIN and MAX.
enum class Extremum { Min, Max };

// There are different ways to deal with NaNs in MIN and MAX.
// Known existing behaviors are listed below and can be selected for
// f18 MIN/MAX implementation.
enum class ExtremumBehavior {
  // Note: the Signaling/quiet aspect of NaNs in the behaviors below are
  // not described because there is no way to control/observe such aspect in
  // MLIR/LLVM yet. The IEEE behaviors come with requirements regarding this
  // aspect that are therefore currently not enforced. In the descriptions
  // below, NaNs can be signaling or quite. Returned NaNs may be signaling
  // if one of the input NaN was signaling but it cannot be guaranteed either.
  // Existing compilers using an IEEE behavior (gfortran) also do not fulfill
  // signaling/quiet requirements.
  IeeeMinMaximumNumber,
  // IEEE minimumNumber/maximumNumber behavior (754-2019, section 9.6):
  // If one of the argument is and number and the other is NaN, return the
  // number. If both arguements are NaN, return NaN.
  // Compilers: gfortran.
  IeeeMinMaximum,
  // IEEE minimum/maximum behavior (754-2019, section 9.6):
  // If one of the argument is NaN, return NaN.
  MinMaxss,
  // x86 minss/maxss behavior:
  // If the second argument is a number and the other is NaN, return the number.
  // In all other cases where at least one operand is NaN, return NaN.
  // Compilers: xlf (only for MAX), ifort, pgfortran -nollvm, and nagfor.
  PgfortranLlvm,
  // "Opposite of" x86 minss/maxss behavior:
  // If the first argument is a number and the other is NaN, return the
  // number.
  // In all other cases where at least one operand is NaN, return NaN.
  // Compilers: xlf (only for MIN), and pgfortran (with llvm).
  IeeeMinMaxNum
  // IEEE minNum/maxNum behavior (754-2008, section 5.3.1):
  // TODO: Not implemented.
  // It is the only behavior where the signaling/quiet aspect of a NaN argument
  // impacts if the result should be NaN or the argument that is a number.
  // LLVM/MLIR do not provide ways to observe this aspect, so it is not
  // possible to implement it without some target dependent runtime.
};

fir::ExtendedValue Fortran::lower::getAbsentIntrinsicArgument() {
  return fir::UnboxedValue{};
}

/// Test if an ExtendedValue is absent. This is used to test if an intrinsic
/// argument are absent at compile time.
static bool isStaticallyAbsent(const fir::ExtendedValue &exv) {
  return !fir::getBase(exv);
}
static bool isStaticallyAbsent(llvm::ArrayRef<fir::ExtendedValue> args,
                               size_t argIndex) {
  return args.size() <= argIndex || isStaticallyAbsent(args[argIndex]);
}
static bool isStaticallyAbsent(llvm::ArrayRef<mlir::Value> args,
                               size_t argIndex) {
  return args.size() <= argIndex || !args[argIndex];
}

/// Test if an ExtendedValue is present. This is used to test if an intrinsic
/// argument is present at compile time. This does not imply that the related
/// value may not be an absent dummy optional, disassociated pointer, or a
/// deallocated allocatable. See `handleDynamicOptional` to deal with these
/// cases when it makes sense.
static bool isStaticallyPresent(const fir::ExtendedValue &exv) {
  return !isStaticallyAbsent(exv);
}

// TODO error handling -> return a code or directly emit messages ?
struct IntrinsicLibrary {

  // Constructors.
  explicit IntrinsicLibrary(fir::FirOpBuilder &builder, mlir::Location loc)
      : builder{builder}, loc{loc} {}
  IntrinsicLibrary() = delete;
  IntrinsicLibrary(const IntrinsicLibrary &) = delete;

  /// Generate FIR for call to Fortran intrinsic \p name with arguments \p arg
  /// and expected result type \p resultType. Return the result and a boolean
  /// that, if true, indicates that the result must be freed after use.
  std::pair<fir::ExtendedValue, bool>
  genIntrinsicCall(llvm::StringRef name, std::optional<mlir::Type> resultType,
                   llvm::ArrayRef<fir::ExtendedValue> arg);

  /// Search a runtime function that is associated to the generic intrinsic name
  /// and whose signature matches the intrinsic arguments and result types.
  /// If no such runtime function is found but a runtime function associated
  /// with the Fortran generic exists and has the same number of arguments,
  /// conversions will be inserted before and/or after the call. This is to
  /// mainly to allow 16 bits float support even-though little or no math
  /// runtime is currently available for it.
  mlir::Value genRuntimeCall(llvm::StringRef name, mlir::Type,
                             llvm::ArrayRef<mlir::Value>);

  using RuntimeCallGenerator = std::function<mlir::Value(
      fir::FirOpBuilder &, mlir::Location, llvm::ArrayRef<mlir::Value>)>;
  RuntimeCallGenerator
  getRuntimeCallGenerator(llvm::StringRef name,
                          mlir::FunctionType soughtFuncType);

  void genAbort(llvm::ArrayRef<fir::ExtendedValue>);

  /// Lowering for the ABS intrinsic. The ABS intrinsic expects one argument in
  /// the llvm::ArrayRef. The ABS intrinsic is lowered into MLIR/FIR operation
  /// if the argument is an integer, into llvm intrinsics if the argument is
  /// real and to the `hypot` math routine if the argument is of complex type.
  mlir::Value genAbs(mlir::Type, llvm::ArrayRef<mlir::Value>);
  template <void (*CallRuntime)(fir::FirOpBuilder &, mlir::Location loc,
                                mlir::Value, mlir::Value)>
  fir::ExtendedValue genAdjustRtCall(mlir::Type,
                                     llvm::ArrayRef<fir::ExtendedValue>);
  mlir::Value genAimag(mlir::Type, llvm::ArrayRef<mlir::Value>);
  mlir::Value genAint(mlir::Type, llvm::ArrayRef<mlir::Value>);
  fir::ExtendedValue genAll(mlir::Type, llvm::ArrayRef<fir::ExtendedValue>);
  fir::ExtendedValue genAllocated(mlir::Type,
                                  llvm::ArrayRef<fir::ExtendedValue>);
  mlir::Value genAnint(mlir::Type, llvm::ArrayRef<mlir::Value>);
  fir::ExtendedValue genAny(mlir::Type, llvm::ArrayRef<fir::ExtendedValue>);
  fir::ExtendedValue
      genCommandArgumentCount(mlir::Type, llvm::ArrayRef<fir::ExtendedValue>);
  fir::ExtendedValue genAssociated(mlir::Type,
                                   llvm::ArrayRef<fir::ExtendedValue>);
  fir::ExtendedValue genBesselJn(mlir::Type,
                                 llvm::ArrayRef<fir::ExtendedValue>);
  fir::ExtendedValue genBesselYn(mlir::Type,
                                 llvm::ArrayRef<fir::ExtendedValue>);
  /// Lower a bitwise comparison intrinsic using the given comparator.
  template <mlir::arith::CmpIPredicate pred>
  mlir::Value genBitwiseCompare(mlir::Type resultType,
                                llvm::ArrayRef<mlir::Value> args);

  mlir::Value genBtest(mlir::Type, llvm::ArrayRef<mlir::Value>);
  mlir::Value genCeiling(mlir::Type, llvm::ArrayRef<mlir::Value>);
  fir::ExtendedValue genChar(mlir::Type, llvm::ArrayRef<fir::ExtendedValue>);
  template <mlir::arith::CmpIPredicate pred>
  fir::ExtendedValue genCharacterCompare(mlir::Type,
                                         llvm::ArrayRef<fir::ExtendedValue>);
  mlir::Value genCmplx(mlir::Type, llvm::ArrayRef<mlir::Value>);
  mlir::Value genConjg(mlir::Type, llvm::ArrayRef<mlir::Value>);
  fir::ExtendedValue genCount(mlir::Type, llvm::ArrayRef<fir::ExtendedValue>);
  void genCpuTime(llvm::ArrayRef<fir::ExtendedValue>);
  fir::ExtendedValue genCshift(mlir::Type, llvm::ArrayRef<fir::ExtendedValue>);
  fir::ExtendedValue genCAssociatedCFunPtr(mlir::Type,
                                           llvm::ArrayRef<fir::ExtendedValue>);
  fir::ExtendedValue genCAssociatedCPtr(mlir::Type,
                                        llvm::ArrayRef<fir::ExtendedValue>);
  void genCFPointer(llvm::ArrayRef<fir::ExtendedValue>);
  fir::ExtendedValue genCFunLoc(mlir::Type, llvm::ArrayRef<fir::ExtendedValue>);
  fir::ExtendedValue genCLoc(mlir::Type, llvm::ArrayRef<fir::ExtendedValue>);
  void genDateAndTime(llvm::ArrayRef<fir::ExtendedValue>);
  mlir::Value genDim(mlir::Type, llvm::ArrayRef<mlir::Value>);
  fir::ExtendedValue genDotProduct(mlir::Type,
                                   llvm::ArrayRef<fir::ExtendedValue>);
  mlir::Value genDprod(mlir::Type, llvm::ArrayRef<mlir::Value>);
  mlir::Value genDshiftl(mlir::Type, llvm::ArrayRef<mlir::Value>);
  mlir::Value genDshiftr(mlir::Type, llvm::ArrayRef<mlir::Value>);
  fir::ExtendedValue genEoshift(mlir::Type, llvm::ArrayRef<fir::ExtendedValue>);
  void genExit(llvm::ArrayRef<fir::ExtendedValue>);
  mlir::Value genExponent(mlir::Type, llvm::ArrayRef<mlir::Value>);
  fir::ExtendedValue genExtendsTypeOf(mlir::Type,
                                      llvm::ArrayRef<fir::ExtendedValue>);
  template <Extremum, ExtremumBehavior>
  mlir::Value genExtremum(mlir::Type, llvm::ArrayRef<mlir::Value>);
  mlir::Value genFloor(mlir::Type, llvm::ArrayRef<mlir::Value>);
  mlir::Value genFraction(mlir::Type resultType,
                          mlir::ArrayRef<mlir::Value> args);
  void genGetCommand(mlir::ArrayRef<fir::ExtendedValue> args);
  void genGetCommandArgument(mlir::ArrayRef<fir::ExtendedValue> args);
  void genGetEnvironmentVariable(llvm::ArrayRef<fir::ExtendedValue>);
  fir::ExtendedValue genIall(mlir::Type, llvm::ArrayRef<fir::ExtendedValue>);
  /// Lowering for the IAND intrinsic. The IAND intrinsic expects two arguments
  /// in the llvm::ArrayRef.
  mlir::Value genIand(mlir::Type, llvm::ArrayRef<mlir::Value>);
  fir::ExtendedValue genIany(mlir::Type, llvm::ArrayRef<fir::ExtendedValue>);
  mlir::Value genIbclr(mlir::Type, llvm::ArrayRef<mlir::Value>);
  mlir::Value genIbits(mlir::Type, llvm::ArrayRef<mlir::Value>);
  mlir::Value genIbset(mlir::Type, llvm::ArrayRef<mlir::Value>);
  fir::ExtendedValue genIchar(mlir::Type, llvm::ArrayRef<fir::ExtendedValue>);
  fir::ExtendedValue genFindloc(mlir::Type, llvm::ArrayRef<fir::ExtendedValue>);
  mlir::Value genIeeeIsFinite(mlir::Type, llvm::ArrayRef<mlir::Value>);
  template <mlir::arith::CmpIPredicate pred>
  fir::ExtendedValue genIeeeTypeCompare(mlir::Type,
                                        llvm::ArrayRef<fir::ExtendedValue>);
  mlir::Value genIeor(mlir::Type, llvm::ArrayRef<mlir::Value>);
  fir::ExtendedValue genIndex(mlir::Type, llvm::ArrayRef<fir::ExtendedValue>);
  mlir::Value genIor(mlir::Type, llvm::ArrayRef<mlir::Value>);
  fir::ExtendedValue genIparity(mlir::Type, llvm::ArrayRef<fir::ExtendedValue>);
  fir::ExtendedValue genIsContiguous(mlir::Type,
                                     llvm::ArrayRef<fir::ExtendedValue>);
  mlir::Value genIshft(mlir::Type, llvm::ArrayRef<mlir::Value>);
  mlir::Value genIshftc(mlir::Type, llvm::ArrayRef<mlir::Value>);
  fir::ExtendedValue genLbound(mlir::Type, llvm::ArrayRef<fir::ExtendedValue>);
  mlir::Value genLeadz(mlir::Type, llvm::ArrayRef<mlir::Value>);
  fir::ExtendedValue genLen(mlir::Type, llvm::ArrayRef<fir::ExtendedValue>);
  fir::ExtendedValue genLenTrim(mlir::Type, llvm::ArrayRef<fir::ExtendedValue>);
  fir::ExtendedValue genLoc(mlir::Type, llvm::ArrayRef<fir::ExtendedValue>);
  template <typename Shift>
  mlir::Value genMask(mlir::Type, llvm::ArrayRef<mlir::Value>);
  fir::ExtendedValue genMatmul(mlir::Type, llvm::ArrayRef<fir::ExtendedValue>);
  fir::ExtendedValue genMaxloc(mlir::Type, llvm::ArrayRef<fir::ExtendedValue>);
  fir::ExtendedValue genMaxval(mlir::Type, llvm::ArrayRef<fir::ExtendedValue>);
  fir::ExtendedValue genMerge(mlir::Type, llvm::ArrayRef<fir::ExtendedValue>);
  mlir::Value genMergeBits(mlir::Type, llvm::ArrayRef<mlir::Value>);
  fir::ExtendedValue genMinloc(mlir::Type, llvm::ArrayRef<fir::ExtendedValue>);
  fir::ExtendedValue genMinval(mlir::Type, llvm::ArrayRef<fir::ExtendedValue>);
  mlir::Value genMod(mlir::Type, llvm::ArrayRef<mlir::Value>);
  mlir::Value genModulo(mlir::Type, llvm::ArrayRef<mlir::Value>);
  void genMoveAlloc(llvm::ArrayRef<fir::ExtendedValue>);
  void genMvbits(llvm::ArrayRef<fir::ExtendedValue>);
  mlir::Value genNearest(mlir::Type, llvm::ArrayRef<mlir::Value>);
  mlir::Value genNint(mlir::Type, llvm::ArrayRef<mlir::Value>);
  fir::ExtendedValue genNorm2(mlir::Type, llvm::ArrayRef<fir::ExtendedValue>);
  mlir::Value genNot(mlir::Type, llvm::ArrayRef<mlir::Value>);
  fir::ExtendedValue genNull(mlir::Type, llvm::ArrayRef<fir::ExtendedValue>);
  fir::ExtendedValue genPack(mlir::Type, llvm::ArrayRef<fir::ExtendedValue>);
  fir::ExtendedValue genParity(mlir::Type, llvm::ArrayRef<fir::ExtendedValue>);
  mlir::Value genPopcnt(mlir::Type, llvm::ArrayRef<mlir::Value>);
  mlir::Value genPoppar(mlir::Type, llvm::ArrayRef<mlir::Value>);
  fir::ExtendedValue genPresent(mlir::Type, llvm::ArrayRef<fir::ExtendedValue>);
  fir::ExtendedValue genProduct(mlir::Type, llvm::ArrayRef<fir::ExtendedValue>);
  void genRandomInit(llvm::ArrayRef<fir::ExtendedValue>);
  void genRandomNumber(llvm::ArrayRef<fir::ExtendedValue>);
  void genRandomSeed(llvm::ArrayRef<fir::ExtendedValue>);
  fir::ExtendedValue genReduce(mlir::Type, llvm::ArrayRef<fir::ExtendedValue>);
  fir::ExtendedValue genRepeat(mlir::Type, llvm::ArrayRef<fir::ExtendedValue>);
  fir::ExtendedValue genReshape(mlir::Type, llvm::ArrayRef<fir::ExtendedValue>);
  mlir::Value genRRSpacing(mlir::Type resultType,
                           llvm::ArrayRef<mlir::Value> args);
  fir::ExtendedValue genSameTypeAs(mlir::Type,
                                   llvm::ArrayRef<fir::ExtendedValue>);
  mlir::Value genScale(mlir::Type, llvm::ArrayRef<mlir::Value>);
  fir::ExtendedValue genScan(mlir::Type, llvm::ArrayRef<fir::ExtendedValue>);
  mlir::Value genSelectedIntKind(mlir::Type, llvm::ArrayRef<mlir::Value>);
  mlir::Value genSelectedRealKind(mlir::Type, llvm::ArrayRef<mlir::Value>);
  mlir::Value genSetExponent(mlir::Type resultType,
                             llvm::ArrayRef<mlir::Value> args);
  template <typename Shift>
  mlir::Value genShift(mlir::Type resultType, llvm::ArrayRef<mlir::Value>);
  mlir::Value genShiftA(mlir::Type resultType, llvm::ArrayRef<mlir::Value>);
  mlir::Value genSign(mlir::Type, llvm::ArrayRef<mlir::Value>);
  fir::ExtendedValue genSize(mlir::Type, llvm::ArrayRef<fir::ExtendedValue>);
  mlir::Value genSpacing(mlir::Type resultType,
                         llvm::ArrayRef<mlir::Value> args);
  fir::ExtendedValue genSpread(mlir::Type, llvm::ArrayRef<fir::ExtendedValue>);
  fir::ExtendedValue genSum(mlir::Type, llvm::ArrayRef<fir::ExtendedValue>);
  void genSystemClock(llvm::ArrayRef<fir::ExtendedValue>);
  mlir::Value genTrailz(mlir::Type, llvm::ArrayRef<mlir::Value>);
  fir::ExtendedValue genTransfer(mlir::Type,
                                 llvm::ArrayRef<fir::ExtendedValue>);
  fir::ExtendedValue genTranspose(mlir::Type,
                                  llvm::ArrayRef<fir::ExtendedValue>);
  fir::ExtendedValue genTrim(mlir::Type, llvm::ArrayRef<fir::ExtendedValue>);
  fir::ExtendedValue genUbound(mlir::Type, llvm::ArrayRef<fir::ExtendedValue>);
  fir::ExtendedValue genUnpack(mlir::Type, llvm::ArrayRef<fir::ExtendedValue>);
  fir::ExtendedValue genVerify(mlir::Type, llvm::ArrayRef<fir::ExtendedValue>);
  /// Implement all conversion functions like DBLE, the first argument is
  /// the value to convert. There may be an additional KIND arguments that
  /// is ignored because this is already reflected in the result type.
  mlir::Value genConversion(mlir::Type, llvm::ArrayRef<mlir::Value>);

  /// In the template helper below:
  ///  - "FN func" is a callback to generate the related intrinsic runtime call.
  ///  - "FD funcDim" is a callback to generate the "dim" runtime call.
  ///  - "FC funcChar" is a callback to generate the character runtime call.
  /// Helper for MinLoc/MaxLoc.
  template <typename FN, typename FD>
  fir::ExtendedValue genExtremumloc(FN func, FD funcDim, llvm::StringRef errMsg,
                                    mlir::Type,
                                    llvm::ArrayRef<fir::ExtendedValue>);
  template <typename FN, typename FD, typename FC>
  /// Helper for MinVal/MaxVal.
  fir::ExtendedValue genExtremumVal(FN func, FD funcDim, FC funcChar,
                                    llvm::StringRef errMsg,
                                    mlir::Type resultType,
                                    llvm::ArrayRef<fir::ExtendedValue> args);
  /// Process calls to Product, Sum, IAll, IAny, IParity intrinsic functions
  template <typename FN, typename FD>
  fir::ExtendedValue genReduction(FN func, FD funcDim, llvm::StringRef errMsg,
                                  mlir::Type resultType,
                                  llvm::ArrayRef<fir::ExtendedValue> args);

  /// Define the different FIR generators that can be mapped to intrinsic to
  /// generate the related code.
  using ElementalGenerator = decltype(&IntrinsicLibrary::genAbs);
  using ExtendedGenerator = decltype(&IntrinsicLibrary::genLenTrim);
  using SubroutineGenerator = decltype(&IntrinsicLibrary::genDateAndTime);
  using Generator =
      std::variant<ElementalGenerator, ExtendedGenerator, SubroutineGenerator>;

  /// All generators can be outlined. This will build a function named
  /// "fir."+ <generic name> + "." + <result type code> and generate the
  /// intrinsic implementation inside instead of at the intrinsic call sites.
  /// This can be used to keep the FIR more readable. Only one function will
  /// be generated for all the similar calls in a program.
  /// If the Generator is nullptr, the wrapper uses genRuntimeCall.
  template <typename GeneratorType>
  mlir::Value outlineInWrapper(GeneratorType, llvm::StringRef name,
                               mlir::Type resultType,
                               llvm::ArrayRef<mlir::Value> args);
  template <typename GeneratorType>
  fir::ExtendedValue
  outlineInExtendedWrapper(GeneratorType, llvm::StringRef name,
                           std::optional<mlir::Type> resultType,
                           llvm::ArrayRef<fir::ExtendedValue> args);

  template <typename GeneratorType>
  mlir::func::FuncOp getWrapper(GeneratorType, llvm::StringRef name,
                                mlir::FunctionType,
                                bool loadRefArguments = false);

  /// Generate calls to ElementalGenerator, handling the elemental aspects
  template <typename GeneratorType>
  fir::ExtendedValue
  genElementalCall(GeneratorType, llvm::StringRef name, mlir::Type resultType,
                   llvm::ArrayRef<fir::ExtendedValue> args, bool outline);

  /// Helper to invoke code generator for the intrinsics given arguments.
  mlir::Value invokeGenerator(ElementalGenerator generator,
                              mlir::Type resultType,
                              llvm::ArrayRef<mlir::Value> args);
  mlir::Value invokeGenerator(RuntimeCallGenerator generator,
                              mlir::Type resultType,
                              llvm::ArrayRef<mlir::Value> args);
  mlir::Value invokeGenerator(ExtendedGenerator generator,
                              mlir::Type resultType,
                              llvm::ArrayRef<mlir::Value> args);
  mlir::Value invokeGenerator(SubroutineGenerator generator,
                              llvm::ArrayRef<mlir::Value> args);

  /// Get pointer to unrestricted intrinsic. Generate the related unrestricted
  /// intrinsic if it is not defined yet.
  mlir::SymbolRefAttr
  getUnrestrictedIntrinsicSymbolRefAttr(llvm::StringRef name,
                                        mlir::FunctionType signature);

  /// Helper function for generating code clean-up for result descriptors
  fir::ExtendedValue readAndAddCleanUp(fir::MutableBoxValue resultMutableBox,
                                       mlir::Type resultType,
                                       llvm::StringRef errMsg);

  void setResultMustBeFreed() { resultMustBeFreed = true; }

  fir::FirOpBuilder &builder;
  mlir::Location loc;
  bool resultMustBeFreed = false;
};

struct IntrinsicDummyArgument {
  const char *name = nullptr;
  Fortran::lower::LowerIntrinsicArgAs lowerAs =
      Fortran::lower::LowerIntrinsicArgAs::Value;
  bool handleDynamicOptional = false;
};

/// This is shared by intrinsics and intrinsic module procedures.
struct Fortran::lower::IntrinsicArgumentLoweringRules {
  /// There is no more than 7 non repeated arguments in Fortran intrinsics.
  IntrinsicDummyArgument args[7];
  constexpr bool hasDefaultRules() const { return args[0].name == nullptr; }
};

/// Structure describing what needs to be done to lower intrinsic or intrinsic
/// module procedure "name".
struct IntrinsicHandler {
  const char *name;
  IntrinsicLibrary::Generator generator;
  // The following may be omitted in the table below.
  Fortran::lower::IntrinsicArgumentLoweringRules argLoweringRules = {};
  bool isElemental = true;
  /// Code heavy intrinsic can be outlined to make FIR
  /// more readable.
  bool outline = false;
};

constexpr auto asValue = Fortran::lower::LowerIntrinsicArgAs::Value;
constexpr auto asAddr = Fortran::lower::LowerIntrinsicArgAs::Addr;
constexpr auto asBox = Fortran::lower::LowerIntrinsicArgAs::Box;
constexpr auto asInquired = Fortran::lower::LowerIntrinsicArgAs::Inquired;
using I = IntrinsicLibrary;

/// Flag to indicate that an intrinsic argument has to be handled as
/// being dynamically optional (e.g. special handling when actual
/// argument is an optional variable in the current scope).
static constexpr bool handleDynamicOptional = true;

/// Table that drives the fir generation depending on the intrinsic or intrinsic
/// module procedure one to one mapping with Fortran arguments. If no mapping is
/// defined here for a generic intrinsic, genRuntimeCall will be called
/// to look for a match in the runtime a emit a call. Note that the argument
/// lowering rules for an intrinsic need to be provided only if at least one
/// argument must not be lowered by value. In which case, the lowering rules
/// should be provided for all the intrinsic arguments for completeness.
static constexpr IntrinsicHandler handlers[]{
    {"abort", &I::genAbort},
    {"abs", &I::genAbs},
    {"achar", &I::genChar},
    {"adjustl",
     &I::genAdjustRtCall<fir::runtime::genAdjustL>,
     {{{"string", asAddr}}},
     /*isElemental=*/true},
    {"adjustr",
     &I::genAdjustRtCall<fir::runtime::genAdjustR>,
     {{{"string", asAddr}}},
     /*isElemental=*/true},
    {"aimag", &I::genAimag},
    {"aint", &I::genAint},
    {"all",
     &I::genAll,
     {{{"mask", asAddr}, {"dim", asValue}}},
     /*isElemental=*/false},
    {"allocated",
     &I::genAllocated,
     {{{"array", asInquired}, {"scalar", asInquired}}},
     /*isElemental=*/false},
    {"anint", &I::genAnint},
    {"any",
     &I::genAny,
     {{{"mask", asAddr}, {"dim", asValue}}},
     /*isElemental=*/false},
    {"associated",
     &I::genAssociated,
     {{{"pointer", asInquired}, {"target", asInquired}}},
     /*isElemental=*/false},
    {"bessel_jn",
     &I::genBesselJn,
     {{{"n1", asValue}, {"n2", asValue}, {"x", asValue}}},
     /*isElemental=*/false},
    {"bessel_yn",
     &I::genBesselYn,
     {{{"n1", asValue}, {"n2", asValue}, {"x", asValue}}},
     /*isElemental=*/false},
    {"bge", &I::genBitwiseCompare<mlir::arith::CmpIPredicate::uge>},
    {"bgt", &I::genBitwiseCompare<mlir::arith::CmpIPredicate::ugt>},
    {"ble", &I::genBitwiseCompare<mlir::arith::CmpIPredicate::ule>},
    {"blt", &I::genBitwiseCompare<mlir::arith::CmpIPredicate::ult>},
    {"btest", &I::genBtest},
    {"c_associated_c_funptr",
     &I::genCAssociatedCFunPtr,
     {{{"c_ptr_1", asAddr}, {"c_ptr_2", asAddr, handleDynamicOptional}}},
     /*isElemental=*/false},
    {"c_associated_c_ptr",
     &I::genCAssociatedCPtr,
     {{{"c_ptr_1", asAddr}, {"c_ptr_2", asAddr, handleDynamicOptional}}},
     /*isElemental=*/false},
    {"c_f_pointer",
     &I::genCFPointer,
     {{{"cptr", asValue},
       {"fptr", asInquired},
       {"shape", asAddr, handleDynamicOptional}}},
     /*isElemental=*/false},
    {"c_funloc", &I::genCFunLoc, {{{"x", asBox}}}, /*isElemental=*/false},
    {"c_loc", &I::genCLoc, {{{"x", asBox}}}, /*isElemental=*/false},
    {"ceiling", &I::genCeiling},
    {"char", &I::genChar},
    {"cmplx",
     &I::genCmplx,
     {{{"x", asValue}, {"y", asValue, handleDynamicOptional}}}},
    {"command_argument_count", &I::genCommandArgumentCount},
    {"conjg", &I::genConjg},
    {"count",
     &I::genCount,
     {{{"mask", asAddr}, {"dim", asValue}, {"kind", asValue}}},
     /*isElemental=*/false},
    {"cpu_time",
     &I::genCpuTime,
     {{{"time", asAddr}}},
     /*isElemental=*/false},
    {"cshift",
     &I::genCshift,
     {{{"array", asAddr}, {"shift", asAddr}, {"dim", asValue}}},
     /*isElemental=*/false},
    {"date_and_time",
     &I::genDateAndTime,
     {{{"date", asAddr, handleDynamicOptional},
       {"time", asAddr, handleDynamicOptional},
       {"zone", asAddr, handleDynamicOptional},
       {"values", asBox, handleDynamicOptional}}},
     /*isElemental=*/false},
    {"dble", &I::genConversion},
    {"dim", &I::genDim},
    {"dot_product",
     &I::genDotProduct,
     {{{"vector_a", asBox}, {"vector_b", asBox}}},
     /*isElemental=*/false},
    {"dprod", &I::genDprod},
    {"dshiftl", &I::genDshiftl},
    {"dshiftr", &I::genDshiftr},
    {"eoshift",
     &I::genEoshift,
     {{{"array", asBox},
       {"shift", asAddr},
       {"boundary", asBox, handleDynamicOptional},
       {"dim", asValue}}},
     /*isElemental=*/false},
    {"exit",
     &I::genExit,
     {{{"status", asValue, handleDynamicOptional}}},
     /*isElemental=*/false},
    {"exponent", &I::genExponent},
    {"extends_type_of",
     &I::genExtendsTypeOf,
     {{{"a", asBox}, {"mold", asBox}}},
     /*isElemental=*/false},
    {"findloc",
     &I::genFindloc,
     {{{"array", asBox},
       {"value", asAddr},
       {"dim", asValue},
       {"mask", asBox, handleDynamicOptional},
       {"kind", asValue},
       {"back", asValue, handleDynamicOptional}}},
     /*isElemental=*/false},
    {"floor", &I::genFloor},
    {"fraction", &I::genFraction},
    {"get_command",
     &I::genGetCommand,
     {{{"command", asBox, handleDynamicOptional},
       {"length", asBox, handleDynamicOptional},
       {"status", asAddr, handleDynamicOptional},
       {"errmsg", asBox, handleDynamicOptional}}},
     /*isElemental=*/false},
    {"get_command_argument",
     &I::genGetCommandArgument,
     {{{"number", asValue},
       {"value", asBox, handleDynamicOptional},
       {"length", asBox, handleDynamicOptional},
       {"status", asAddr, handleDynamicOptional},
       {"errmsg", asBox, handleDynamicOptional}}},
     /*isElemental=*/false},
    {"get_environment_variable",
     &I::genGetEnvironmentVariable,
     {{{"name", asBox},
       {"value", asBox, handleDynamicOptional},
       {"length", asAddr},
       {"status", asAddr},
       {"trim_name", asAddr},
       {"errmsg", asBox, handleDynamicOptional}}},
     /*isElemental=*/false},
    {"iachar", &I::genIchar},
    {"iall",
     &I::genIall,
     {{{"array", asBox},
       {"dim", asValue},
       {"mask", asBox, handleDynamicOptional}}},
     /*isElemental=*/false},
    {"iand", &I::genIand},
    {"iany",
     &I::genIany,
     {{{"array", asBox},
       {"dim", asValue},
       {"mask", asBox, handleDynamicOptional}}},
     /*isElemental=*/false},
    {"ibclr", &I::genIbclr},
    {"ibits", &I::genIbits},
    {"ibset", &I::genIbset},
    {"ichar", &I::genIchar},
    {"ieee_class_eq", &I::genIeeeTypeCompare<mlir::arith::CmpIPredicate::eq>},
    {"ieee_class_ne", &I::genIeeeTypeCompare<mlir::arith::CmpIPredicate::ne>},
    {"ieee_is_finite", &I::genIeeeIsFinite},
    {"ieee_round_eq", &I::genIeeeTypeCompare<mlir::arith::CmpIPredicate::eq>},
    {"ieee_round_ne", &I::genIeeeTypeCompare<mlir::arith::CmpIPredicate::ne>},
    {"ieor", &I::genIeor},
    {"index",
     &I::genIndex,
     {{{"string", asAddr},
       {"substring", asAddr},
       {"back", asValue, handleDynamicOptional},
       {"kind", asValue}}}},
    {"ior", &I::genIor},
    {"iparity",
     &I::genIparity,
     {{{"array", asBox},
       {"dim", asValue},
       {"mask", asBox, handleDynamicOptional}}},
     /*isElemental=*/false},
    {"is_contiguous",
     &I::genIsContiguous,
     {{{"array", asBox}}},
     /*isElemental=*/false},
    {"ishft", &I::genIshft},
    {"ishftc", &I::genIshftc},
    {"lbound",
     &I::genLbound,
     {{{"array", asInquired}, {"dim", asValue}, {"kind", asValue}}},
     /*isElemental=*/false},
    {"leadz", &I::genLeadz},
    {"len",
     &I::genLen,
     {{{"string", asInquired}, {"kind", asValue}}},
     /*isElemental=*/false},
    {"len_trim", &I::genLenTrim},
    {"lge", &I::genCharacterCompare<mlir::arith::CmpIPredicate::sge>},
    {"lgt", &I::genCharacterCompare<mlir::arith::CmpIPredicate::sgt>},
    {"lle", &I::genCharacterCompare<mlir::arith::CmpIPredicate::sle>},
    {"llt", &I::genCharacterCompare<mlir::arith::CmpIPredicate::slt>},
    {"loc", &I::genLoc, {{{"x", asBox}}}, /*isElemental=*/false},
    {"maskl", &I::genMask<mlir::arith::ShLIOp>},
    {"maskr", &I::genMask<mlir::arith::ShRUIOp>},
    {"matmul",
     &I::genMatmul,
     {{{"matrix_a", asAddr}, {"matrix_b", asAddr}}},
     /*isElemental=*/false},
    {"max", &I::genExtremum<Extremum::Max, ExtremumBehavior::MinMaxss>},
    {"maxloc",
     &I::genMaxloc,
     {{{"array", asBox},
       {"dim", asValue},
       {"mask", asBox, handleDynamicOptional},
       {"kind", asValue},
       {"back", asValue, handleDynamicOptional}}},
     /*isElemental=*/false},
    {"maxval",
     &I::genMaxval,
     {{{"array", asBox},
       {"dim", asValue},
       {"mask", asBox, handleDynamicOptional}}},
     /*isElemental=*/false},
    {"merge", &I::genMerge},
    {"merge_bits", &I::genMergeBits},
    {"min", &I::genExtremum<Extremum::Min, ExtremumBehavior::MinMaxss>},
    {"minloc",
     &I::genMinloc,
     {{{"array", asBox},
       {"dim", asValue},
       {"mask", asBox, handleDynamicOptional},
       {"kind", asValue},
       {"back", asValue, handleDynamicOptional}}},
     /*isElemental=*/false},
    {"minval",
     &I::genMinval,
     {{{"array", asBox},
       {"dim", asValue},
       {"mask", asBox, handleDynamicOptional}}},
     /*isElemental=*/false},
    {"mod", &I::genMod},
    {"modulo", &I::genModulo},
    {"move_alloc",
     &I::genMoveAlloc,
     {{{"from", asInquired},
       {"to", asInquired},
       {"status", asAddr, handleDynamicOptional},
       {"errMsg", asBox, handleDynamicOptional}}},
     /*isElemental=*/false},
    {"mvbits",
     &I::genMvbits,
     {{{"from", asValue},
       {"frompos", asValue},
       {"len", asValue},
       {"to", asAddr},
       {"topos", asValue}}}},
    {"nearest", &I::genNearest},
    {"nint", &I::genNint},
    {"norm2",
     &I::genNorm2,
     {{{"array", asBox}, {"dim", asValue}}},
     /*isElemental=*/false},
    {"not", &I::genNot},
    {"null", &I::genNull, {{{"mold", asInquired}}}, /*isElemental=*/false},
    {"pack",
     &I::genPack,
     {{{"array", asBox},
       {"mask", asBox},
       {"vector", asBox, handleDynamicOptional}}},
     /*isElemental=*/false},
    {"parity",
     &I::genParity,
     {{{"mask", asBox}, {"dim", asValue}}},
     /*isElemental=*/false},
    {"popcnt", &I::genPopcnt},
    {"poppar", &I::genPoppar},
    {"present",
     &I::genPresent,
     {{{"a", asInquired}}},
     /*isElemental=*/false},
    {"product",
     &I::genProduct,
     {{{"array", asBox},
       {"dim", asValue},
       {"mask", asBox, handleDynamicOptional}}},
     /*isElemental=*/false},
    {"random_init",
     &I::genRandomInit,
     {{{"repeatable", asValue}, {"image_distinct", asValue}}},
     /*isElemental=*/false},
    {"random_number",
     &I::genRandomNumber,
     {{{"harvest", asBox}}},
     /*isElemental=*/false},
    {"random_seed",
     &I::genRandomSeed,
     {{{"size", asBox, handleDynamicOptional},
       {"put", asBox, handleDynamicOptional},
       {"get", asBox, handleDynamicOptional}}},
     /*isElemental=*/false},
    {"reduce",
     &I::genReduce,
     {{{"array", asBox},
       {"operation", asAddr},
       {"dim", asValue},
       {"mask", asBox, handleDynamicOptional},
       {"identity", asValue},
       {"ordered", asValue}}},
     /*isElemental=*/false},
    {"repeat",
     &I::genRepeat,
     {{{"string", asAddr}, {"ncopies", asValue}}},
     /*isElemental=*/false},
    {"reshape",
     &I::genReshape,
     {{{"source", asBox},
       {"shape", asBox},
       {"pad", asBox, handleDynamicOptional},
       {"order", asBox, handleDynamicOptional}}},
     /*isElemental=*/false},
    {"rrspacing", &I::genRRSpacing},
    {"same_type_as",
     &I::genSameTypeAs,
     {{{"a", asBox}, {"b", asBox}}},
     /*isElemental=*/false},
    {"scale",
     &I::genScale,
     {{{"x", asValue}, {"i", asValue}}},
     /*isElemental=*/true},
    {"scan",
     &I::genScan,
     {{{"string", asAddr},
       {"set", asAddr},
       {"back", asValue, handleDynamicOptional},
       {"kind", asValue}}},
     /*isElemental=*/true},
    {"selected_int_kind",
     &I::genSelectedIntKind,
     {{{"scalar", asAddr}}},
     /*isElemental=*/false},
    {"selected_real_kind",
     &I::genSelectedRealKind,
     {{{"precision", asAddr, handleDynamicOptional},
       {"range", asAddr, handleDynamicOptional},
       {"radix", asAddr, handleDynamicOptional}}},
     /*isElemental=*/false},
    {"set_exponent", &I::genSetExponent},
    {"shifta", &I::genShiftA},
    {"shiftl", &I::genShift<mlir::arith::ShLIOp>},
    {"shiftr", &I::genShift<mlir::arith::ShRUIOp>},
    {"sign", &I::genSign},
    {"size",
     &I::genSize,
     {{{"array", asBox},
       {"dim", asAddr, handleDynamicOptional},
       {"kind", asValue}}},
     /*isElemental=*/false},
    {"spacing", &I::genSpacing},
    {"spread",
     &I::genSpread,
     {{{"source", asBox}, {"dim", asValue}, {"ncopies", asValue}}},
     /*isElemental=*/false},
    {"sum",
     &I::genSum,
     {{{"array", asBox},
       {"dim", asValue},
       {"mask", asBox, handleDynamicOptional}}},
     /*isElemental=*/false},
    {"system_clock",
     &I::genSystemClock,
     {{{"count", asAddr}, {"count_rate", asAddr}, {"count_max", asAddr}}},
     /*isElemental=*/false},
    {"trailz", &I::genTrailz},
    {"transfer",
     &I::genTransfer,
     {{{"source", asAddr}, {"mold", asAddr}, {"size", asValue}}},
     /*isElemental=*/false},
    {"transpose",
     &I::genTranspose,
     {{{"matrix", asAddr}}},
     /*isElemental=*/false},
    {"trim", &I::genTrim, {{{"string", asAddr}}}, /*isElemental=*/false},
    {"ubound",
     &I::genUbound,
     {{{"array", asBox}, {"dim", asValue}, {"kind", asValue}}},
     /*isElemental=*/false},
    {"unpack",
     &I::genUnpack,
     {{{"vector", asBox}, {"mask", asBox}, {"field", asBox}}},
     /*isElemental=*/false},
    {"verify",
     &I::genVerify,
     {{{"string", asAddr},
       {"set", asAddr},
       {"back", asValue, handleDynamicOptional},
       {"kind", asValue}}},
     /*isElemental=*/true},
};

static const IntrinsicHandler *findIntrinsicHandler(llvm::StringRef name) {
  auto compare = [](const IntrinsicHandler &handler, llvm::StringRef name) {
    return name.compare(handler.name) > 0;
  };
  auto result = llvm::lower_bound(handlers, name, compare);
  return result != std::end(handlers) && result->name == name ? result
                                                              : nullptr;
}

/// To make fir output more readable for debug, one can outline all intrinsic
/// implementation in wrappers (overrides the IntrinsicHandler::outline flag).
static llvm::cl::opt<bool> outlineAllIntrinsics(
    "outline-intrinsics",
    llvm::cl::desc(
        "Lower all intrinsic procedure implementation in their own functions"),
    llvm::cl::init(false));

//===----------------------------------------------------------------------===//
// Math runtime description and matching utility
//===----------------------------------------------------------------------===//

/// Command line option to modify math runtime behavior used to implement
/// intrinsics. This option applies both to early and late math-lowering modes.
enum MathRuntimeVersion { fastVersion, relaxedVersion, preciseVersion };
llvm::cl::opt<MathRuntimeVersion> mathRuntimeVersion(
    "math-runtime", llvm::cl::desc("Select math operations' runtime behavior:"),
    llvm::cl::values(
        clEnumValN(fastVersion, "fast", "use fast runtime behavior"),
        clEnumValN(relaxedVersion, "relaxed", "use relaxed runtime behavior"),
        clEnumValN(preciseVersion, "precise", "use precise runtime behavior")),
    llvm::cl::init(fastVersion));

static llvm::cl::opt<bool>
    disableMlirComplex("disable-mlir-complex",
                       llvm::cl::desc("Use libm instead of the MLIR complex "
                                      "dialect to lower complex operations"),
                       llvm::cl::init(false));

struct RuntimeFunction {
  // llvm::StringRef comparison operator are not constexpr, so use string_view.
  using Key = std::string_view;
  // Needed for implicit compare with keys.
  constexpr operator Key() const { return key; }
  Key key; // intrinsic name

  // Name of a runtime function that implements the operation.
  llvm::StringRef symbol;
  fir::runtime::FuncTypeBuilderFunc typeGenerator;
};

static mlir::FunctionType genF32F32FuncType(mlir::MLIRContext *context) {
  mlir::Type t = mlir::FloatType::getF32(context);
  return mlir::FunctionType::get(context, {t}, {t});
}

static mlir::FunctionType genF64F64FuncType(mlir::MLIRContext *context) {
  mlir::Type t = mlir::FloatType::getF64(context);
  return mlir::FunctionType::get(context, {t}, {t});
}

static mlir::FunctionType genF80F80FuncType(mlir::MLIRContext *context) {
  mlir::Type t = mlir::FloatType::getF80(context);
  return mlir::FunctionType::get(context, {t}, {t});
}

static mlir::FunctionType genF128F128FuncType(mlir::MLIRContext *context) {
  mlir::Type t = mlir::FloatType::getF128(context);
  return mlir::FunctionType::get(context, {t}, {t});
}

static mlir::FunctionType genF32F32F32FuncType(mlir::MLIRContext *context) {
  auto t = mlir::FloatType::getF32(context);
  return mlir::FunctionType::get(context, {t, t}, {t});
}

static mlir::FunctionType genF64F64F64FuncType(mlir::MLIRContext *context) {
  auto t = mlir::FloatType::getF64(context);
  return mlir::FunctionType::get(context, {t, t}, {t});
}

static mlir::FunctionType genF80F80F80FuncType(mlir::MLIRContext *context) {
  auto t = mlir::FloatType::getF80(context);
  return mlir::FunctionType::get(context, {t, t}, {t});
}

static mlir::FunctionType genF128F128F128FuncType(mlir::MLIRContext *context) {
  auto t = mlir::FloatType::getF128(context);
  return mlir::FunctionType::get(context, {t, t}, {t});
}

template <int Bits>
static mlir::FunctionType genIntF64FuncType(mlir::MLIRContext *context) {
  auto t = mlir::FloatType::getF64(context);
  auto r = mlir::IntegerType::get(context, Bits);
  return mlir::FunctionType::get(context, {t}, {r});
}

template <int Bits>
static mlir::FunctionType genIntF32FuncType(mlir::MLIRContext *context) {
  auto t = mlir::FloatType::getF32(context);
  auto r = mlir::IntegerType::get(context, Bits);
  return mlir::FunctionType::get(context, {t}, {r});
}

template <int Bits>
static mlir::FunctionType genF64F64IntFuncType(mlir::MLIRContext *context) {
  auto ftype = mlir::FloatType::getF64(context);
  auto itype = mlir::IntegerType::get(context, Bits);
  return mlir::FunctionType::get(context, {ftype, itype}, {ftype});
}

template <int Bits>
static mlir::FunctionType genF32F32IntFuncType(mlir::MLIRContext *context) {
  auto ftype = mlir::FloatType::getF32(context);
  auto itype = mlir::IntegerType::get(context, Bits);
  return mlir::FunctionType::get(context, {ftype, itype}, {ftype});
}

template <int Bits>
static mlir::FunctionType genF64IntF64FuncType(mlir::MLIRContext *context) {
  auto ftype = mlir::FloatType::getF64(context);
  auto itype = mlir::IntegerType::get(context, Bits);
  return mlir::FunctionType::get(context, {itype, ftype}, {ftype});
}

template <int Bits>
static mlir::FunctionType genF32IntF32FuncType(mlir::MLIRContext *context) {
  auto ftype = mlir::FloatType::getF32(context);
  auto itype = mlir::IntegerType::get(context, Bits);
  return mlir::FunctionType::get(context, {itype, ftype}, {ftype});
}

template <int Bits>
static mlir::FunctionType genIntIntIntFuncType(mlir::MLIRContext *context) {
  auto itype = mlir::IntegerType::get(context, Bits);
  return mlir::FunctionType::get(context, {itype, itype}, {itype});
}

template <int Kind>
static mlir::FunctionType
genComplexComplexFuncType(mlir::MLIRContext *context) {
  auto ctype = fir::ComplexType::get(context, Kind);
  return mlir::FunctionType::get(context, {ctype}, {ctype});
}

template <int Kind>
static mlir::FunctionType
genComplexComplexComplexFuncType(mlir::MLIRContext *context) {
  auto ctype = fir::ComplexType::get(context, Kind);
  return mlir::FunctionType::get(context, {ctype, ctype}, {ctype});
}

static mlir::FunctionType genF32ComplexFuncType(mlir::MLIRContext *context) {
  auto ctype = fir::ComplexType::get(context, 4);
  auto ftype = mlir::FloatType::getF32(context);
  return mlir::FunctionType::get(context, {ctype}, {ftype});
}

static mlir::FunctionType genF64ComplexFuncType(mlir::MLIRContext *context) {
  auto ctype = fir::ComplexType::get(context, 8);
  auto ftype = mlir::FloatType::getF64(context);
  return mlir::FunctionType::get(context, {ctype}, {ftype});
}

template <int Kind, int Bits>
static mlir::FunctionType
genComplexComplexIntFuncType(mlir::MLIRContext *context) {
  auto ctype = fir::ComplexType::get(context, Kind);
  auto itype = mlir::IntegerType::get(context, Bits);
  return mlir::FunctionType::get(context, {ctype, itype}, {ctype});
}

/// Callback type for generating lowering for a math operation.
using MathGeneratorTy = mlir::Value (*)(fir::FirOpBuilder &, mlir::Location,
                                        llvm::StringRef, mlir::FunctionType,
                                        llvm::ArrayRef<mlir::Value>);

struct MathOperation {
  // llvm::StringRef comparison operator are not constexpr, so use string_view.
  using Key = std::string_view;
  // Needed for implicit compare with keys.
  constexpr operator Key() const { return key; }
  // Intrinsic name.
  Key key;

  // Name of a runtime function that implements the operation.
  llvm::StringRef runtimeFunc;
  fir::runtime::FuncTypeBuilderFunc typeGenerator;

  // A callback to generate FIR for the intrinsic defined by 'key'.
  // A callback may generate either dedicated MLIR operation(s) or
  // a function call to a runtime function with name defined by
  // 'runtimeFunc'.
  MathGeneratorTy funcGenerator;
};

static mlir::Value genLibCall(fir::FirOpBuilder &builder, mlir::Location loc,
                              llvm::StringRef libFuncName,
                              mlir::FunctionType libFuncType,
                              llvm::ArrayRef<mlir::Value> args) {
  LLVM_DEBUG(llvm::dbgs() << "Generating '" << libFuncName
                          << "' call with type ";
             libFuncType.dump(); llvm::dbgs() << "\n");
  mlir::func::FuncOp funcOp =
      builder.addNamedFunction(loc, libFuncName, libFuncType);
  // TODO: ensure 'strictfp' setting on the call for "precise/strict"
  //       FP mode. Set appropriate Fast-Math Flags otherwise.
  // TODO: we should also mark as many libm function as possible
  //       with 'pure' attribute (of course, not in strict FP mode).
  auto libCall = builder.create<fir::CallOp>(loc, funcOp, args);
  LLVM_DEBUG(libCall.dump(); llvm::dbgs() << "\n");
  return libCall.getResult(0);
}

template <typename T>
static mlir::Value genMathOp(fir::FirOpBuilder &builder, mlir::Location loc,
                             llvm::StringRef mathLibFuncName,
                             mlir::FunctionType mathLibFuncType,
                             llvm::ArrayRef<mlir::Value> args) {
  // TODO: we have to annotate the math operations with flags
  //       that will allow to define FP accuracy/exception
  //       behavior per operation, so that after early multi-module
  //       MLIR inlining we can distiguish operation that were
  //       compiled with different settings.
  //       Suggestion:
  //         * For "relaxed" FP mode set all Fast-Math Flags
  //           (see "[RFC] FastMath flags support in MLIR (arith dialect)"
  //           topic at discourse.llvm.org).
  //         * For "fast" FP mode set all Fast-Math Flags except 'afn'.
  //         * For "precise/strict" FP mode generate fir.calls to libm
  //           entries and annotate them with an attribute that will
  //           end up transformed into 'strictfp' LLVM attribute (TBD).
  //           Elsewhere, "precise/strict" FP mode should also set
  //           'strictfp' for all user functions and calls so that
  //           LLVM backend does the right job.
  //         * Operations that cannot be reasonably optimized in MLIR
  //           can be also lowered to libm calls for "fast" and "relaxed"
  //           modes.
  mlir::Value result;
  if (mathRuntimeVersion == preciseVersion &&
      // Some operations do not have to be lowered as conservative
      // calls, since they do not affect strict FP behavior.
      // For example, purely integer operations like exponentiation
      // with integer operands fall into this class.
      !mathLibFuncName.empty()) {
    result = genLibCall(builder, loc, mathLibFuncName, mathLibFuncType, args);
  } else {
    LLVM_DEBUG(llvm::dbgs() << "Generating '" << mathLibFuncName
                            << "' operation with type ";
               mathLibFuncType.dump(); llvm::dbgs() << "\n");
    result = builder.create<T>(loc, args);
  }
  LLVM_DEBUG(result.dump(); llvm::dbgs() << "\n");
  return result;
}

template <typename T>
static mlir::Value genComplexMathOp(fir::FirOpBuilder &builder,
                                    mlir::Location loc,
                                    llvm::StringRef mathLibFuncName,
                                    mlir::FunctionType mathLibFuncType,
                                    llvm::ArrayRef<mlir::Value> args) {
  mlir::Value result;
  if (disableMlirComplex ||
      (mathRuntimeVersion == preciseVersion && !mathLibFuncName.empty())) {
    result = genLibCall(builder, loc, mathLibFuncName, mathLibFuncType, args);
    LLVM_DEBUG(result.dump(); llvm::dbgs() << "\n");
    return result;
  }

  LLVM_DEBUG(llvm::dbgs() << "Generating '" << mathLibFuncName
                          << "' operation with type ";
             mathLibFuncType.dump(); llvm::dbgs() << "\n");
  auto type = mathLibFuncType.getInput(0).cast<fir::ComplexType>();
  auto kind = type.getElementType().cast<fir::RealType>().getFKind();
  auto realTy = builder.getRealType(kind);
  auto mComplexTy = mlir::ComplexType::get(realTy);

  llvm::SmallVector<mlir::Value, 2> cargs;
  for (const mlir::Value &arg : args) {
    // Convert the fir.complex to a mlir::complex
    cargs.push_back(builder.createConvert(loc, mComplexTy, arg));
  }

  // Builder expects an extra return type to be provided if different to
  // the argument types for an operation
  if constexpr (T::template hasTrait<
                    mlir::OpTrait::SameOperandsAndResultType>()) {
    result = builder.create<T>(loc, cargs);
    result = builder.createConvert(loc, mathLibFuncType.getResult(0), result);
  } else {
    result = builder.create<T>(loc, realTy, cargs);
    result = builder.createConvert(loc, mathLibFuncType.getResult(0), result);
  }

  LLVM_DEBUG(result.dump(); llvm::dbgs() << "\n");
  return result;
}

/// Mapping between mathematical intrinsic operations and MLIR operations
/// of some appropriate dialect (math, complex, etc.) or libm calls.
/// TODO: support remaining Fortran math intrinsics.
///       See https://gcc.gnu.org/onlinedocs/gcc-12.1.0/gfortran/\
///       Intrinsic-Procedures.html for a reference.
static constexpr MathOperation mathOperations[] = {
    {"abs", "fabsf", genF32F32FuncType, genMathOp<mlir::math::AbsFOp>},
    {"abs", "fabs", genF64F64FuncType, genMathOp<mlir::math::AbsFOp>},
    {"abs", "llvm.fabs.f128", genF128F128FuncType,
     genMathOp<mlir::math::AbsFOp>},
    {"abs", "cabsf", genF32ComplexFuncType,
     genComplexMathOp<mlir::complex::AbsOp>},
    {"abs", "cabs", genF64ComplexFuncType,
     genComplexMathOp<mlir::complex::AbsOp>},
    {"acos", "acosf", genF32F32FuncType, genLibCall},
    {"acos", "acos", genF64F64FuncType, genLibCall},
    {"acos", "cacosf", genComplexComplexFuncType<4>, genLibCall},
    {"acos", "cacos", genComplexComplexFuncType<8>, genLibCall},
    {"acosh", "acoshf", genF32F32FuncType, genLibCall},
    {"acosh", "acosh", genF64F64FuncType, genLibCall},
    {"acosh", "cacoshf", genComplexComplexFuncType<4>, genLibCall},
    {"acosh", "cacosh", genComplexComplexFuncType<8>, genLibCall},
    // llvm.trunc behaves the same way as libm's trunc.
    {"aint", "llvm.trunc.f32", genF32F32FuncType, genLibCall},
    {"aint", "llvm.trunc.f64", genF64F64FuncType, genLibCall},
    {"aint", "llvm.trunc.f80", genF80F80FuncType, genLibCall},
    // llvm.round behaves the same way as libm's round.
    {"anint", "llvm.round.f32", genF32F32FuncType,
     genMathOp<mlir::LLVM::RoundOp>},
    {"anint", "llvm.round.f64", genF64F64FuncType,
     genMathOp<mlir::LLVM::RoundOp>},
    {"anint", "llvm.round.f80", genF80F80FuncType,
     genMathOp<mlir::LLVM::RoundOp>},
    {"asin", "asinf", genF32F32FuncType, genLibCall},
    {"asin", "asin", genF64F64FuncType, genLibCall},
    {"asin", "casinf", genComplexComplexFuncType<4>, genLibCall},
    {"asin", "casin", genComplexComplexFuncType<8>, genLibCall},
    {"asinh", "asinhf", genF32F32FuncType, genLibCall},
    {"asinh", "asinh", genF64F64FuncType, genLibCall},
    {"asinh", "casinhf", genComplexComplexFuncType<4>, genLibCall},
    {"asinh", "casinh", genComplexComplexFuncType<8>, genLibCall},
    {"atan", "atanf", genF32F32FuncType, genMathOp<mlir::math::AtanOp>},
    {"atan", "atan", genF64F64FuncType, genMathOp<mlir::math::AtanOp>},
    {"atan", "catanf", genComplexComplexFuncType<4>, genLibCall},
    {"atan", "catan", genComplexComplexFuncType<8>, genLibCall},
    {"atan2", "atan2f", genF32F32F32FuncType, genMathOp<mlir::math::Atan2Op>},
    {"atan2", "atan2", genF64F64F64FuncType, genMathOp<mlir::math::Atan2Op>},
    {"atanh", "atanhf", genF32F32FuncType, genLibCall},
    {"atanh", "atanh", genF64F64FuncType, genLibCall},
    {"atanh", "catanhf", genComplexComplexFuncType<4>, genLibCall},
    {"atanh", "catanh", genComplexComplexFuncType<8>, genLibCall},
    {"bessel_j0", "j0f", genF32F32FuncType, genLibCall},
    {"bessel_j0", "j0", genF64F64FuncType, genLibCall},
    {"bessel_j1", "j1f", genF32F32FuncType, genLibCall},
    {"bessel_j1", "j1", genF64F64FuncType, genLibCall},
    {"bessel_jn", "jnf", genF32IntF32FuncType<32>, genLibCall},
    {"bessel_jn", "jn", genF64IntF64FuncType<32>, genLibCall},
    {"bessel_y0", "y0f", genF32F32FuncType, genLibCall},
    {"bessel_y0", "y0", genF64F64FuncType, genLibCall},
    {"bessel_y1", "y1f", genF32F32FuncType, genLibCall},
    {"bessel_y1", "y1", genF64F64FuncType, genLibCall},
    {"bessel_yn", "ynf", genF32IntF32FuncType<32>, genLibCall},
    {"bessel_yn", "yn", genF64IntF64FuncType<32>, genLibCall},
    // math::CeilOp returns a real, while Fortran CEILING returns integer.
    {"ceil", "ceilf", genF32F32FuncType, genMathOp<mlir::math::CeilOp>},
    {"ceil", "ceil", genF64F64FuncType, genMathOp<mlir::math::CeilOp>},
    {"cos", "cosf", genF32F32FuncType, genMathOp<mlir::math::CosOp>},
    {"cos", "cos", genF64F64FuncType, genMathOp<mlir::math::CosOp>},
    {"cos", "ccosf", genComplexComplexFuncType<4>,
     genComplexMathOp<mlir::complex::CosOp>},
    {"cos", "ccos", genComplexComplexFuncType<8>,
     genComplexMathOp<mlir::complex::CosOp>},
    {"cosh", "coshf", genF32F32FuncType, genLibCall},
    {"cosh", "cosh", genF64F64FuncType, genLibCall},
    {"cosh", "ccoshf", genComplexComplexFuncType<4>, genLibCall},
    {"cosh", "ccosh", genComplexComplexFuncType<8>, genLibCall},
    {"erf", "erff", genF32F32FuncType, genMathOp<mlir::math::ErfOp>},
    {"erf", "erf", genF64F64FuncType, genMathOp<mlir::math::ErfOp>},
    {"erfc", "erfcf", genF32F32FuncType, genLibCall},
    {"erfc", "erfc", genF64F64FuncType, genLibCall},
    {"exp", "expf", genF32F32FuncType, genMathOp<mlir::math::ExpOp>},
    {"exp", "exp", genF64F64FuncType, genMathOp<mlir::math::ExpOp>},
    {"exp", "cexpf", genComplexComplexFuncType<4>,
     genComplexMathOp<mlir::complex::ExpOp>},
    {"exp", "cexp", genComplexComplexFuncType<8>,
     genComplexMathOp<mlir::complex::ExpOp>},
    // math::FloorOp returns a real, while Fortran FLOOR returns integer.
    {"floor", "floorf", genF32F32FuncType, genMathOp<mlir::math::FloorOp>},
    {"floor", "floor", genF64F64FuncType, genMathOp<mlir::math::FloorOp>},
    {"gamma", "tgammaf", genF32F32FuncType, genLibCall},
    {"gamma", "tgamma", genF64F64FuncType, genLibCall},
    {"hypot", "hypotf", genF32F32F32FuncType, genLibCall},
    {"hypot", "hypot", genF64F64F64FuncType, genLibCall},
    {"log", "logf", genF32F32FuncType, genMathOp<mlir::math::LogOp>},
    {"log", "log", genF64F64FuncType, genMathOp<mlir::math::LogOp>},
    {"log", "clogf", genComplexComplexFuncType<4>,
     genComplexMathOp<mlir::complex::LogOp>},
    {"log", "clog", genComplexComplexFuncType<8>,
     genComplexMathOp<mlir::complex::LogOp>},
    {"log10", "log10f", genF32F32FuncType, genMathOp<mlir::math::Log10Op>},
    {"log10", "log10", genF64F64FuncType, genMathOp<mlir::math::Log10Op>},
    {"log_gamma", "lgammaf", genF32F32FuncType, genLibCall},
    {"log_gamma", "lgamma", genF64F64FuncType, genLibCall},
    // llvm.lround behaves the same way as libm's lround.
    {"nint", "llvm.lround.i64.f64", genIntF64FuncType<64>, genLibCall},
    {"nint", "llvm.lround.i64.f32", genIntF32FuncType<64>, genLibCall},
    {"nint", "llvm.lround.i32.f64", genIntF64FuncType<32>, genLibCall},
    {"nint", "llvm.lround.i32.f32", genIntF32FuncType<32>, genLibCall},
    {"pow", {}, genIntIntIntFuncType<8>, genMathOp<mlir::math::IPowIOp>},
    {"pow", {}, genIntIntIntFuncType<16>, genMathOp<mlir::math::IPowIOp>},
    {"pow", {}, genIntIntIntFuncType<32>, genMathOp<mlir::math::IPowIOp>},
    {"pow", {}, genIntIntIntFuncType<64>, genMathOp<mlir::math::IPowIOp>},
    {"pow", "powf", genF32F32F32FuncType, genMathOp<mlir::math::PowFOp>},
    {"pow", "pow", genF64F64F64FuncType, genMathOp<mlir::math::PowFOp>},
    {"pow", "cpowf", genComplexComplexComplexFuncType<4>,
     genComplexMathOp<mlir::complex::PowOp>},
    {"pow", "cpow", genComplexComplexComplexFuncType<8>,
     genComplexMathOp<mlir::complex::PowOp>},
    {"pow", RTNAME_STRING(FPow4i), genF32F32IntFuncType<32>,
     genMathOp<mlir::math::FPowIOp>},
    {"pow", RTNAME_STRING(FPow8i), genF64F64IntFuncType<32>,
     genMathOp<mlir::math::FPowIOp>},
    {"pow", RTNAME_STRING(FPow4k), genF32F32IntFuncType<64>,
     genMathOp<mlir::math::FPowIOp>},
    {"pow", RTNAME_STRING(FPow8k), genF64F64IntFuncType<64>,
     genMathOp<mlir::math::FPowIOp>},
    {"pow", RTNAME_STRING(cpowi), genComplexComplexIntFuncType<4, 32>,
     genLibCall},
    {"pow", RTNAME_STRING(zpowi), genComplexComplexIntFuncType<8, 32>,
     genLibCall},
    {"pow", RTNAME_STRING(cpowk), genComplexComplexIntFuncType<4, 64>,
     genLibCall},
    {"pow", RTNAME_STRING(zpowk), genComplexComplexIntFuncType<8, 64>,
     genLibCall},
    {"sign", "copysignf", genF32F32F32FuncType,
     genMathOp<mlir::math::CopySignOp>},
    {"sign", "copysign", genF64F64F64FuncType,
     genMathOp<mlir::math::CopySignOp>},
    {"sign", "copysignl", genF80F80F80FuncType,
     genMathOp<mlir::math::CopySignOp>},
    {"sign", "llvm.copysign.f128", genF128F128F128FuncType,
     genMathOp<mlir::math::CopySignOp>},
    {"sin", "sinf", genF32F32FuncType, genMathOp<mlir::math::SinOp>},
    {"sin", "sin", genF64F64FuncType, genMathOp<mlir::math::SinOp>},
    {"sin", "csinf", genComplexComplexFuncType<4>,
     genComplexMathOp<mlir::complex::SinOp>},
    {"sin", "csin", genComplexComplexFuncType<8>,
     genComplexMathOp<mlir::complex::SinOp>},
    {"sinh", "sinhf", genF32F32FuncType, genLibCall},
    {"sinh", "sinh", genF64F64FuncType, genLibCall},
    {"sinh", "csinhf", genComplexComplexFuncType<4>, genLibCall},
    {"sinh", "csinh", genComplexComplexFuncType<8>, genLibCall},
    {"sqrt", "sqrtf", genF32F32FuncType, genMathOp<mlir::math::SqrtOp>},
    {"sqrt", "sqrt", genF64F64FuncType, genMathOp<mlir::math::SqrtOp>},
    {"sqrt", "csqrtf", genComplexComplexFuncType<4>,
     genComplexMathOp<mlir::complex::SqrtOp>},
    {"sqrt", "csqrt", genComplexComplexFuncType<8>,
     genComplexMathOp<mlir::complex::SqrtOp>},
    {"tan", "tanf", genF32F32FuncType, genMathOp<mlir::math::TanOp>},
    {"tan", "tan", genF64F64FuncType, genMathOp<mlir::math::TanOp>},
    {"tan", "ctanf", genComplexComplexFuncType<4>,
     genComplexMathOp<mlir::complex::TanOp>},
    {"tan", "ctan", genComplexComplexFuncType<8>,
     genComplexMathOp<mlir::complex::TanOp>},
    {"tanh", "tanhf", genF32F32FuncType, genMathOp<mlir::math::TanhOp>},
    {"tanh", "tanh", genF64F64FuncType, genMathOp<mlir::math::TanhOp>},
    {"tanh", "ctanhf", genComplexComplexFuncType<4>,
     genComplexMathOp<mlir::complex::TanhOp>},
    {"tanh", "ctanh", genComplexComplexFuncType<8>,
     genComplexMathOp<mlir::complex::TanhOp>},
};

// This helper class computes a "distance" between two function types.
// The distance measures how many narrowing conversions of actual arguments
// and result of "from" must be made in order to use "to" instead of "from".
// For instance, the distance between ACOS(REAL(10)) and ACOS(REAL(8)) is
// greater than the one between ACOS(REAL(10)) and ACOS(REAL(16)). This means
// if no implementation of ACOS(REAL(10)) is available, it is better to use
// ACOS(REAL(16)) with casts rather than ACOS(REAL(8)).
// Note that this is not a symmetric distance and the order of "from" and "to"
// arguments matters, d(foo, bar) may not be the same as d(bar, foo) because it
// may be safe to replace foo by bar, but not the opposite.
class FunctionDistance {
public:
  FunctionDistance() : infinite{true} {}

  FunctionDistance(mlir::FunctionType from, mlir::FunctionType to) {
    unsigned nInputs = from.getNumInputs();
    unsigned nResults = from.getNumResults();
    if (nResults != to.getNumResults() || nInputs != to.getNumInputs()) {
      infinite = true;
    } else {
      for (decltype(nInputs) i = 0; i < nInputs && !infinite; ++i)
        addArgumentDistance(from.getInput(i), to.getInput(i));
      for (decltype(nResults) i = 0; i < nResults && !infinite; ++i)
        addResultDistance(to.getResult(i), from.getResult(i));
    }
  }

  /// Beware both d1.isSmallerThan(d2) *and* d2.isSmallerThan(d1) may be
  /// false if both d1 and d2 are infinite. This implies that
  ///  d1.isSmallerThan(d2) is not equivalent to !d2.isSmallerThan(d1)
  bool isSmallerThan(const FunctionDistance &d) const {
    return !infinite &&
           (d.infinite || std::lexicographical_compare(
                              conversions.begin(), conversions.end(),
                              d.conversions.begin(), d.conversions.end()));
  }

  bool isLosingPrecision() const {
    return conversions[narrowingArg] != 0 || conversions[extendingResult] != 0;
  }

  bool isInfinite() const { return infinite; }

private:
  enum class Conversion { Forbidden, None, Narrow, Extend };

  void addArgumentDistance(mlir::Type from, mlir::Type to) {
    switch (conversionBetweenTypes(from, to)) {
    case Conversion::Forbidden:
      infinite = true;
      break;
    case Conversion::None:
      break;
    case Conversion::Narrow:
      conversions[narrowingArg]++;
      break;
    case Conversion::Extend:
      conversions[nonNarrowingArg]++;
      break;
    }
  }

  void addResultDistance(mlir::Type from, mlir::Type to) {
    switch (conversionBetweenTypes(from, to)) {
    case Conversion::Forbidden:
      infinite = true;
      break;
    case Conversion::None:
      break;
    case Conversion::Narrow:
      conversions[nonExtendingResult]++;
      break;
    case Conversion::Extend:
      conversions[extendingResult]++;
      break;
    }
  }

  // Floating point can be mlir::FloatType or fir::real
  static unsigned getFloatingPointWidth(mlir::Type t) {
    if (auto f{t.dyn_cast<mlir::FloatType>()})
      return f.getWidth();
    // FIXME: Get width another way for fir.real/complex
    // - use fir/KindMapping.h and llvm::Type
    // - or use evaluate/type.h
    if (auto r{t.dyn_cast<fir::RealType>()})
      return r.getFKind() * 4;
    if (auto cplx{t.dyn_cast<fir::ComplexType>()})
      return cplx.getFKind() * 4;
    llvm_unreachable("not a floating-point type");
  }

  static Conversion conversionBetweenTypes(mlir::Type from, mlir::Type to) {
    if (from == to)
      return Conversion::None;

    if (auto fromIntTy{from.dyn_cast<mlir::IntegerType>()}) {
      if (auto toIntTy{to.dyn_cast<mlir::IntegerType>()}) {
        return fromIntTy.getWidth() > toIntTy.getWidth() ? Conversion::Narrow
                                                         : Conversion::Extend;
      }
    }

    if (fir::isa_real(from) && fir::isa_real(to)) {
      return getFloatingPointWidth(from) > getFloatingPointWidth(to)
                 ? Conversion::Narrow
                 : Conversion::Extend;
    }

    if (auto fromCplxTy{from.dyn_cast<fir::ComplexType>()}) {
      if (auto toCplxTy{to.dyn_cast<fir::ComplexType>()}) {
        return getFloatingPointWidth(fromCplxTy) >
                       getFloatingPointWidth(toCplxTy)
                   ? Conversion::Narrow
                   : Conversion::Extend;
      }
    }
    // Notes:
    // - No conversion between character types, specialization of runtime
    // functions should be made instead.
    // - It is not clear there is a use case for automatic conversions
    // around Logical and it may damage hidden information in the physical
    // storage so do not do it.
    return Conversion::Forbidden;
  }

  // Below are indexes to access data in conversions.
  // The order in data does matter for lexicographical_compare
  enum {
    narrowingArg = 0,   // usually bad
    extendingResult,    // usually bad
    nonExtendingResult, // usually ok
    nonNarrowingArg,    // usually ok
    dataSize
  };

  std::array<int, dataSize> conversions = {};
  bool infinite = false; // When forbidden conversion or wrong argument number
};

using RtMap = Fortran::common::StaticMultimapView<MathOperation>;
static constexpr RtMap mathOps(mathOperations);
static_assert(mathOps.Verify() && "map must be sorted");

/// Look for a MathOperation entry specifying how to lower a mathematical
/// operation defined by \p name with its result' and operands' types
/// specified in the form of a FunctionType \p funcType.
/// If exact match for the given types is found, then the function
/// returns a pointer to the corresponding MathOperation.
/// Otherwise, the function returns nullptr.
/// If there is a MathOperation that can be used with additional
/// type casts for the operands or/and result (non-exact match),
/// then it is returned via \p bestNearMatch argument, and
/// \p bestMatchDistance specifies the FunctionDistance between
/// the requested operation and the non-exact match.
static const MathOperation *
searchMathOperation(fir::FirOpBuilder &builder, llvm::StringRef name,
                    mlir::FunctionType funcType,
                    const MathOperation **bestNearMatch,
                    FunctionDistance &bestMatchDistance) {
  auto range = mathOps.equal_range(name);
  for (auto iter = range.first; iter != range.second && iter; ++iter) {
    const auto &impl = *iter;
    auto implType = impl.typeGenerator(builder.getContext());
    if (funcType == implType)
      return &impl; // exact match

    FunctionDistance distance(funcType, implType);
    if (distance.isSmallerThan(bestMatchDistance)) {
      *bestNearMatch = &impl;
      bestMatchDistance = std::move(distance);
    }
  }
  return nullptr;
}

/// Implementation of the operation defined by \p name with type
/// \p funcType is not precise, and the actual available implementation
/// is \p distance away from the requested. If using the available
/// implementation results in a precision loss, emit an error message
/// with the given code location \p loc.
static void checkPrecisionLoss(llvm::StringRef name,
                               mlir::FunctionType funcType,
                               const FunctionDistance &distance,
                               mlir::Location loc) {
  if (!distance.isLosingPrecision())
    return;

  // Using this runtime version requires narrowing the arguments
  // or extending the result. It is not numerically safe. There
  // is currently no quad math library that was described in
  // lowering and could be used here. Emit an error and continue
  // generating the code with the narrowing cast so that the user
  // can get a complete list of the problematic intrinsic calls.
  std::string message("not yet implemented: no math runtime available for '");
  llvm::raw_string_ostream sstream(message);
  if (name == "pow") {
    assert(funcType.getNumInputs() == 2 && "power operator has two arguments");
    sstream << funcType.getInput(0) << " ** " << funcType.getInput(1);
  } else {
    sstream << name << "(";
    if (funcType.getNumInputs() > 0)
      sstream << funcType.getInput(0);
    for (mlir::Type argType : funcType.getInputs().drop_front())
      sstream << ", " << argType;
    sstream << ")";
  }
  sstream << "'";
  mlir::emitError(loc, message);
}

/// Helpers to get function type from arguments and result type.
static mlir::FunctionType getFunctionType(std::optional<mlir::Type> resultType,
                                          llvm::ArrayRef<mlir::Value> arguments,
                                          fir::FirOpBuilder &builder) {
  llvm::SmallVector<mlir::Type> argTypes;
  for (mlir::Value arg : arguments)
    argTypes.push_back(arg.getType());
  llvm::SmallVector<mlir::Type> resTypes;
  if (resultType)
    resTypes.push_back(*resultType);
  return mlir::FunctionType::get(builder.getModule().getContext(), argTypes,
                                 resTypes);
}

/// fir::ExtendedValue to mlir::Value translation layer

fir::ExtendedValue toExtendedValue(mlir::Value val, fir::FirOpBuilder &builder,
                                   mlir::Location loc) {
  assert(val && "optional unhandled here");
  mlir::Type type = val.getType();
  mlir::Value base = val;
  mlir::IndexType indexType = builder.getIndexType();
  llvm::SmallVector<mlir::Value> extents;

  fir::factory::CharacterExprHelper charHelper{builder, loc};
  // FIXME: we may want to allow non character scalar here.
  if (charHelper.isCharacterScalar(type))
    return charHelper.toExtendedValue(val);

  if (auto refType = type.dyn_cast<fir::ReferenceType>())
    type = refType.getEleTy();

  if (auto arrayType = type.dyn_cast<fir::SequenceType>()) {
    type = arrayType.getEleTy();
    for (fir::SequenceType::Extent extent : arrayType.getShape()) {
      if (extent == fir::SequenceType::getUnknownExtent())
        break;
      extents.emplace_back(
          builder.createIntegerConstant(loc, indexType, extent));
    }
    // Last extent might be missing in case of assumed-size. If more extents
    // could not be deduced from type, that's an error (a fir.box should
    // have been used in the interface).
    if (extents.size() + 1 < arrayType.getShape().size())
      mlir::emitError(loc, "cannot retrieve array extents from type");
  } else if (type.isa<fir::BoxType>() || type.isa<fir::RecordType>()) {
    fir::emitFatalError(loc, "not yet implemented: descriptor or derived type");
  }

  if (!extents.empty())
    return fir::ArrayBoxValue{base, extents};
  return base;
}

mlir::Value toValue(const fir::ExtendedValue &val, fir::FirOpBuilder &builder,
                    mlir::Location loc) {
  if (const fir::CharBoxValue *charBox = val.getCharBox()) {
    mlir::Value buffer = charBox->getBuffer();
    auto buffTy = buffer.getType();
    if (buffTy.isa<mlir::FunctionType>())
      fir::emitFatalError(
          loc, "A character's buffer type cannot be a function type.");
    if (buffTy.isa<fir::BoxCharType>())
      return buffer;
    return fir::factory::CharacterExprHelper{builder, loc}.createEmboxChar(
        buffer, charBox->getLen());
  }

  // FIXME: need to access other ExtendedValue variants and handle them
  // properly.
  return fir::getBase(val);
}

//===----------------------------------------------------------------------===//
// IntrinsicLibrary
//===----------------------------------------------------------------------===//

static bool isIntrinsicModuleProcedure(llvm::StringRef name) {
  return name.startswith("c_") || name.startswith("compiler_") ||
         name.startswith("ieee_");
}

/// Return the generic name of an intrinsic module procedure specific name.
/// Remove any "__builtin_" prefix, and any specific suffix of the form
/// {_[ail]?[0-9]+}*, such as _1 or _a4.
llvm::StringRef genericName(llvm::StringRef specificName) {
  const std::string builtin = "__builtin_";
  llvm::StringRef name = specificName.startswith(builtin)
                             ? specificName.drop_front(builtin.size())
                             : specificName;
  size_t size = name.size();
  if (isIntrinsicModuleProcedure(name))
    while (isdigit(name[size - 1]))
      while (name[--size] != '_')
        ;
  return name.drop_back(name.size() - size);
}

/// Generate a TODO error message for an as yet unimplemented intrinsic.
void crashOnMissingIntrinsic(mlir::Location loc, llvm::StringRef name) {
  if (isIntrinsicModuleProcedure(name))
    TODO(loc, "intrinsic module procedure: " + llvm::Twine(name));
  else
    TODO(loc, "intrinsic: " + llvm::Twine(name));
}

template <typename GeneratorType>
fir::ExtendedValue IntrinsicLibrary::genElementalCall(
    GeneratorType generator, llvm::StringRef name, mlir::Type resultType,
    llvm::ArrayRef<fir::ExtendedValue> args, bool outline) {
  llvm::SmallVector<mlir::Value> scalarArgs;
  for (const fir::ExtendedValue &arg : args)
    if (arg.getUnboxed() || arg.getCharBox())
      scalarArgs.emplace_back(fir::getBase(arg));
    else
      fir::emitFatalError(loc, "nonscalar intrinsic argument");
  if (outline)
    return outlineInWrapper(generator, name, resultType, scalarArgs);
  return invokeGenerator(generator, resultType, scalarArgs);
}

template <>
fir::ExtendedValue
IntrinsicLibrary::genElementalCall<IntrinsicLibrary::ExtendedGenerator>(
    ExtendedGenerator generator, llvm::StringRef name, mlir::Type resultType,
    llvm::ArrayRef<fir::ExtendedValue> args, bool outline) {
  for (const fir::ExtendedValue &arg : args)
    if (!arg.getUnboxed() && !arg.getCharBox())
      fir::emitFatalError(loc, "nonscalar intrinsic argument");
  if (outline)
    return outlineInExtendedWrapper(generator, name, resultType, args);
  return std::invoke(generator, *this, resultType, args);
}

template <>
fir::ExtendedValue
IntrinsicLibrary::genElementalCall<IntrinsicLibrary::SubroutineGenerator>(
    SubroutineGenerator generator, llvm::StringRef name, mlir::Type resultType,
    llvm::ArrayRef<fir::ExtendedValue> args, bool outline) {
  for (const fir::ExtendedValue &arg : args)
    if (!arg.getUnboxed() && !arg.getCharBox())
      // fir::emitFatalError(loc, "nonscalar intrinsic argument");
      crashOnMissingIntrinsic(loc, name);
  if (outline)
    return outlineInExtendedWrapper(generator, name, resultType, args);
  std::invoke(generator, *this, args);
  return mlir::Value();
}

static fir::ExtendedValue
invokeHandler(IntrinsicLibrary::ElementalGenerator generator,
              const IntrinsicHandler &handler,
              std::optional<mlir::Type> resultType,
              llvm::ArrayRef<fir::ExtendedValue> args, bool outline,
              IntrinsicLibrary &lib) {
  assert(resultType && "expect elemental intrinsic to be functions");
  return lib.genElementalCall(generator, handler.name, *resultType, args,
                              outline);
}

static fir::ExtendedValue
invokeHandler(IntrinsicLibrary::ExtendedGenerator generator,
              const IntrinsicHandler &handler,
              std::optional<mlir::Type> resultType,
              llvm::ArrayRef<fir::ExtendedValue> args, bool outline,
              IntrinsicLibrary &lib) {
  assert(resultType && "expect intrinsic function");
  if (handler.isElemental)
    return lib.genElementalCall(generator, handler.name, *resultType, args,
                                outline);
  if (outline)
    return lib.outlineInExtendedWrapper(generator, handler.name, *resultType,
                                        args);
  return std::invoke(generator, lib, *resultType, args);
}

static fir::ExtendedValue
invokeHandler(IntrinsicLibrary::SubroutineGenerator generator,
              const IntrinsicHandler &handler,
              std::optional<mlir::Type> resultType,
              llvm::ArrayRef<fir::ExtendedValue> args, bool outline,
              IntrinsicLibrary &lib) {
  if (handler.isElemental)
    return lib.genElementalCall(generator, handler.name, mlir::Type{}, args,
                                outline);
  if (outline)
    return lib.outlineInExtendedWrapper(generator, handler.name, resultType,
                                        args);
  std::invoke(generator, lib, args);
  return mlir::Value{};
}

std::pair<fir::ExtendedValue, bool>
IntrinsicLibrary::genIntrinsicCall(llvm::StringRef specificName,
                                   std::optional<mlir::Type> resultType,
                                   llvm::ArrayRef<fir::ExtendedValue> args) {
  llvm::StringRef name = genericName(specificName);
  if (const IntrinsicHandler *handler = findIntrinsicHandler(name)) {
    bool outline = handler->outline || outlineAllIntrinsics;
    return {std::visit(
                [&](auto &generator) -> fir::ExtendedValue {
                  return invokeHandler(generator, *handler, resultType, args,
                                       outline, *this);
                },
                handler->generator),
            this->resultMustBeFreed};
  }

  if (!resultType)
    // Subroutine should have a handler, they are likely missing for now.
    crashOnMissingIntrinsic(loc, name);

  // Try the runtime if no special handler was defined for the
  // intrinsic being called. Maths runtime only has numerical elemental.
  // No optional arguments are expected at this point, the code will
  // crash if it gets absent optional.

  // FIXME: using toValue to get the type won't work with array arguments.
  llvm::SmallVector<mlir::Value> mlirArgs;
  for (const fir::ExtendedValue &extendedVal : args) {
    mlir::Value val = toValue(extendedVal, builder, loc);
    if (!val)
      // If an absent optional gets there, most likely its handler has just
      // not yet been defined.
      crashOnMissingIntrinsic(loc, name);
    mlirArgs.emplace_back(val);
  }
  mlir::FunctionType soughtFuncType =
      getFunctionType(*resultType, mlirArgs, builder);

  IntrinsicLibrary::RuntimeCallGenerator runtimeCallGenerator =
      getRuntimeCallGenerator(name, soughtFuncType);
  return {genElementalCall(runtimeCallGenerator, name, *resultType, args,
                           /*outline=*/outlineAllIntrinsics),
          resultMustBeFreed};
}

mlir::Value
IntrinsicLibrary::invokeGenerator(ElementalGenerator generator,
                                  mlir::Type resultType,
                                  llvm::ArrayRef<mlir::Value> args) {
  return std::invoke(generator, *this, resultType, args);
}

mlir::Value
IntrinsicLibrary::invokeGenerator(RuntimeCallGenerator generator,
                                  mlir::Type resultType,
                                  llvm::ArrayRef<mlir::Value> args) {
  return generator(builder, loc, args);
}

mlir::Value
IntrinsicLibrary::invokeGenerator(ExtendedGenerator generator,
                                  mlir::Type resultType,
                                  llvm::ArrayRef<mlir::Value> args) {
  llvm::SmallVector<fir::ExtendedValue> extendedArgs;
  for (mlir::Value arg : args)
    extendedArgs.emplace_back(toExtendedValue(arg, builder, loc));
  auto extendedResult = std::invoke(generator, *this, resultType, extendedArgs);
  return toValue(extendedResult, builder, loc);
}

mlir::Value
IntrinsicLibrary::invokeGenerator(SubroutineGenerator generator,
                                  llvm::ArrayRef<mlir::Value> args) {
  llvm::SmallVector<fir::ExtendedValue> extendedArgs;
  for (mlir::Value arg : args)
    extendedArgs.emplace_back(toExtendedValue(arg, builder, loc));
  std::invoke(generator, *this, extendedArgs);
  return {};
}

template <typename GeneratorType>
mlir::func::FuncOp IntrinsicLibrary::getWrapper(GeneratorType generator,
                                                llvm::StringRef name,
                                                mlir::FunctionType funcType,
                                                bool loadRefArguments) {
  std::string wrapperName = fir::mangleIntrinsicProcedure(name, funcType);
  mlir::func::FuncOp function = builder.getNamedFunction(wrapperName);
  if (!function) {
    // First time this wrapper is needed, build it.
    function = builder.createFunction(loc, wrapperName, funcType);
    function->setAttr("fir.intrinsic", builder.getUnitAttr());
    auto internalLinkage = mlir::LLVM::linkage::Linkage::Internal;
    auto linkage =
        mlir::LLVM::LinkageAttr::get(builder.getContext(), internalLinkage);
    function->setAttr("llvm.linkage", linkage);
    function.addEntryBlock();

    // Create local context to emit code into the newly created function
    // This new function is not linked to a source file location, only
    // its calls will be.
    auto localBuilder =
        std::make_unique<fir::FirOpBuilder>(function, builder.getKindMap());
    localBuilder->setInsertionPointToStart(&function.front());
    // Location of code inside wrapper of the wrapper is independent from
    // the location of the intrinsic call.
    mlir::Location localLoc = localBuilder->getUnknownLoc();
    llvm::SmallVector<mlir::Value> localArguments;
    for (mlir::BlockArgument bArg : function.front().getArguments()) {
      auto refType = bArg.getType().dyn_cast<fir::ReferenceType>();
      if (loadRefArguments && refType) {
        auto loaded = localBuilder->create<fir::LoadOp>(localLoc, bArg);
        localArguments.push_back(loaded);
      } else {
        localArguments.push_back(bArg);
      }
    }

    IntrinsicLibrary localLib{*localBuilder, localLoc};

    if constexpr (std::is_same_v<GeneratorType, SubroutineGenerator>) {
      localLib.invokeGenerator(generator, localArguments);
      localBuilder->create<mlir::func::ReturnOp>(localLoc);
    } else {
      assert(funcType.getNumResults() == 1 &&
             "expect one result for intrinsic function wrapper type");
      mlir::Type resultType = funcType.getResult(0);
      auto result =
          localLib.invokeGenerator(generator, resultType, localArguments);
      localBuilder->create<mlir::func::ReturnOp>(localLoc, result);
    }
  } else {
    // Wrapper was already built, ensure it has the sought type
    assert(function.getFunctionType() == funcType &&
           "conflict between intrinsic wrapper types");
  }
  return function;
}

/// Helpers to detect absent optional (not yet supported in outlining).
bool static hasAbsentOptional(llvm::ArrayRef<mlir::Value> args) {
  for (const mlir::Value &arg : args)
    if (!arg)
      return true;
  return false;
}
bool static hasAbsentOptional(llvm::ArrayRef<fir::ExtendedValue> args) {
  for (const fir::ExtendedValue &arg : args)
    if (!fir::getBase(arg))
      return true;
  return false;
}

template <typename GeneratorType>
mlir::Value
IntrinsicLibrary::outlineInWrapper(GeneratorType generator,
                                   llvm::StringRef name, mlir::Type resultType,
                                   llvm::ArrayRef<mlir::Value> args) {
  if (hasAbsentOptional(args)) {
    // TODO: absent optional in outlining is an issue: we cannot just ignore
    // them. Needs a better interface here. The issue is that we cannot easily
    // tell that a value is optional or not here if it is presents. And if it is
    // absent, we cannot tell what it type should be.
    TODO(loc, "cannot outline call to intrinsic " + llvm::Twine(name) +
                  " with absent optional argument");
  }

  mlir::FunctionType funcType = getFunctionType(resultType, args, builder);
  mlir::func::FuncOp wrapper = getWrapper(generator, name, funcType);
  return builder.create<fir::CallOp>(loc, wrapper, args).getResult(0);
}

template <typename GeneratorType>
fir::ExtendedValue IntrinsicLibrary::outlineInExtendedWrapper(
    GeneratorType generator, llvm::StringRef name,
    std::optional<mlir::Type> resultType,
    llvm::ArrayRef<fir::ExtendedValue> args) {
  if (hasAbsentOptional(args))
    TODO(loc, "cannot outline call to intrinsic " + llvm::Twine(name) +
                  " with absent optional argument");
  llvm::SmallVector<mlir::Value> mlirArgs;
  for (const auto &extendedVal : args)
    mlirArgs.emplace_back(toValue(extendedVal, builder, loc));
  mlir::FunctionType funcType = getFunctionType(resultType, mlirArgs, builder);
  mlir::func::FuncOp wrapper = getWrapper(generator, name, funcType);
  auto call = builder.create<fir::CallOp>(loc, wrapper, mlirArgs);
  if (resultType)
    return toExtendedValue(call.getResult(0), builder, loc);
  // Subroutine calls
  return mlir::Value{};
}

IntrinsicLibrary::RuntimeCallGenerator
IntrinsicLibrary::getRuntimeCallGenerator(llvm::StringRef name,
                                          mlir::FunctionType soughtFuncType) {
  mlir::FunctionType actualFuncType;
  const MathOperation *mathOp = nullptr;

  // Look for a dedicated math operation generator, which
  // normally produces a single MLIR operation implementing
  // the math operation.
  const MathOperation *bestNearMatch = nullptr;
  FunctionDistance bestMatchDistance;
  mathOp = searchMathOperation(builder, name, soughtFuncType, &bestNearMatch,
                               bestMatchDistance);
  if (!mathOp && bestNearMatch) {
    // Use the best near match, optionally issuing an error,
    // if types conversions cause precision loss.
    checkPrecisionLoss(name, soughtFuncType, bestMatchDistance, loc);
    mathOp = bestNearMatch;
  }

  if (!mathOp) {
    std::string nameAndType;
    llvm::raw_string_ostream sstream(nameAndType);
    sstream << name << "\nrequested type: " << soughtFuncType;
    crashOnMissingIntrinsic(loc, nameAndType);
  }

  actualFuncType = mathOp->typeGenerator(builder.getContext());

  assert(actualFuncType.getNumResults() == soughtFuncType.getNumResults() &&
         actualFuncType.getNumInputs() == soughtFuncType.getNumInputs() &&
         actualFuncType.getNumResults() == 1 && "Bad intrinsic match");

  return [actualFuncType, mathOp,
          soughtFuncType](fir::FirOpBuilder &builder, mlir::Location loc,
                          llvm::ArrayRef<mlir::Value> args) {
    llvm::SmallVector<mlir::Value> convertedArguments;
    for (auto [fst, snd] : llvm::zip(actualFuncType.getInputs(), args))
      convertedArguments.push_back(builder.createConvert(loc, fst, snd));
    mlir::Value result = mathOp->funcGenerator(
        builder, loc, mathOp->runtimeFunc, actualFuncType, convertedArguments);
    mlir::Type soughtType = soughtFuncType.getResult(0);
    return builder.createConvert(loc, soughtType, result);
  };
}

mlir::SymbolRefAttr IntrinsicLibrary::getUnrestrictedIntrinsicSymbolRefAttr(
    llvm::StringRef name, mlir::FunctionType signature) {
  // Unrestricted intrinsics signature follows implicit rules: argument
  // are passed by references. But the runtime versions expect values.
  // So instead of duplicating the runtime, just have the wrappers loading
  // this before calling the code generators.
  bool loadRefArguments = true;
  mlir::func::FuncOp funcOp;
  if (const IntrinsicHandler *handler = findIntrinsicHandler(name))
    funcOp = std::visit(
        [&](auto generator) {
          return getWrapper(generator, name, signature, loadRefArguments);
        },
        handler->generator);

  if (!funcOp) {
    llvm::SmallVector<mlir::Type> argTypes;
    for (mlir::Type type : signature.getInputs()) {
      if (auto refType = type.dyn_cast<fir::ReferenceType>())
        argTypes.push_back(refType.getEleTy());
      else
        argTypes.push_back(type);
    }
    mlir::FunctionType soughtFuncType =
        builder.getFunctionType(argTypes, signature.getResults());
    IntrinsicLibrary::RuntimeCallGenerator rtCallGenerator =
        getRuntimeCallGenerator(name, soughtFuncType);
    funcOp = getWrapper(rtCallGenerator, name, signature, loadRefArguments);
  }

  return mlir::SymbolRefAttr::get(funcOp);
}

fir::ExtendedValue
IntrinsicLibrary::readAndAddCleanUp(fir::MutableBoxValue resultMutableBox,
                                    mlir::Type resultType,
                                    llvm::StringRef intrinsicName) {
  fir::ExtendedValue res =
      fir::factory::genMutableBoxRead(builder, loc, resultMutableBox);
  return res.match(
      [&](const fir::ArrayBoxValue &box) -> fir::ExtendedValue {
        setResultMustBeFreed();
        return box;
      },
      [&](const fir::BoxValue &box) -> fir::ExtendedValue {
        setResultMustBeFreed();
        return box;
      },
      [&](const fir::CharArrayBoxValue &box) -> fir::ExtendedValue {
        setResultMustBeFreed();
        return box;
      },
      [&](const mlir::Value &tempAddr) -> fir::ExtendedValue {
        auto load = builder.create<fir::LoadOp>(loc, resultType, tempAddr);
        // Temp can be freed right away since it was loaded.
        builder.create<fir::FreeMemOp>(loc, tempAddr);
        return load;
      },
      [&](const fir::CharBoxValue &box) -> fir::ExtendedValue {
        setResultMustBeFreed();
        return box;
      },
      [&](const auto &) -> fir::ExtendedValue {
        fir::emitFatalError(loc, "unexpected result for " + intrinsicName);
      });
}

//===----------------------------------------------------------------------===//
// Code generators for the intrinsic
//===----------------------------------------------------------------------===//

mlir::Value IntrinsicLibrary::genRuntimeCall(llvm::StringRef name,
                                             mlir::Type resultType,
                                             llvm::ArrayRef<mlir::Value> args) {
  mlir::FunctionType soughtFuncType =
      getFunctionType(resultType, args, builder);
  return getRuntimeCallGenerator(name, soughtFuncType)(builder, loc, args);
}

mlir::Value IntrinsicLibrary::genConversion(mlir::Type resultType,
                                            llvm::ArrayRef<mlir::Value> args) {
  // There can be an optional kind in second argument.
  assert(args.size() >= 1);
  return builder.convertWithSemantics(loc, resultType, args[0]);
}

// ABORT
void IntrinsicLibrary::genAbort(llvm::ArrayRef<fir::ExtendedValue> args) {
  assert(args.size() == 0);
  fir::runtime::genAbort(builder, loc);
}

// ABS
mlir::Value IntrinsicLibrary::genAbs(mlir::Type resultType,
                                     llvm::ArrayRef<mlir::Value> args) {
  assert(args.size() == 1);
  mlir::Value arg = args[0];
  mlir::Type type = arg.getType();
  if (fir::isa_real(type) || fir::isa_complex(type)) {
    // Runtime call to fp abs. An alternative would be to use mlir
    // math::AbsFOp but it does not support all fir floating point types.
    return genRuntimeCall("abs", resultType, args);
  }
  if (auto intType = type.dyn_cast<mlir::IntegerType>()) {
    // At the time of this implementation there is no abs op in mlir.
    // So, implement abs here without branching.
    mlir::Value shift =
        builder.createIntegerConstant(loc, intType, intType.getWidth() - 1);
    auto mask = builder.create<mlir::arith::ShRSIOp>(loc, arg, shift);
    auto xored = builder.create<mlir::arith::XOrIOp>(loc, arg, mask);
    return builder.create<mlir::arith::SubIOp>(loc, xored, mask);
  }
  llvm_unreachable("unexpected type in ABS argument");
}

// ADJUSTL & ADJUSTR
template <void (*CallRuntime)(fir::FirOpBuilder &, mlir::Location loc,
                              mlir::Value, mlir::Value)>
fir::ExtendedValue
IntrinsicLibrary::genAdjustRtCall(mlir::Type resultType,
                                  llvm::ArrayRef<fir::ExtendedValue> args) {
  assert(args.size() == 1);
  mlir::Value string = builder.createBox(loc, args[0]);
  // Create a mutable fir.box to be passed to the runtime for the result.
  fir::MutableBoxValue resultMutableBox =
      fir::factory::createTempMutableBox(builder, loc, resultType);
  mlir::Value resultIrBox =
      fir::factory::getMutableIRBox(builder, loc, resultMutableBox);

  // Call the runtime -- the runtime will allocate the result.
  CallRuntime(builder, loc, resultIrBox, string);
  // Read result from mutable fir.box and add it to the list of temps to be
  // finalized by the StatementContext.
  return readAndAddCleanUp(resultMutableBox, resultType, "ADJUSTL or ADJUSTR");
}

// AIMAG
mlir::Value IntrinsicLibrary::genAimag(mlir::Type resultType,
                                       llvm::ArrayRef<mlir::Value> args) {
  assert(args.size() == 1);
  return fir::factory::Complex{builder, loc}.extractComplexPart(
      args[0], /*isImagPart=*/true);
}

// AINT
mlir::Value IntrinsicLibrary::genAint(mlir::Type resultType,
                                      llvm::ArrayRef<mlir::Value> args) {
  assert(args.size() >= 1 && args.size() <= 2);
  // Skip optional kind argument to search the runtime; it is already reflected
  // in result type.
  return genRuntimeCall("aint", resultType, {args[0]});
}

// ALL
fir::ExtendedValue
IntrinsicLibrary::genAll(mlir::Type resultType,
                         llvm::ArrayRef<fir::ExtendedValue> args) {

  assert(args.size() == 2);
  // Handle required mask argument
  mlir::Value mask = builder.createBox(loc, args[0]);

  fir::BoxValue maskArry = builder.createBox(loc, args[0]);
  int rank = maskArry.rank();
  assert(rank >= 1);

  // Handle optional dim argument
  bool absentDim = isStaticallyAbsent(args[1]);
  mlir::Value dim =
      absentDim ? builder.createIntegerConstant(loc, builder.getIndexType(), 1)
                : fir::getBase(args[1]);

  if (rank == 1 || absentDim)
    return builder.createConvert(loc, resultType,
                                 fir::runtime::genAll(builder, loc, mask, dim));

  // else use the result descriptor AllDim() intrinsic

  // Create mutable fir.box to be passed to the runtime for the result.

  mlir::Type resultArrayType = builder.getVarLenSeqTy(resultType, rank - 1);
  fir::MutableBoxValue resultMutableBox =
      fir::factory::createTempMutableBox(builder, loc, resultArrayType);
  mlir::Value resultIrBox =
      fir::factory::getMutableIRBox(builder, loc, resultMutableBox);
  // Call runtime. The runtime is allocating the result.
  fir::runtime::genAllDescriptor(builder, loc, resultIrBox, mask, dim);
  return readAndAddCleanUp(resultMutableBox, resultType, "ALL");
}

// ALLOCATED
fir::ExtendedValue
IntrinsicLibrary::genAllocated(mlir::Type resultType,
                               llvm::ArrayRef<fir::ExtendedValue> args) {
  assert(args.size() == 1);
  return args[0].match(
      [&](const fir::MutableBoxValue &x) -> fir::ExtendedValue {
        return fir::factory::genIsAllocatedOrAssociatedTest(builder, loc, x);
      },
      [&](const auto &) -> fir::ExtendedValue {
        fir::emitFatalError(loc,
                            "allocated arg not lowered to MutableBoxValue");
      });
}

// ANINT
mlir::Value IntrinsicLibrary::genAnint(mlir::Type resultType,
                                       llvm::ArrayRef<mlir::Value> args) {
  assert(args.size() >= 1 && args.size() <= 2);
  // Skip optional kind argument to search the runtime; it is already reflected
  // in result type.
  return genRuntimeCall("anint", resultType, {args[0]});
}

// ANY
fir::ExtendedValue
IntrinsicLibrary::genAny(mlir::Type resultType,
                         llvm::ArrayRef<fir::ExtendedValue> args) {

  assert(args.size() == 2);
  // Handle required mask argument
  mlir::Value mask = builder.createBox(loc, args[0]);

  fir::BoxValue maskArry = builder.createBox(loc, args[0]);
  int rank = maskArry.rank();
  assert(rank >= 1);

  // Handle optional dim argument
  bool absentDim = isStaticallyAbsent(args[1]);
  mlir::Value dim =
      absentDim ? builder.createIntegerConstant(loc, builder.getIndexType(), 1)
                : fir::getBase(args[1]);

  if (rank == 1 || absentDim)
    return builder.createConvert(loc, resultType,
                                 fir::runtime::genAny(builder, loc, mask, dim));

  // else use the result descriptor AnyDim() intrinsic

  // Create mutable fir.box to be passed to the runtime for the result.

  mlir::Type resultArrayType = builder.getVarLenSeqTy(resultType, rank - 1);
  fir::MutableBoxValue resultMutableBox =
      fir::factory::createTempMutableBox(builder, loc, resultArrayType);
  mlir::Value resultIrBox =
      fir::factory::getMutableIRBox(builder, loc, resultMutableBox);
  // Call runtime. The runtime is allocating the result.
  fir::runtime::genAnyDescriptor(builder, loc, resultIrBox, mask, dim);
  return readAndAddCleanUp(resultMutableBox, resultType, "ANY");
}

// ASSOCIATED
fir::ExtendedValue
IntrinsicLibrary::genAssociated(mlir::Type resultType,
                                llvm::ArrayRef<fir::ExtendedValue> args) {
  assert(args.size() == 2);
  auto *pointer =
      args[0].match([&](const fir::MutableBoxValue &x) { return &x; },
                    [&](const auto &) -> const fir::MutableBoxValue * {
                      fir::emitFatalError(loc, "pointer not a MutableBoxValue");
                    });
  const fir::ExtendedValue &target = args[1];
  if (isStaticallyAbsent(target))
    return fir::factory::genIsAllocatedOrAssociatedTest(builder, loc, *pointer);

  mlir::Value targetBox;
  if (fir::valueHasFirAttribute(fir::getBase(target),
                                fir::getOptionalAttrName())) {
    // Subtle: contrary to other intrinsic optional arguments, disassociated
    // POINTER and unallocated ALLOCATABLE actual argument are not considered
    // absent here. This is because ASSOCIATED has special requirements for
    // TARGET actual arguments that are POINTERs. There is no precise
    // requirements for ALLOCATABLEs, but all existing Fortran compilers treat
    // them similarly to POINTERs. That is: unallocated TARGETs cause ASSOCIATED
    // to rerun false.  The runtime deals with the disassociated/unallocated
    // case. Simply ensures that TARGET that are OPTIONAL get conditionally
    // emboxed here to convey the optional aspect to the runtime.
    mlir::Type boxType = fir::BoxType::get(builder.getNoneType());
    auto isPresent = builder.create<fir::IsPresentOp>(loc, builder.getI1Type(),
                                                      fir::getBase(target));
    targetBox = builder
                    .genIfOp(loc, {boxType}, isPresent,
                             /*withElseRegion=*/true)
                    .genThen([&]() {
                      mlir::Value box = builder.createBox(loc, target);
                      mlir::Value cast =
                          builder.createConvert(loc, boxType, box);
                      builder.create<fir::ResultOp>(loc, cast);
                    })
                    .genElse([&]() {
                      mlir::Value absentBox =
                          builder.create<fir::AbsentOp>(loc, boxType);
                      builder.create<fir::ResultOp>(loc, absentBox);
                    })
                    .getResults()[0];
  } else {
    targetBox = builder.createBox(loc, target);
  }
  mlir::Value pointerBoxRef =
      fir::factory::getMutableIRBox(builder, loc, *pointer);
  auto pointerBox = builder.create<fir::LoadOp>(loc, pointerBoxRef);
  return Fortran::lower::genAssociated(builder, loc, pointerBox, targetBox);
}

// BESSEL_JN
fir::ExtendedValue
IntrinsicLibrary::genBesselJn(mlir::Type resultType,
                              llvm::ArrayRef<fir::ExtendedValue> args) {
  assert(args.size() == 2 || args.size() == 3);

  mlir::Value x = fir::getBase(args.back());

  if (args.size() == 2) {
    mlir::Value n = fir::getBase(args[0]);

    return genRuntimeCall("bessel_jn", resultType, {n, x});
  } else {
    mlir::Value n1 = fir::getBase(args[0]);
    mlir::Value n2 = fir::getBase(args[1]);

    mlir::Type intTy = n1.getType();
    mlir::Type floatTy = x.getType();
    mlir::Value zero = builder.createRealZeroConstant(loc, floatTy);
    mlir::Value one = builder.createIntegerConstant(loc, intTy, 1);

    mlir::Type resultArrayType = builder.getVarLenSeqTy(resultType, 1);
    fir::MutableBoxValue resultMutableBox =
        fir::factory::createTempMutableBox(builder, loc, resultArrayType);
    mlir::Value resultBox =
        fir::factory::getMutableIRBox(builder, loc, resultMutableBox);

    mlir::Value cmpXEq0 = builder.create<mlir::arith::CmpFOp>(
        loc, mlir::arith::CmpFPredicate::UEQ, x, zero);
    mlir::Value cmpN1LtN2 = builder.create<mlir::arith::CmpIOp>(
        loc, mlir::arith::CmpIPredicate::slt, n1, n2);
    mlir::Value cmpN1EqN2 = builder.create<mlir::arith::CmpIOp>(
        loc, mlir::arith::CmpIPredicate::eq, n1, n2);

    auto genXEq0 = [&]() {
      fir::runtime::genBesselJnX0(builder, loc, floatTy, resultBox, n1, n2);
    };

    auto genN1LtN2 = [&]() {
      // The runtime generates the values in the range using a backward
      // recursion from n2 to n1. (see https://dlmf.nist.gov/10.74.iv and
      // https://dlmf.nist.gov/10.6.E1). When n1 < n2, this requires
      // the values of BESSEL_JN(n2) and BESSEL_JN(n2 - 1) since they
      // are the anchors of the recursion.
      mlir::Value n2_1 = builder.create<mlir::arith::SubIOp>(loc, n2, one);
      mlir::Value bn2 = genRuntimeCall("bessel_jn", resultType, {n2, x});
      mlir::Value bn2_1 = genRuntimeCall("bessel_jn", resultType, {n2_1, x});
      fir::runtime::genBesselJn(builder, loc, resultBox, n1, n2, x, bn2, bn2_1);
    };

    auto genN1EqN2 = [&]() {
      // When n1 == n2, only BESSEL_JN(n2) is needed.
      mlir::Value bn2 = genRuntimeCall("bessel_jn", resultType, {n2, x});
      fir::runtime::genBesselJn(builder, loc, resultBox, n1, n2, x, bn2, zero);
    };

    auto genN1GtN2 = [&]() {
      // The standard requires n1 <= n2. However, we still need to allocate
      // a zero-length array and return it when n1 > n2, so we do need to call
      // the runtime function.
      fir::runtime::genBesselJn(builder, loc, resultBox, n1, n2, x, zero, zero);
    };

    auto genN1GeN2 = [&] {
      builder.genIfThenElse(loc, cmpN1EqN2)
          .genThen(genN1EqN2)
          .genElse(genN1GtN2)
          .end();
    };

    auto genXNeq0 = [&]() {
      builder.genIfThenElse(loc, cmpN1LtN2)
          .genThen(genN1LtN2)
          .genElse(genN1GeN2)
          .end();
    };

    builder.genIfThenElse(loc, cmpXEq0)
        .genThen(genXEq0)
        .genElse(genXNeq0)
        .end();
<<<<<<< HEAD

    fir::ExtendedValue res =
        fir::factory::genMutableBoxRead(builder, loc, resultMutableBox);
    return res.match(
        [&](const fir::ArrayBoxValue &box) -> fir::ExtendedValue {
          addCleanUpForTemp(loc, box.getAddr());
          return box;
        },
        [&](const auto &) -> fir::ExtendedValue {
          fir::emitFatalError(loc, "unexpected result for BESSEL_JN");
        });
=======
    return readAndAddCleanUp(resultMutableBox, resultType, "BESSEL_JN");
>>>>>>> e1acf65b
  }
}

// BESSEL_YN
fir::ExtendedValue
IntrinsicLibrary::genBesselYn(mlir::Type resultType,
                              llvm::ArrayRef<fir::ExtendedValue> args) {
  assert(args.size() == 2 || args.size() == 3);

  mlir::Value x = fir::getBase(args.back());

  if (args.size() == 2) {
    mlir::Value n = fir::getBase(args[0]);

    return genRuntimeCall("bessel_yn", resultType, {n, x});
  } else {
    mlir::Value n1 = fir::getBase(args[0]);
    mlir::Value n2 = fir::getBase(args[1]);

    mlir::Type floatTy = x.getType();
    mlir::Type intTy = n1.getType();
    mlir::Value zero = builder.createRealZeroConstant(loc, floatTy);
    mlir::Value one = builder.createIntegerConstant(loc, intTy, 1);

    mlir::Type resultArrayType = builder.getVarLenSeqTy(resultType, 1);
    fir::MutableBoxValue resultMutableBox =
        fir::factory::createTempMutableBox(builder, loc, resultArrayType);
    mlir::Value resultBox =
        fir::factory::getMutableIRBox(builder, loc, resultMutableBox);

    mlir::Value cmpXEq0 = builder.create<mlir::arith::CmpFOp>(
        loc, mlir::arith::CmpFPredicate::UEQ, x, zero);
    mlir::Value cmpN1LtN2 = builder.create<mlir::arith::CmpIOp>(
        loc, mlir::arith::CmpIPredicate::slt, n1, n2);
    mlir::Value cmpN1EqN2 = builder.create<mlir::arith::CmpIOp>(
        loc, mlir::arith::CmpIPredicate::eq, n1, n2);

    auto genXEq0 = [&]() {
      fir::runtime::genBesselYnX0(builder, loc, floatTy, resultBox, n1, n2);
    };

    auto genN1LtN2 = [&]() {
      // The runtime generates the values in the range using a forward
      // recursion from n1 to n2. (see https://dlmf.nist.gov/10.74.iv and
      // https://dlmf.nist.gov/10.6.E1). When n1 < n2, this requires
      // the values of BESSEL_YN(n1) and BESSEL_YN(n1 + 1) since they
      // are the anchors of the recursion.
      mlir::Value n1_1 = builder.create<mlir::arith::AddIOp>(loc, n1, one);
      mlir::Value bn1 = genRuntimeCall("bessel_yn", resultType, {n1, x});
      mlir::Value bn1_1 = genRuntimeCall("bessel_yn", resultType, {n1_1, x});
      fir::runtime::genBesselYn(builder, loc, resultBox, n1, n2, x, bn1, bn1_1);
    };

    auto genN1EqN2 = [&]() {
      // When n1 == n2, only BESSEL_YN(n1) is needed.
      mlir::Value bn1 = genRuntimeCall("bessel_yn", resultType, {n1, x});
      fir::runtime::genBesselYn(builder, loc, resultBox, n1, n2, x, bn1, zero);
    };

    auto genN1GtN2 = [&]() {
      // The standard requires n1 <= n2. However, we still need to allocate
      // a zero-length array and return it when n1 > n2, so we do need to call
      // the runtime function.
      fir::runtime::genBesselYn(builder, loc, resultBox, n1, n2, x, zero, zero);
    };

    auto genN1GeN2 = [&] {
      builder.genIfThenElse(loc, cmpN1EqN2)
          .genThen(genN1EqN2)
          .genElse(genN1GtN2)
          .end();
    };

    auto genXNeq0 = [&]() {
      builder.genIfThenElse(loc, cmpN1LtN2)
          .genThen(genN1LtN2)
          .genElse(genN1GeN2)
          .end();
    };

    builder.genIfThenElse(loc, cmpXEq0)
        .genThen(genXEq0)
        .genElse(genXNeq0)
        .end();
<<<<<<< HEAD

    fir::ExtendedValue res =
        fir::factory::genMutableBoxRead(builder, loc, resultMutableBox);
    return res.match(
        [&](const fir::ArrayBoxValue &box) -> fir::ExtendedValue {
          addCleanUpForTemp(loc, box.getAddr());
          return box;
        },
        [&](const auto &) -> fir::ExtendedValue {
          fir::emitFatalError(loc, "unexpected result for BESSEL_YN");
        });
=======
    return readAndAddCleanUp(resultMutableBox, resultType, "BESSEL_YN");
>>>>>>> e1acf65b
  }
}

// BGE, BGT, BLE, BLT
template <mlir::arith::CmpIPredicate pred>
mlir::Value
IntrinsicLibrary::genBitwiseCompare(mlir::Type resultType,
                                    llvm::ArrayRef<mlir::Value> args) {
  assert(args.size() == 2);

  mlir::Value arg0 = args[0];
  mlir::Value arg1 = args[1];
  mlir::Type arg0Ty = arg0.getType();
  mlir::Type arg1Ty = arg1.getType();
  unsigned bits0 = arg0Ty.getIntOrFloatBitWidth();
  unsigned bits1 = arg1Ty.getIntOrFloatBitWidth();

  // Arguments do not have to be of the same integer type. However, if neither
  // of the arguments is a BOZ literal, then the shorter of the two needs
  // to be converted to the longer by zero-extending (not sign-extending)
  // to the left [Fortran 2008, 13.3.2].
  //
  // In the case of BOZ literals, the standard describes zero-extension or
  // truncation depending on the kind of the result [Fortran 2008, 13.3.3].
  // However, that seems to be relevant for the case where the type of the
  // result must match the type of the BOZ literal. That is not the case for
  // these intrinsics, so, again, zero-extend to the larger type.
  //
  if (bits0 > bits1)
    arg1 = builder.create<mlir::arith::ExtUIOp>(loc, arg0Ty, arg1);
  else if (bits0 < bits1)
    arg0 = builder.create<mlir::arith::ExtUIOp>(loc, arg1Ty, arg0);

  return builder.create<mlir::arith::CmpIOp>(loc, pred, arg0, arg1);
}

// BTEST
mlir::Value IntrinsicLibrary::genBtest(mlir::Type resultType,
                                       llvm::ArrayRef<mlir::Value> args) {
  // A conformant BTEST(I,POS) call satisfies:
  //     POS >= 0
  //     POS < BIT_SIZE(I)
  // Return:  (I >> POS) & 1
  assert(args.size() == 2);
  mlir::Type argType = args[0].getType();
  mlir::Value pos = builder.createConvert(loc, argType, args[1]);
  auto shift = builder.create<mlir::arith::ShRUIOp>(loc, args[0], pos);
  mlir::Value one = builder.createIntegerConstant(loc, argType, 1);
  auto res = builder.create<mlir::arith::AndIOp>(loc, shift, one);
  return builder.createConvert(loc, resultType, res);
}

static mlir::Value getAddrFromBox(fir::FirOpBuilder &builder,
                                  mlir::Location loc, fir::ExtendedValue arg,
                                  bool isFunc) {
  mlir::Value argValue = fir::getBase(arg);
  mlir::Value addr{nullptr};
  if (isFunc) {
    auto funcTy = argValue.getType().cast<fir::BoxProcType>().getEleTy();
    addr = builder.create<fir::BoxAddrOp>(loc, funcTy, argValue);
  } else {
    const auto *box = arg.getBoxOf<fir::BoxValue>();
    addr = builder.create<fir::BoxAddrOp>(loc, box->getMemTy(),
                                          fir::getBase(*box));
  }
  return addr;
}

static fir::ExtendedValue
genCLocOrCFunLoc(fir::FirOpBuilder &builder, mlir::Location loc,
                 mlir::Type resultType, llvm::ArrayRef<fir::ExtendedValue> args,
                 bool isFunc = false) {
  assert(args.size() == 1);
  mlir::Value res = builder.create<fir::AllocaOp>(loc, resultType);
  mlir::Value resAddr =
      fir::factory::genCPtrOrCFunptrAddr(builder, loc, res, resultType);
  assert(fir::isa_box_type(fir::getBase(args[0]).getType()) &&
         "argument must have been lowered to box type");
  mlir::Value argAddr = getAddrFromBox(builder, loc, args[0], isFunc);
  mlir::Value argAddrVal = builder.createConvert(
      loc, fir::unwrapRefType(resAddr.getType()), argAddr);
  builder.create<fir::StoreOp>(loc, argAddrVal, resAddr);
  return res;
}

/// C_ASSOCIATED
static fir::ExtendedValue
genCAssociated(fir::FirOpBuilder &builder, mlir::Location loc,
               mlir::Type resultType, llvm::ArrayRef<fir::ExtendedValue> args) {
  assert(args.size() == 2);
  mlir::Value cPtr1 = fir::getBase(args[0]);
  mlir::Value cPtrVal1 =
      fir::factory::genCPtrOrCFunptrValue(builder, loc, cPtr1);
  mlir::Value zero = builder.createIntegerConstant(loc, cPtrVal1.getType(), 0);
  mlir::Value res = builder.create<mlir::arith::CmpIOp>(
      loc, mlir::arith::CmpIPredicate::ne, cPtrVal1, zero);

  if (isStaticallyPresent(args[1])) {
    mlir::Type i1Ty = builder.getI1Type();
    mlir::Value cPtr2 = fir::getBase(args[1]);
    mlir::Value isDynamicallyAbsent = builder.genIsNullAddr(loc, cPtr2);
    res =
        builder
            .genIfOp(loc, {i1Ty}, isDynamicallyAbsent, /*withElseRegion=*/true)
            .genThen([&]() { builder.create<fir::ResultOp>(loc, res); })
            .genElse([&]() {
              mlir::Value cPtrVal2 =
                  fir::factory::genCPtrOrCFunptrValue(builder, loc, cPtr2);
              mlir::Value cmpVal = builder.create<mlir::arith::CmpIOp>(
                  loc, mlir::arith::CmpIPredicate::eq, cPtrVal1, cPtrVal2);
              mlir::Value newRes =
                  builder.create<mlir::arith::AndIOp>(loc, res, cmpVal);
              builder.create<fir::ResultOp>(loc, newRes);
            })
            .getResults()[0];
  }
  return builder.createConvert(loc, resultType, res);
}

/// C_ASSOCIATED (C_FUNPTR [, C_FUNPTR])
fir::ExtendedValue IntrinsicLibrary::genCAssociatedCFunPtr(
    mlir::Type resultType, llvm::ArrayRef<fir::ExtendedValue> args) {
  return genCAssociated(builder, loc, resultType, args);
}

/// C_ASSOCIATED (C_PTR [, C_PTR])
fir::ExtendedValue
IntrinsicLibrary::genCAssociatedCPtr(mlir::Type resultType,
                                     llvm::ArrayRef<fir::ExtendedValue> args) {
  return genCAssociated(builder, loc, resultType, args);
}

// C_F_POINTER
void IntrinsicLibrary::genCFPointer(llvm::ArrayRef<fir::ExtendedValue> args) {
  assert(args.size() == 3);
  // Handle CPTR argument
  // Get the value of the C address or the result of a reference to C_LOC.
  mlir::Value cPtr = fir::getBase(args[0]);
  mlir::Value cPtrAddrVal =
      fir::factory::genCPtrOrCFunptrValue(builder, loc, cPtr);

  // Handle FPTR argument
  const auto *fPtr = args[1].getBoxOf<fir::MutableBoxValue>();
  assert(fPtr && "FPTR must be a pointer");

  auto getCPtrExtVal = [&](fir::MutableBoxValue box) -> fir::ExtendedValue {
    mlir::Value addr =
        builder.createConvert(loc, fPtr->getMemTy(), cPtrAddrVal);
    mlir::SmallVector<mlir::Value> extents;
    if (box.hasRank()) {
      assert(isStaticallyPresent(args[2]) &&
             "FPTR argument must be an array if SHAPE argument exists");
      mlir::Value shape = fir::getBase(args[2]);
      int arrayRank = box.rank();
      mlir::Type shapeElementType =
          fir::unwrapSequenceType(fir::unwrapPassByRefType(shape.getType()));
      mlir::Type idxType = builder.getIndexType();
      for (int i = 0; i < arrayRank; ++i) {
        mlir::Value index = builder.createIntegerConstant(loc, idxType, i);
        mlir::Value var = builder.create<fir::CoordinateOp>(
            loc, builder.getRefType(shapeElementType), shape, index);
        mlir::Value load = builder.create<fir::LoadOp>(loc, var);
        extents.push_back(builder.createConvert(loc, idxType, load));
      }
    }
    if (box.isCharacter()) {
      mlir::Value len = box.nonDeferredLenParams()[0];
      if (box.hasRank())
        return fir::CharArrayBoxValue{addr, len, extents};
      return fir::CharBoxValue{addr, len};
    }
    if (box.isDerivedWithLenParameters())
      TODO(loc, "get length parameters of derived type");
    if (box.hasRank())
      return fir::ArrayBoxValue{addr, extents};
    return addr;
  };

  fir::factory::associateMutableBox(builder, loc, *fPtr, getCPtrExtVal(*fPtr),
                                    /*lbounds=*/mlir::ValueRange{});
}

// C_FUNLOC
fir::ExtendedValue
IntrinsicLibrary::genCFunLoc(mlir::Type resultType,
                             llvm::ArrayRef<fir::ExtendedValue> args) {
  return genCLocOrCFunLoc(builder, loc, resultType, args, /*isFunc=*/true);
}

// C_LOC
fir::ExtendedValue
IntrinsicLibrary::genCLoc(mlir::Type resultType,
                          llvm::ArrayRef<fir::ExtendedValue> args) {
  return genCLocOrCFunLoc(builder, loc, resultType, args);
}

// CEILING
mlir::Value IntrinsicLibrary::genCeiling(mlir::Type resultType,
                                         llvm::ArrayRef<mlir::Value> args) {
  // Optional KIND argument.
  assert(args.size() >= 1);
  mlir::Value arg = args[0];
  // Use ceil that is not an actual Fortran intrinsic but that is
  // an llvm intrinsic that does the same, but return a floating
  // point.
  mlir::Value ceil = genRuntimeCall("ceil", arg.getType(), {arg});
  return builder.createConvert(loc, resultType, ceil);
}

// CHAR
fir::ExtendedValue
IntrinsicLibrary::genChar(mlir::Type type,
                          llvm::ArrayRef<fir::ExtendedValue> args) {
  // Optional KIND argument.
  assert(args.size() >= 1);
  const mlir::Value *arg = args[0].getUnboxed();
  // expect argument to be a scalar integer
  if (!arg)
    mlir::emitError(loc, "CHAR intrinsic argument not unboxed");
  fir::factory::CharacterExprHelper helper{builder, loc};
  fir::CharacterType::KindTy kind = helper.getCharacterType(type).getFKind();
  mlir::Value cast = helper.createSingletonFromCode(*arg, kind);
  mlir::Value len =
      builder.createIntegerConstant(loc, builder.getCharacterLengthType(), 1);
  return fir::CharBoxValue{cast, len};
}

// CMPLX
mlir::Value IntrinsicLibrary::genCmplx(mlir::Type resultType,
                                       llvm::ArrayRef<mlir::Value> args) {
  assert(args.size() >= 1);
  fir::factory::Complex complexHelper(builder, loc);
  mlir::Type partType = complexHelper.getComplexPartType(resultType);
  mlir::Value real = builder.createConvert(loc, partType, args[0]);
  mlir::Value imag = isStaticallyAbsent(args, 1)
                         ? builder.createRealZeroConstant(loc, partType)
                         : builder.createConvert(loc, partType, args[1]);
  return fir::factory::Complex{builder, loc}.createComplex(resultType, real,
                                                           imag);
}

// COMMAND_ARGUMENT_COUNT
fir::ExtendedValue IntrinsicLibrary::genCommandArgumentCount(
    mlir::Type resultType, llvm::ArrayRef<fir::ExtendedValue> args) {
  assert(args.size() == 0);
  assert(resultType == builder.getDefaultIntegerType() &&
         "result type is not default integer kind type");
  return builder.createConvert(
      loc, resultType, fir::runtime::genCommandArgumentCount(builder, loc));
  ;
}

// CONJG
mlir::Value IntrinsicLibrary::genConjg(mlir::Type resultType,
                                       llvm::ArrayRef<mlir::Value> args) {
  assert(args.size() == 1);
  if (resultType != args[0].getType())
    llvm_unreachable("argument type mismatch");

  mlir::Value cplx = args[0];
  auto imag = fir::factory::Complex{builder, loc}.extractComplexPart(
      cplx, /*isImagPart=*/true);
  auto negImag = builder.create<mlir::arith::NegFOp>(loc, imag);
  return fir::factory::Complex{builder, loc}.insertComplexPart(
      cplx, negImag, /*isImagPart=*/true);
}

// COUNT
fir::ExtendedValue
IntrinsicLibrary::genCount(mlir::Type resultType,
                           llvm::ArrayRef<fir::ExtendedValue> args) {
  assert(args.size() == 3);

  // Handle mask argument
  fir::BoxValue mask = builder.createBox(loc, args[0]);
  unsigned maskRank = mask.rank();

  assert(maskRank > 0);

  // Handle optional dim argument
  bool absentDim = isStaticallyAbsent(args[1]);
  mlir::Value dim =
      absentDim ? builder.createIntegerConstant(loc, builder.getIndexType(), 0)
                : fir::getBase(args[1]);

  if (absentDim || maskRank == 1) {
    // Result is scalar if no dim argument or mask is rank 1.
    // So, call specialized Count runtime routine.
    return builder.createConvert(
        loc, resultType,
        fir::runtime::genCount(builder, loc, fir::getBase(mask), dim));
  }

  // Call general CountDim runtime routine.

  // Handle optional kind argument
  bool absentKind = isStaticallyAbsent(args[2]);
  mlir::Value kind = absentKind ? builder.createIntegerConstant(
                                      loc, builder.getIndexType(),
                                      builder.getKindMap().defaultIntegerKind())
                                : fir::getBase(args[2]);

  // Create mutable fir.box to be passed to the runtime for the result.
  mlir::Type type = builder.getVarLenSeqTy(resultType, maskRank - 1);
  fir::MutableBoxValue resultMutableBox =
      fir::factory::createTempMutableBox(builder, loc, type);

  mlir::Value resultIrBox =
      fir::factory::getMutableIRBox(builder, loc, resultMutableBox);

  fir::runtime::genCountDim(builder, loc, resultIrBox, fir::getBase(mask), dim,
                            kind);
  // Handle cleanup of allocatable result descriptor and return
  return readAndAddCleanUp(resultMutableBox, resultType, "COUNT");
}

// CPU_TIME
void IntrinsicLibrary::genCpuTime(llvm::ArrayRef<fir::ExtendedValue> args) {
  assert(args.size() == 1);
  const mlir::Value *arg = args[0].getUnboxed();
  assert(arg && "nonscalar cpu_time argument");
  mlir::Value res1 = Fortran::lower::genCpuTime(builder, loc);
  mlir::Value res2 =
      builder.createConvert(loc, fir::dyn_cast_ptrEleTy(arg->getType()), res1);
  builder.create<fir::StoreOp>(loc, res2, *arg);
}

// CSHIFT
fir::ExtendedValue
IntrinsicLibrary::genCshift(mlir::Type resultType,
                            llvm::ArrayRef<fir::ExtendedValue> args) {
  assert(args.size() == 3);

  // Handle required ARRAY argument
  fir::BoxValue arrayBox = builder.createBox(loc, args[0]);
  mlir::Value array = fir::getBase(arrayBox);
  unsigned arrayRank = arrayBox.rank();

  // Create mutable fir.box to be passed to the runtime for the result.
  mlir::Type resultArrayType = builder.getVarLenSeqTy(resultType, arrayRank);
  fir::MutableBoxValue resultMutableBox =
      fir::factory::createTempMutableBox(builder, loc, resultArrayType);
  mlir::Value resultIrBox =
      fir::factory::getMutableIRBox(builder, loc, resultMutableBox);

  if (arrayRank == 1) {
    // Vector case
    // Handle required SHIFT argument as a scalar
    const mlir::Value *shiftAddr = args[1].getUnboxed();
    assert(shiftAddr && "nonscalar CSHIFT argument");
    auto shift = builder.create<fir::LoadOp>(loc, *shiftAddr);

    fir::runtime::genCshiftVector(builder, loc, resultIrBox, array, shift);
  } else {
    // Non-vector case
    // Handle required SHIFT argument as an array
    mlir::Value shift = builder.createBox(loc, args[1]);

    // Handle optional DIM argument
    mlir::Value dim =
        isStaticallyAbsent(args[2])
            ? builder.createIntegerConstant(loc, builder.getIndexType(), 1)
            : fir::getBase(args[2]);
    fir::runtime::genCshift(builder, loc, resultIrBox, array, shift, dim);
  }
  return readAndAddCleanUp(resultMutableBox, resultType, "CSHIFT");
}

// DATE_AND_TIME
void IntrinsicLibrary::genDateAndTime(llvm::ArrayRef<fir::ExtendedValue> args) {
  assert(args.size() == 4 && "date_and_time has 4 args");
  llvm::SmallVector<std::optional<fir::CharBoxValue>> charArgs(3);
  for (unsigned i = 0; i < 3; ++i)
    if (const fir::CharBoxValue *charBox = args[i].getCharBox())
      charArgs[i] = *charBox;

  mlir::Value values = fir::getBase(args[3]);
  if (!values)
    values = builder.create<fir::AbsentOp>(
        loc, fir::BoxType::get(builder.getNoneType()));

  Fortran::lower::genDateAndTime(builder, loc, charArgs[0], charArgs[1],
                                 charArgs[2], values);
}

// DIM
mlir::Value IntrinsicLibrary::genDim(mlir::Type resultType,
                                     llvm::ArrayRef<mlir::Value> args) {
  assert(args.size() == 2);
  if (resultType.isa<mlir::IntegerType>()) {
    mlir::Value zero = builder.createIntegerConstant(loc, resultType, 0);
    auto diff = builder.create<mlir::arith::SubIOp>(loc, args[0], args[1]);
    auto cmp = builder.create<mlir::arith::CmpIOp>(
        loc, mlir::arith::CmpIPredicate::sgt, diff, zero);
    return builder.create<mlir::arith::SelectOp>(loc, cmp, diff, zero);
  }
  assert(fir::isa_real(resultType) && "Only expects real and integer in DIM");
  mlir::Value zero = builder.createRealZeroConstant(loc, resultType);
  auto diff = builder.create<mlir::arith::SubFOp>(loc, args[0], args[1]);
  auto cmp = builder.create<mlir::arith::CmpFOp>(
      loc, mlir::arith::CmpFPredicate::OGT, diff, zero);
  return builder.create<mlir::arith::SelectOp>(loc, cmp, diff, zero);
}

// DOT_PRODUCT
fir::ExtendedValue
IntrinsicLibrary::genDotProduct(mlir::Type resultType,
                                llvm::ArrayRef<fir::ExtendedValue> args) {
  assert(args.size() == 2);

  // Handle required vector arguments
  mlir::Value vectorA = fir::getBase(args[0]);
  mlir::Value vectorB = fir::getBase(args[1]);
  // Result type is used for picking appropriate runtime function.
  mlir::Type eleTy = resultType;

  if (fir::isa_complex(eleTy)) {
    mlir::Value result = builder.createTemporary(loc, eleTy);
    fir::runtime::genDotProduct(builder, loc, vectorA, vectorB, result);
    return builder.create<fir::LoadOp>(loc, result);
  }

  // This operation is only used to pass the result type
  // information to the DotProduct generator.
  auto resultBox = builder.create<fir::AbsentOp>(loc, fir::BoxType::get(eleTy));
  return fir::runtime::genDotProduct(builder, loc, vectorA, vectorB, resultBox);
}

// DPROD
mlir::Value IntrinsicLibrary::genDprod(mlir::Type resultType,
                                       llvm::ArrayRef<mlir::Value> args) {
  assert(args.size() == 2);
  assert(fir::isa_real(resultType) &&
         "Result must be double precision in DPROD");
  mlir::Value a = builder.createConvert(loc, resultType, args[0]);
  mlir::Value b = builder.createConvert(loc, resultType, args[1]);
  return builder.create<mlir::arith::MulFOp>(loc, a, b);
}

// DSHIFTL
mlir::Value IntrinsicLibrary::genDshiftl(mlir::Type resultType,
                                         llvm::ArrayRef<mlir::Value> args) {
  assert(args.size() == 3);

  mlir::Value i = args[0];
  mlir::Value j = args[1];
  mlir::Value shift = builder.createConvert(loc, resultType, args[2]);
  mlir::Value bitSize = builder.createIntegerConstant(
      loc, resultType, resultType.getIntOrFloatBitWidth());

  // Per the standard, the value of DSHIFTL(I, J, SHIFT) is equal to
  // IOR (SHIFTL(I, SHIFT), SHIFTR(J, BIT_SIZE(J) - SHIFT))
  mlir::Value diff = builder.create<mlir::arith::SubIOp>(loc, bitSize, shift);

  mlir::Value lArgs[2]{i, shift};
  mlir::Value lft = genShift<mlir::arith::ShLIOp>(resultType, lArgs);

  mlir::Value rArgs[2]{j, diff};
  mlir::Value rgt = genShift<mlir::arith::ShRUIOp>(resultType, rArgs);

  return builder.create<mlir::arith::OrIOp>(loc, lft, rgt);
}

// DSHIFTR
mlir::Value IntrinsicLibrary::genDshiftr(mlir::Type resultType,
                                         llvm::ArrayRef<mlir::Value> args) {
  assert(args.size() == 3);

  mlir::Value i = args[0];
  mlir::Value j = args[1];
  mlir::Value shift = builder.createConvert(loc, resultType, args[2]);
  mlir::Value bitSize = builder.createIntegerConstant(
      loc, resultType, resultType.getIntOrFloatBitWidth());

  // Per the standard, the value of DSHIFTR(I, J, SHIFT) is equal to
  // IOR (SHIFTL(I, BIT_SIZE(I) - SHIFT), SHIFTR(J, SHIFT))
  mlir::Value diff = builder.create<mlir::arith::SubIOp>(loc, bitSize, shift);

  mlir::Value lArgs[2]{i, diff};
  mlir::Value lft = genShift<mlir::arith::ShLIOp>(resultType, lArgs);

  mlir::Value rArgs[2]{j, shift};
  mlir::Value rgt = genShift<mlir::arith::ShRUIOp>(resultType, rArgs);

  return builder.create<mlir::arith::OrIOp>(loc, lft, rgt);
}

// EOSHIFT
fir::ExtendedValue
IntrinsicLibrary::genEoshift(mlir::Type resultType,
                             llvm::ArrayRef<fir::ExtendedValue> args) {
  assert(args.size() == 4);

  // Handle required ARRAY argument
  fir::BoxValue arrayBox = builder.createBox(loc, args[0]);
  mlir::Value array = fir::getBase(arrayBox);
  unsigned arrayRank = arrayBox.rank();

  // Create mutable fir.box to be passed to the runtime for the result.
  mlir::Type resultArrayType = builder.getVarLenSeqTy(resultType, arrayRank);
  fir::MutableBoxValue resultMutableBox =
      fir::factory::createTempMutableBox(builder, loc, resultArrayType);
  mlir::Value resultIrBox =
      fir::factory::getMutableIRBox(builder, loc, resultMutableBox);

  // Handle optional BOUNDARY argument
  mlir::Value boundary =
      isStaticallyAbsent(args[2])
          ? builder.create<fir::AbsentOp>(
                loc, fir::BoxType::get(builder.getNoneType()))
          : builder.createBox(loc, args[2]);

  if (arrayRank == 1) {
    // Vector case
    // Handle required SHIFT argument as a scalar
    const mlir::Value *shiftAddr = args[1].getUnboxed();
    assert(shiftAddr && "nonscalar EOSHIFT SHIFT argument");
    auto shift = builder.create<fir::LoadOp>(loc, *shiftAddr);
    fir::runtime::genEoshiftVector(builder, loc, resultIrBox, array, shift,
                                   boundary);
  } else {
    // Non-vector case
    // Handle required SHIFT argument as an array
    mlir::Value shift = builder.createBox(loc, args[1]);

    // Handle optional DIM argument
    mlir::Value dim =
        isStaticallyAbsent(args[3])
            ? builder.createIntegerConstant(loc, builder.getIndexType(), 1)
            : fir::getBase(args[3]);
    fir::runtime::genEoshift(builder, loc, resultIrBox, array, shift, boundary,
                             dim);
  }
  return readAndAddCleanUp(resultMutableBox, resultType, "EOSHIFT");
}

// EXIT
void IntrinsicLibrary::genExit(llvm::ArrayRef<fir::ExtendedValue> args) {
  assert(args.size() == 1);

  mlir::Value status =
      isStaticallyAbsent(args[0])
          ? builder.createIntegerConstant(loc, builder.getDefaultIntegerType(),
                                          EXIT_SUCCESS)
          : fir::getBase(args[0]);

  assert(status.getType() == builder.getDefaultIntegerType() &&
         "STATUS parameter must be an INTEGER of default kind");

  fir::runtime::genExit(builder, loc, status);
}

// EXPONENT
mlir::Value IntrinsicLibrary::genExponent(mlir::Type resultType,
                                          llvm::ArrayRef<mlir::Value> args) {
  assert(args.size() == 1);

  return builder.createConvert(
      loc, resultType,
      fir::runtime::genExponent(builder, loc, resultType,
                                fir::getBase(args[0])));
}

// EXTENDS_TYPE_OF
fir::ExtendedValue
IntrinsicLibrary::genExtendsTypeOf(mlir::Type resultType,
                                   llvm::ArrayRef<fir::ExtendedValue> args) {
  assert(args.size() == 2);

  return builder.createConvert(
      loc, resultType,
      fir::runtime::genExtendsTypeOf(builder, loc, fir::getBase(args[0]),
                                     fir::getBase(args[1])));
}

// FINDLOC
fir::ExtendedValue
IntrinsicLibrary::genFindloc(mlir::Type resultType,
                             llvm::ArrayRef<fir::ExtendedValue> args) {
  assert(args.size() == 6);

  // Handle required array argument
  mlir::Value array = builder.createBox(loc, args[0]);
  unsigned rank = fir::BoxValue(array).rank();
  assert(rank >= 1);

  // Handle required value argument
  mlir::Value val = builder.createBox(loc, args[1]);

  // Check if dim argument is present
  bool absentDim = isStaticallyAbsent(args[2]);

  // Handle optional mask argument
  auto mask = isStaticallyAbsent(args[3])
                  ? builder.create<fir::AbsentOp>(
                        loc, fir::BoxType::get(builder.getI1Type()))
                  : builder.createBox(loc, args[3]);

  // Handle optional kind argument
  auto kind = isStaticallyAbsent(args[4])
                  ? builder.createIntegerConstant(
                        loc, builder.getIndexType(),
                        builder.getKindMap().defaultIntegerKind())
                  : fir::getBase(args[4]);

  // Handle optional back argument
  auto back = isStaticallyAbsent(args[5]) ? builder.createBool(loc, false)
                                          : fir::getBase(args[5]);

  if (!absentDim && rank == 1) {
    // If dim argument is present and the array is rank 1, then the result is
    // a scalar (since the the result is rank-1 or 0).
    // Therefore, we use a scalar result descriptor with FindlocDim().
    // Create mutable fir.box to be passed to the runtime for the result.
    fir::MutableBoxValue resultMutableBox =
        fir::factory::createTempMutableBox(builder, loc, resultType);
    mlir::Value resultIrBox =
        fir::factory::getMutableIRBox(builder, loc, resultMutableBox);
    mlir::Value dim = fir::getBase(args[2]);

    fir::runtime::genFindlocDim(builder, loc, resultIrBox, array, val, dim,
                                mask, kind, back);
    // Handle cleanup of allocatable result descriptor and return
    return readAndAddCleanUp(resultMutableBox, resultType, "FINDLOC");
  }

  // The result will be an array. Create mutable fir.box to be passed to the
  // runtime for the result.
  mlir::Type resultArrayType =
      builder.getVarLenSeqTy(resultType, absentDim ? 1 : rank - 1);
  fir::MutableBoxValue resultMutableBox =
      fir::factory::createTempMutableBox(builder, loc, resultArrayType);
  mlir::Value resultIrBox =
      fir::factory::getMutableIRBox(builder, loc, resultMutableBox);

  if (absentDim) {
    fir::runtime::genFindloc(builder, loc, resultIrBox, array, val, mask, kind,
                             back);
  } else {
    mlir::Value dim = fir::getBase(args[2]);
    fir::runtime::genFindlocDim(builder, loc, resultIrBox, array, val, dim,
                                mask, kind, back);
  }
  return readAndAddCleanUp(resultMutableBox, resultType, "FINDLOC");
}

// FLOOR
mlir::Value IntrinsicLibrary::genFloor(mlir::Type resultType,
                                       llvm::ArrayRef<mlir::Value> args) {
  // Optional KIND argument.
  assert(args.size() >= 1);
  mlir::Value arg = args[0];
  // Use LLVM floor that returns real.
  mlir::Value floor = genRuntimeCall("floor", arg.getType(), {arg});
  return builder.createConvert(loc, resultType, floor);
}

// FRACTION
mlir::Value IntrinsicLibrary::genFraction(mlir::Type resultType,
                                          llvm::ArrayRef<mlir::Value> args) {
  assert(args.size() == 1);

  return builder.createConvert(
      loc, resultType,
      fir::runtime::genFraction(builder, loc, fir::getBase(args[0])));
}

// GET_COMMAND
void IntrinsicLibrary::genGetCommand(llvm::ArrayRef<fir::ExtendedValue> args) {
  assert(args.size() == 4);
  const fir::ExtendedValue &command = args[0];
  const fir::ExtendedValue &length = args[1];
  const fir::ExtendedValue &status = args[2];
  const fir::ExtendedValue &errmsg = args[3];

  // If none of the optional parameters are present, do nothing.
  if (!isStaticallyPresent(command) && !isStaticallyPresent(length) &&
      !isStaticallyPresent(status) && !isStaticallyPresent(errmsg))
    return;

  mlir::Type boxNoneTy = fir::BoxType::get(builder.getNoneType());
  mlir::Value commandBox =
      isStaticallyPresent(command)
          ? fir::getBase(command)
          : builder.create<fir::AbsentOp>(loc, boxNoneTy).getResult();
  mlir::Value lenBox =
      isStaticallyPresent(length)
          ? fir::getBase(length)
          : builder.create<fir::AbsentOp>(loc, boxNoneTy).getResult();
  mlir::Value errBox =
      isStaticallyPresent(errmsg)
          ? fir::getBase(errmsg)
          : builder.create<fir::AbsentOp>(loc, boxNoneTy).getResult();
  mlir::Value stat =
      fir::runtime::genGetCommand(builder, loc, commandBox, lenBox, errBox);
  if (isStaticallyPresent(status)) {
    mlir::Value statAddr = fir::getBase(status);
    mlir::Value statIsPresentAtRuntime =
        builder.genIsNotNullAddr(loc, statAddr);
    builder.genIfThen(loc, statIsPresentAtRuntime)
        .genThen([&]() { builder.createStoreWithConvert(loc, stat, statAddr); })
        .end();
  }
}

// GET_COMMAND_ARGUMENT
void IntrinsicLibrary::genGetCommandArgument(
    llvm::ArrayRef<fir::ExtendedValue> args) {
  assert(args.size() == 5);
  mlir::Value number = fir::getBase(args[0]);
  const fir::ExtendedValue &value = args[1];
  const fir::ExtendedValue &length = args[2];
  const fir::ExtendedValue &status = args[3];
  const fir::ExtendedValue &errmsg = args[4];

  if (!number)
    fir::emitFatalError(loc, "expected NUMBER parameter");

  // If none of the optional parameters are present, do nothing.
  if (!isStaticallyPresent(value) && !isStaticallyPresent(length) &&
      !isStaticallyPresent(status) && !isStaticallyPresent(errmsg))
    return;

  mlir::Type boxNoneTy = fir::BoxType::get(builder.getNoneType());
  mlir::Value valBox =
      isStaticallyPresent(value)
          ? fir::getBase(value)
          : builder.create<fir::AbsentOp>(loc, boxNoneTy).getResult();
  mlir::Value lenBox =
      isStaticallyPresent(length)
          ? fir::getBase(length)
          : builder.create<fir::AbsentOp>(loc, boxNoneTy).getResult();
  mlir::Value errBox =
      isStaticallyPresent(errmsg)
          ? fir::getBase(errmsg)
          : builder.create<fir::AbsentOp>(loc, boxNoneTy).getResult();
  mlir::Value stat = fir::runtime::genGetCommandArgument(
      builder, loc, number, valBox, lenBox, errBox);
  if (isStaticallyPresent(status)) {
    mlir::Value statAddr = fir::getBase(status);
    mlir::Value statIsPresentAtRuntime =
        builder.genIsNotNullAddr(loc, statAddr);
    builder.genIfThen(loc, statIsPresentAtRuntime)
        .genThen([&]() { builder.createStoreWithConvert(loc, stat, statAddr); })
        .end();
  }
}

// GET_ENVIRONMENT_VARIABLE
void IntrinsicLibrary::genGetEnvironmentVariable(
    llvm::ArrayRef<fir::ExtendedValue> args) {
  assert(args.size() == 6);
  mlir::Value name = fir::getBase(args[0]);
  const fir::ExtendedValue &value = args[1];
  const fir::ExtendedValue &length = args[2];
  const fir::ExtendedValue &status = args[3];
  const fir::ExtendedValue &trimName = args[4];
  const fir::ExtendedValue &errmsg = args[5];

  // Handle optional TRIM_NAME argument
  mlir::Value trim;
  if (isStaticallyAbsent(trimName)) {
    trim = builder.createBool(loc, true);
  } else {
    mlir::Type i1Ty = builder.getI1Type();
    mlir::Value trimNameAddr = fir::getBase(trimName);
    mlir::Value trimNameIsPresentAtRuntime =
        builder.genIsNotNullAddr(loc, trimNameAddr);
    trim = builder
               .genIfOp(loc, {i1Ty}, trimNameIsPresentAtRuntime,
                        /*withElseRegion=*/true)
               .genThen([&]() {
                 auto trimLoad = builder.create<fir::LoadOp>(loc, trimNameAddr);
                 mlir::Value cast = builder.createConvert(loc, i1Ty, trimLoad);
                 builder.create<fir::ResultOp>(loc, cast);
               })
               .genElse([&]() {
                 mlir::Value trueVal = builder.createBool(loc, true);
                 builder.create<fir::ResultOp>(loc, trueVal);
               })
               .getResults()[0];
  }

  if (isStaticallyPresent(value) || isStaticallyPresent(status) ||
      isStaticallyPresent(errmsg)) {
    mlir::Type boxNoneTy = fir::BoxType::get(builder.getNoneType());
    mlir::Value valBox =
        isStaticallyPresent(value)
            ? fir::getBase(value)
            : builder.create<fir::AbsentOp>(loc, boxNoneTy).getResult();
    mlir::Value errBox =
        isStaticallyPresent(errmsg)
            ? fir::getBase(errmsg)
            : builder.create<fir::AbsentOp>(loc, boxNoneTy).getResult();
    mlir::Value stat = fir::runtime::genEnvVariableValue(builder, loc, name,
                                                         valBox, trim, errBox);
    if (isStaticallyPresent(status)) {
      mlir::Value statAddr = fir::getBase(status);
      mlir::Value statIsPresentAtRuntime =
          builder.genIsNotNullAddr(loc, statAddr);
      builder.genIfThen(loc, statIsPresentAtRuntime)
          .genThen(
              [&]() { builder.createStoreWithConvert(loc, stat, statAddr); })
          .end();
    }
  }

  if (isStaticallyPresent(length)) {
    mlir::Value lenAddr = fir::getBase(length);
    mlir::Value lenIsPresentAtRuntime = builder.genIsNotNullAddr(loc, lenAddr);
    builder.genIfThen(loc, lenIsPresentAtRuntime)
        .genThen([&]() {
          mlir::Value len =
              fir::runtime::genEnvVariableLength(builder, loc, name, trim);
          builder.createStoreWithConvert(loc, len, lenAddr);
        })
        .end();
  }
}

/// Process calls to Maxval, Minval, Product, Sum intrinsic functions that
/// take a DIM argument.
template <typename FD>
static fir::MutableBoxValue
genFuncDim(FD funcDim, mlir::Type resultType, fir::FirOpBuilder &builder,
           mlir::Location loc, mlir::Value array, fir::ExtendedValue dimArg,
           mlir::Value mask, int rank) {

  // Create mutable fir.box to be passed to the runtime for the result.
  mlir::Type resultArrayType = builder.getVarLenSeqTy(resultType, rank - 1);
  fir::MutableBoxValue resultMutableBox =
      fir::factory::createTempMutableBox(builder, loc, resultArrayType);
  mlir::Value resultIrBox =
      fir::factory::getMutableIRBox(builder, loc, resultMutableBox);

  mlir::Value dim =
      isStaticallyAbsent(dimArg)
          ? builder.createIntegerConstant(loc, builder.getIndexType(), 0)
          : fir::getBase(dimArg);
  funcDim(builder, loc, resultIrBox, array, dim, mask);

  return resultMutableBox;
}

/// Process calls to Product, Sum, IAll, IAny, IParity intrinsic functions
template <typename FN, typename FD>
fir::ExtendedValue
IntrinsicLibrary::genReduction(FN func, FD funcDim, llvm::StringRef errMsg,
                               mlir::Type resultType,
                               llvm::ArrayRef<fir::ExtendedValue> args) {

  assert(args.size() == 3);

  // Handle required array argument
  fir::BoxValue arryTmp = builder.createBox(loc, args[0]);
  mlir::Value array = fir::getBase(arryTmp);
  int rank = arryTmp.rank();
  assert(rank >= 1);

  // Handle optional mask argument
  auto mask = isStaticallyAbsent(args[2])
                  ? builder.create<fir::AbsentOp>(
                        loc, fir::BoxType::get(builder.getI1Type()))
                  : builder.createBox(loc, args[2]);

  bool absentDim = isStaticallyAbsent(args[1]);

  // We call the type specific versions because the result is scalar
  // in the case below.
  if (absentDim || rank == 1) {
    mlir::Type ty = array.getType();
    mlir::Type arrTy = fir::dyn_cast_ptrOrBoxEleTy(ty);
    auto eleTy = arrTy.cast<fir::SequenceType>().getEleTy();
    if (fir::isa_complex(eleTy)) {
      mlir::Value result = builder.createTemporary(loc, eleTy);
      func(builder, loc, array, mask, result);
      return builder.create<fir::LoadOp>(loc, result);
    }
    auto resultBox = builder.create<fir::AbsentOp>(
        loc, fir::BoxType::get(builder.getI1Type()));
    return func(builder, loc, array, mask, resultBox);
  }
  // Handle Product/Sum cases that have an array result.
  auto resultMutableBox =
      genFuncDim(funcDim, resultType, builder, loc, array, args[1], mask, rank);
  return readAndAddCleanUp(resultMutableBox, resultType, errMsg);
}

// IALL
fir::ExtendedValue
IntrinsicLibrary::genIall(mlir::Type resultType,
                          llvm::ArrayRef<fir::ExtendedValue> args) {
  return genReduction(fir::runtime::genIAll, fir::runtime::genIAllDim, "IALL",
                      resultType, args);
}

// IAND
mlir::Value IntrinsicLibrary::genIand(mlir::Type resultType,
                                      llvm::ArrayRef<mlir::Value> args) {
  assert(args.size() == 2);
  auto arg0 = builder.createConvert(loc, resultType, args[0]);
  auto arg1 = builder.createConvert(loc, resultType, args[1]);
  return builder.create<mlir::arith::AndIOp>(loc, arg0, arg1);
}

// IANY
fir::ExtendedValue
IntrinsicLibrary::genIany(mlir::Type resultType,
                          llvm::ArrayRef<fir::ExtendedValue> args) {
  return genReduction(fir::runtime::genIAny, fir::runtime::genIAnyDim, "IANY",
                      resultType, args);
}

// IBCLR
mlir::Value IntrinsicLibrary::genIbclr(mlir::Type resultType,
                                       llvm::ArrayRef<mlir::Value> args) {
  // A conformant IBCLR(I,POS) call satisfies:
  //     POS >= 0
  //     POS < BIT_SIZE(I)
  // Return:  I & (!(1 << POS))
  assert(args.size() == 2);
  mlir::Value pos = builder.createConvert(loc, resultType, args[1]);
  mlir::Value one = builder.createIntegerConstant(loc, resultType, 1);
  mlir::Value ones = builder.createIntegerConstant(loc, resultType, -1);
  auto mask = builder.create<mlir::arith::ShLIOp>(loc, one, pos);
  auto res = builder.create<mlir::arith::XOrIOp>(loc, ones, mask);
  return builder.create<mlir::arith::AndIOp>(loc, args[0], res);
}

// IBITS
mlir::Value IntrinsicLibrary::genIbits(mlir::Type resultType,
                                       llvm::ArrayRef<mlir::Value> args) {
  // A conformant IBITS(I,POS,LEN) call satisfies:
  //     POS >= 0
  //     LEN >= 0
  //     POS + LEN <= BIT_SIZE(I)
  // Return:  LEN == 0 ? 0 : (I >> POS) & (-1 >> (BIT_SIZE(I) - LEN))
  // For a conformant call, implementing (I >> POS) with a signed or an
  // unsigned shift produces the same result.  For a nonconformant call,
  // the two choices may produce different results.
  assert(args.size() == 3);
  mlir::Value pos = builder.createConvert(loc, resultType, args[1]);
  mlir::Value len = builder.createConvert(loc, resultType, args[2]);
  mlir::Value bitSize = builder.createIntegerConstant(
      loc, resultType, resultType.cast<mlir::IntegerType>().getWidth());
  auto shiftCount = builder.create<mlir::arith::SubIOp>(loc, bitSize, len);
  mlir::Value zero = builder.createIntegerConstant(loc, resultType, 0);
  mlir::Value ones = builder.createIntegerConstant(loc, resultType, -1);
  auto mask = builder.create<mlir::arith::ShRUIOp>(loc, ones, shiftCount);
  auto res1 = builder.create<mlir::arith::ShRSIOp>(loc, args[0], pos);
  auto res2 = builder.create<mlir::arith::AndIOp>(loc, res1, mask);
  auto lenIsZero = builder.create<mlir::arith::CmpIOp>(
      loc, mlir::arith::CmpIPredicate::eq, len, zero);
  return builder.create<mlir::arith::SelectOp>(loc, lenIsZero, zero, res2);
}

// IBSET
mlir::Value IntrinsicLibrary::genIbset(mlir::Type resultType,
                                       llvm::ArrayRef<mlir::Value> args) {
  // A conformant IBSET(I,POS) call satisfies:
  //     POS >= 0
  //     POS < BIT_SIZE(I)
  // Return:  I | (1 << POS)
  assert(args.size() == 2);
  mlir::Value pos = builder.createConvert(loc, resultType, args[1]);
  mlir::Value one = builder.createIntegerConstant(loc, resultType, 1);
  auto mask = builder.create<mlir::arith::ShLIOp>(loc, one, pos);
  return builder.create<mlir::arith::OrIOp>(loc, args[0], mask);
}

// ICHAR
fir::ExtendedValue
IntrinsicLibrary::genIchar(mlir::Type resultType,
                           llvm::ArrayRef<fir::ExtendedValue> args) {
  // There can be an optional kind in second argument.
  assert(args.size() == 2);
  const fir::CharBoxValue *charBox = args[0].getCharBox();
  if (!charBox)
    llvm::report_fatal_error("expected character scalar");

  fir::factory::CharacterExprHelper helper{builder, loc};
  mlir::Value buffer = charBox->getBuffer();
  mlir::Type bufferTy = buffer.getType();
  mlir::Value charVal;
  if (auto charTy = bufferTy.dyn_cast<fir::CharacterType>()) {
    assert(charTy.singleton());
    charVal = buffer;
  } else {
    // Character is in memory, cast to fir.ref<char> and load.
    mlir::Type ty = fir::dyn_cast_ptrEleTy(bufferTy);
    if (!ty)
      llvm::report_fatal_error("expected memory type");
    // The length of in the character type may be unknown. Casting
    // to a singleton ref is required before loading.
    fir::CharacterType eleType = helper.getCharacterType(ty);
    fir::CharacterType charType =
        fir::CharacterType::get(builder.getContext(), eleType.getFKind(), 1);
    mlir::Type toTy = builder.getRefType(charType);
    mlir::Value cast = builder.createConvert(loc, toTy, buffer);
    charVal = builder.create<fir::LoadOp>(loc, cast);
  }
  LLVM_DEBUG(llvm::dbgs() << "ichar(" << charVal << ")\n");
  auto code = helper.extractCodeFromSingleton(charVal);
  if (code.getType() == resultType)
    return code;
  return builder.create<mlir::arith::ExtUIOp>(loc, resultType, code);
}

// IEEE_CLASS_TYPE OPERATOR(==), OPERATOR(/=)
// IEEE_ROUND_TYPE OPERATOR(==), OPERATOR(/=)
template <mlir::arith::CmpIPredicate pred>
fir::ExtendedValue
IntrinsicLibrary::genIeeeTypeCompare(mlir::Type resultType,
                                     llvm::ArrayRef<fir::ExtendedValue> args) {
  assert(args.size() == 2);
  mlir::Value arg0 = fir::getBase(args[0]);
  mlir::Value arg1 = fir::getBase(args[1]);
  auto recType =
      fir::unwrapPassByRefType(arg0.getType()).dyn_cast<fir::RecordType>();
  assert(recType.getTypeList().size() == 1 && "expected exactly one component");
  auto [fieldName, fieldType] = recType.getTypeList().front();
  mlir::Type fieldIndexType = fir::FieldType::get(recType.getContext());
  mlir::Value field = builder.create<fir::FieldIndexOp>(
      loc, fieldIndexType, fieldName, recType, fir::getTypeParams(arg0));
  mlir::Value left = builder.create<fir::LoadOp>(
      loc, fieldType,
      builder.create<fir::CoordinateOp>(loc, builder.getRefType(fieldType),
                                        arg0, field));
  mlir::Value right = builder.create<fir::LoadOp>(
      loc, fieldType,
      builder.create<fir::CoordinateOp>(loc, builder.getRefType(fieldType),
                                        arg1, field));
  return builder.create<mlir::arith::CmpIOp>(loc, pred, left, right);
}

// IEEE_IS_FINITE
mlir::Value
IntrinsicLibrary::genIeeeIsFinite(mlir::Type resultType,
                                  llvm::ArrayRef<mlir::Value> args) {
  // IEEE_IS_FINITE(X) is true iff exponent(X) is the max exponent of kind(X).
  assert(args.size() == 1);
  mlir::Value floatVal = fir::getBase(args[0]);
  mlir::FloatType floatType = floatVal.getType().dyn_cast<mlir::FloatType>();
  int floatBits = floatType.getWidth();
  mlir::Type intType = builder.getIntegerType(
      floatType.isa<mlir::Float80Type>() ? 128 : floatBits);
  mlir::Value intVal =
      builder.create<mlir::arith::BitcastOp>(loc, intType, floatVal);
  int significandBits;
  if (floatType.isa<mlir::Float32Type>())
    significandBits = 23;
  else if (floatType.isa<mlir::Float64Type>())
    significandBits = 52;
  else // problems elsewhere for other kinds
    TODO(loc, "intrinsic module procedure: ieee_is_finite");
  mlir::Value significand =
      builder.createIntegerConstant(loc, intType, significandBits);
  int exponentBits = floatBits - 1 - significandBits;
  mlir::Value maxExponent =
      builder.createIntegerConstant(loc, intType, (1 << exponentBits) - 1);
  mlir::Value exponent = genIbits(
      intType, {intVal, significand,
                builder.createIntegerConstant(loc, intType, exponentBits)});
  return builder.createConvert(
      loc, resultType,
      builder.create<mlir::arith::CmpIOp>(loc, mlir::arith::CmpIPredicate::ne,
                                          exponent, maxExponent));
}

// IEOR
mlir::Value IntrinsicLibrary::genIeor(mlir::Type resultType,
                                      llvm::ArrayRef<mlir::Value> args) {
  assert(args.size() == 2);
  return builder.create<mlir::arith::XOrIOp>(loc, args[0], args[1]);
}

// INDEX
fir::ExtendedValue
IntrinsicLibrary::genIndex(mlir::Type resultType,
                           llvm::ArrayRef<fir::ExtendedValue> args) {
  assert(args.size() >= 2 && args.size() <= 4);

  mlir::Value stringBase = fir::getBase(args[0]);
  fir::KindTy kind =
      fir::factory::CharacterExprHelper{builder, loc}.getCharacterKind(
          stringBase.getType());
  mlir::Value stringLen = fir::getLen(args[0]);
  mlir::Value substringBase = fir::getBase(args[1]);
  mlir::Value substringLen = fir::getLen(args[1]);
  mlir::Value back =
      isStaticallyAbsent(args, 2)
          ? builder.createIntegerConstant(loc, builder.getI1Type(), 0)
          : fir::getBase(args[2]);
  if (isStaticallyAbsent(args, 3))
    return builder.createConvert(
        loc, resultType,
        fir::runtime::genIndex(builder, loc, kind, stringBase, stringLen,
                               substringBase, substringLen, back));

  // Call the descriptor-based Index implementation
  mlir::Value string = builder.createBox(loc, args[0]);
  mlir::Value substring = builder.createBox(loc, args[1]);
  auto makeRefThenEmbox = [&](mlir::Value b) {
    fir::LogicalType logTy = fir::LogicalType::get(
        builder.getContext(), builder.getKindMap().defaultLogicalKind());
    mlir::Value temp = builder.createTemporary(loc, logTy);
    mlir::Value castb = builder.createConvert(loc, logTy, b);
    builder.create<fir::StoreOp>(loc, castb, temp);
    return builder.createBox(loc, temp);
  };
  mlir::Value backOpt = isStaticallyAbsent(args, 2)
                            ? builder.create<fir::AbsentOp>(
                                  loc, fir::BoxType::get(builder.getI1Type()))
                            : makeRefThenEmbox(fir::getBase(args[2]));
  mlir::Value kindVal = isStaticallyAbsent(args, 3)
                            ? builder.createIntegerConstant(
                                  loc, builder.getIndexType(),
                                  builder.getKindMap().defaultIntegerKind())
                            : fir::getBase(args[3]);
  // Create mutable fir.box to be passed to the runtime for the result.
  fir::MutableBoxValue mutBox =
      fir::factory::createTempMutableBox(builder, loc, resultType);
  mlir::Value resBox = fir::factory::getMutableIRBox(builder, loc, mutBox);
  // Call runtime. The runtime is allocating the result.
  fir::runtime::genIndexDescriptor(builder, loc, resBox, string, substring,
                                   backOpt, kindVal);
  // Read back the result from the mutable box.
  return readAndAddCleanUp(mutBox, resultType, "INDEX");
}

// IOR
mlir::Value IntrinsicLibrary::genIor(mlir::Type resultType,
                                     llvm::ArrayRef<mlir::Value> args) {
  assert(args.size() == 2);
  return builder.create<mlir::arith::OrIOp>(loc, args[0], args[1]);
}

// IPARITY
fir::ExtendedValue
IntrinsicLibrary::genIparity(mlir::Type resultType,
                             llvm::ArrayRef<fir::ExtendedValue> args) {
  return genReduction(fir::runtime::genIParity, fir::runtime::genIParityDim,
                      "IPARITY", resultType, args);
}

// IS_CONTIGUOUS
fir::ExtendedValue
IntrinsicLibrary::genIsContiguous(mlir::Type resultType,
                                  llvm::ArrayRef<fir::ExtendedValue> args) {
  assert(args.size() == 1);
  if (const auto *boxValue = args[0].getBoxOf<fir::BoxValue>())
    if (boxValue->hasAssumedRank())
      TODO(loc, "intrinsic: is_contiguous with assumed rank argument");

  return builder.createConvert(
      loc, resultType,
      fir::runtime::genIsContiguous(builder, loc, fir::getBase(args[0])));
}

// ISHFT
mlir::Value IntrinsicLibrary::genIshft(mlir::Type resultType,
                                       llvm::ArrayRef<mlir::Value> args) {
  // A conformant ISHFT(I,SHIFT) call satisfies:
  //     abs(SHIFT) <= BIT_SIZE(I)
  // Return:  abs(SHIFT) >= BIT_SIZE(I)
  //              ? 0
  //              : SHIFT < 0
  //                    ? I >> abs(SHIFT)
  //                    : I << abs(SHIFT)
  assert(args.size() == 2);
  mlir::Value bitSize = builder.createIntegerConstant(
      loc, resultType, resultType.cast<mlir::IntegerType>().getWidth());
  mlir::Value zero = builder.createIntegerConstant(loc, resultType, 0);
  mlir::Value shift = builder.createConvert(loc, resultType, args[1]);
  mlir::Value absShift = genAbs(resultType, {shift});
  auto left = builder.create<mlir::arith::ShLIOp>(loc, args[0], absShift);
  auto right = builder.create<mlir::arith::ShRUIOp>(loc, args[0], absShift);
  auto shiftIsLarge = builder.create<mlir::arith::CmpIOp>(
      loc, mlir::arith::CmpIPredicate::sge, absShift, bitSize);
  auto shiftIsNegative = builder.create<mlir::arith::CmpIOp>(
      loc, mlir::arith::CmpIPredicate::slt, shift, zero);
  auto sel =
      builder.create<mlir::arith::SelectOp>(loc, shiftIsNegative, right, left);
  return builder.create<mlir::arith::SelectOp>(loc, shiftIsLarge, zero, sel);
}

// ISHFTC
mlir::Value IntrinsicLibrary::genIshftc(mlir::Type resultType,
                                        llvm::ArrayRef<mlir::Value> args) {
  // A conformant ISHFTC(I,SHIFT,SIZE) call satisfies:
  //     SIZE > 0
  //     SIZE <= BIT_SIZE(I)
  //     abs(SHIFT) <= SIZE
  // if SHIFT > 0
  //     leftSize = abs(SHIFT)
  //     rightSize = SIZE - abs(SHIFT)
  // else [if SHIFT < 0]
  //     leftSize = SIZE - abs(SHIFT)
  //     rightSize = abs(SHIFT)
  // unchanged = SIZE == BIT_SIZE(I) ? 0 : (I >> SIZE) << SIZE
  // leftMaskShift = BIT_SIZE(I) - leftSize
  // rightMaskShift = BIT_SIZE(I) - rightSize
  // left = (I >> rightSize) & (-1 >> leftMaskShift)
  // right = (I & (-1 >> rightMaskShift)) << leftSize
  // Return:  SHIFT == 0 || SIZE == abs(SHIFT) ? I : (unchanged | left | right)
  assert(args.size() == 3);
  mlir::Value bitSize = builder.createIntegerConstant(
      loc, resultType, resultType.cast<mlir::IntegerType>().getWidth());
  mlir::Value I = args[0];
  mlir::Value shift = builder.createConvert(loc, resultType, args[1]);
  mlir::Value size =
      args[2] ? builder.createConvert(loc, resultType, args[2]) : bitSize;
  mlir::Value zero = builder.createIntegerConstant(loc, resultType, 0);
  mlir::Value ones = builder.createIntegerConstant(loc, resultType, -1);
  mlir::Value absShift = genAbs(resultType, {shift});
  auto elseSize = builder.create<mlir::arith::SubIOp>(loc, size, absShift);
  auto shiftIsZero = builder.create<mlir::arith::CmpIOp>(
      loc, mlir::arith::CmpIPredicate::eq, shift, zero);
  auto shiftEqualsSize = builder.create<mlir::arith::CmpIOp>(
      loc, mlir::arith::CmpIPredicate::eq, absShift, size);
  auto shiftIsNop =
      builder.create<mlir::arith::OrIOp>(loc, shiftIsZero, shiftEqualsSize);
  auto shiftIsPositive = builder.create<mlir::arith::CmpIOp>(
      loc, mlir::arith::CmpIPredicate::sgt, shift, zero);
  auto leftSize = builder.create<mlir::arith::SelectOp>(loc, shiftIsPositive,
                                                        absShift, elseSize);
  auto rightSize = builder.create<mlir::arith::SelectOp>(loc, shiftIsPositive,
                                                         elseSize, absShift);
  auto hasUnchanged = builder.create<mlir::arith::CmpIOp>(
      loc, mlir::arith::CmpIPredicate::ne, size, bitSize);
  auto unchangedTmp1 = builder.create<mlir::arith::ShRUIOp>(loc, I, size);
  auto unchangedTmp2 =
      builder.create<mlir::arith::ShLIOp>(loc, unchangedTmp1, size);
  auto unchanged = builder.create<mlir::arith::SelectOp>(loc, hasUnchanged,
                                                         unchangedTmp2, zero);
  auto leftMaskShift =
      builder.create<mlir::arith::SubIOp>(loc, bitSize, leftSize);
  auto leftMask =
      builder.create<mlir::arith::ShRUIOp>(loc, ones, leftMaskShift);
  auto leftTmp = builder.create<mlir::arith::ShRUIOp>(loc, I, rightSize);
  auto left = builder.create<mlir::arith::AndIOp>(loc, leftTmp, leftMask);
  auto rightMaskShift =
      builder.create<mlir::arith::SubIOp>(loc, bitSize, rightSize);
  auto rightMask =
      builder.create<mlir::arith::ShRUIOp>(loc, ones, rightMaskShift);
  auto rightTmp = builder.create<mlir::arith::AndIOp>(loc, I, rightMask);
  auto right = builder.create<mlir::arith::ShLIOp>(loc, rightTmp, leftSize);
  auto resTmp = builder.create<mlir::arith::OrIOp>(loc, unchanged, left);
  auto res = builder.create<mlir::arith::OrIOp>(loc, resTmp, right);
  return builder.create<mlir::arith::SelectOp>(loc, shiftIsNop, I, res);
}

// LEADZ
mlir::Value IntrinsicLibrary::genLeadz(mlir::Type resultType,
                                       llvm::ArrayRef<mlir::Value> args) {
  assert(args.size() == 1);

  mlir::Value result =
      builder.create<mlir::math::CountLeadingZerosOp>(loc, args);

  return builder.createConvert(loc, resultType, result);
}

// LEN
// Note that this is only used for an unrestricted intrinsic LEN call.
// Other uses of LEN are rewritten as descriptor inquiries by the front-end.
fir::ExtendedValue
IntrinsicLibrary::genLen(mlir::Type resultType,
                         llvm::ArrayRef<fir::ExtendedValue> args) {
  // Optional KIND argument reflected in result type and otherwise ignored.
  assert(args.size() == 1 || args.size() == 2);
  mlir::Value len = fir::factory::readCharLen(builder, loc, args[0]);
  return builder.createConvert(loc, resultType, len);
}

// LEN_TRIM
fir::ExtendedValue
IntrinsicLibrary::genLenTrim(mlir::Type resultType,
                             llvm::ArrayRef<fir::ExtendedValue> args) {
  // Optional KIND argument reflected in result type and otherwise ignored.
  assert(args.size() == 1 || args.size() == 2);
  const fir::CharBoxValue *charBox = args[0].getCharBox();
  if (!charBox)
    TODO(loc, "intrinsic: len_trim for character array");
  auto len =
      fir::factory::CharacterExprHelper(builder, loc).createLenTrim(*charBox);
  return builder.createConvert(loc, resultType, len);
}

// LGE, LGT, LLE, LLT
template <mlir::arith::CmpIPredicate pred>
fir::ExtendedValue
IntrinsicLibrary::genCharacterCompare(mlir::Type resultType,
                                      llvm::ArrayRef<fir::ExtendedValue> args) {
  assert(args.size() == 2);
  return fir::runtime::genCharCompare(
      builder, loc, pred, fir::getBase(args[0]), fir::getLen(args[0]),
      fir::getBase(args[1]), fir::getLen(args[1]));
}

// LOC
fir::ExtendedValue
IntrinsicLibrary::genLoc(mlir::Type resultType,
                         llvm::ArrayRef<fir::ExtendedValue> args) {
  assert(args.size() == 1);
  mlir::Value argValue = fir::getBase(args[0]);
  assert(fir::isa_box_type(argValue.getType()) &&
         "argument must have been lowered to box type");
  bool isFunc = argValue.getType().isa<fir::BoxProcType>();
  mlir::Value argAddr = getAddrFromBox(builder, loc, args[0], isFunc);
  return builder.createConvert(loc, fir::unwrapRefType(resultType), argAddr);
}

// MASKL, MASKR
template <typename Shift>
mlir::Value IntrinsicLibrary::genMask(mlir::Type resultType,
                                      llvm::ArrayRef<mlir::Value> args) {
  assert(args.size() == 2);

  mlir::Value zero = builder.createIntegerConstant(loc, resultType, 0);
  mlir::Value ones = builder.createIntegerConstant(loc, resultType, -1);
  mlir::Value bitSize = builder.createIntegerConstant(
      loc, resultType, resultType.getIntOrFloatBitWidth());
  mlir::Value bitsToSet = builder.createConvert(loc, resultType, args[0]);

  // The standard does not specify what to return if the number of bits to be
  // set, I < 0 or I >= BIT_SIZE(KIND). The shift instruction used below will
  // produce a poison value which may return a possibly platform-specific and/or
  // non-deterministic result. Other compilers don't produce a consistent result
  // in this case either, so we choose the most efficient implementation.
  mlir::Value shift =
      builder.create<mlir::arith::SubIOp>(loc, bitSize, bitsToSet);
  mlir::Value shifted = builder.create<Shift>(loc, ones, shift);
  mlir::Value isZero = builder.create<mlir::arith::CmpIOp>(
      loc, mlir::arith::CmpIPredicate::eq, bitsToSet, zero);

  return builder.create<mlir::arith::SelectOp>(loc, isZero, zero, shifted);
}

// MATMUL
fir::ExtendedValue
IntrinsicLibrary::genMatmul(mlir::Type resultType,
                            llvm::ArrayRef<fir::ExtendedValue> args) {
  assert(args.size() == 2);

  // Handle required matmul arguments
  fir::BoxValue matrixTmpA = builder.createBox(loc, args[0]);
  mlir::Value matrixA = fir::getBase(matrixTmpA);
  fir::BoxValue matrixTmpB = builder.createBox(loc, args[1]);
  mlir::Value matrixB = fir::getBase(matrixTmpB);
  unsigned resultRank =
      (matrixTmpA.rank() == 1 || matrixTmpB.rank() == 1) ? 1 : 2;

  // Create mutable fir.box to be passed to the runtime for the result.
  mlir::Type resultArrayType = builder.getVarLenSeqTy(resultType, resultRank);
  fir::MutableBoxValue resultMutableBox =
      fir::factory::createTempMutableBox(builder, loc, resultArrayType);
  mlir::Value resultIrBox =
      fir::factory::getMutableIRBox(builder, loc, resultMutableBox);
  // Call runtime. The runtime is allocating the result.
  fir::runtime::genMatmul(builder, loc, resultIrBox, matrixA, matrixB);
  // Read result from mutable fir.box and add it to the list of temps to be
  // finalized by the StatementContext.
  return readAndAddCleanUp(resultMutableBox, resultType, "MATMUL");
}

// MERGE
fir::ExtendedValue
IntrinsicLibrary::genMerge(mlir::Type,
                           llvm::ArrayRef<fir::ExtendedValue> args) {
  assert(args.size() == 3);
  mlir::Value tsource = fir::getBase(args[0]);
  mlir::Value fsource = fir::getBase(args[1]);
  mlir::Value rawMask = fir::getBase(args[2]);
  mlir::Type type0 = fir::unwrapRefType(tsource.getType());
  bool isCharRslt = fir::isa_char(type0); // result is same as first argument
  mlir::Value mask = builder.createConvert(loc, builder.getI1Type(), rawMask);
  // FSOURCE has the same type as TSOURCE, but they may not have the same MLIR
  // types (one can have dynamic length while the other has constant lengths,
  // or one may be a fir.logical<> while the other is an i1). Insert a cast to
  // fulfill mlir::SelectOp constraint that the MLIR types must be the same.
  mlir::Value fsourceCast =
      builder.createConvert(loc, tsource.getType(), fsource);
  auto rslt =
      builder.create<mlir::arith::SelectOp>(loc, mask, tsource, fsourceCast);
  if (isCharRslt) {
    // Need a CharBoxValue for character results
    const fir::CharBoxValue *charBox = args[0].getCharBox();
    fir::CharBoxValue charRslt(rslt, charBox->getLen());
    return charRslt;
  }
  return rslt;
}

// MERGE_BITS
mlir::Value IntrinsicLibrary::genMergeBits(mlir::Type resultType,
                                           llvm::ArrayRef<mlir::Value> args) {
  assert(args.size() == 3);

  mlir::Value i = builder.createConvert(loc, resultType, args[0]);
  mlir::Value j = builder.createConvert(loc, resultType, args[1]);
  mlir::Value mask = builder.createConvert(loc, resultType, args[2]);
  mlir::Value ones = builder.createIntegerConstant(loc, resultType, -1);

  // MERGE_BITS(I, J, MASK) = IOR(IAND(I, MASK), IAND(J, NOT(MASK)))
  mlir::Value notMask = builder.create<mlir::arith::XOrIOp>(loc, mask, ones);
  mlir::Value lft = builder.create<mlir::arith::AndIOp>(loc, i, mask);
  mlir::Value rgt = builder.create<mlir::arith::AndIOp>(loc, j, notMask);

  return builder.create<mlir::arith::OrIOp>(loc, lft, rgt);
}

// MOD
mlir::Value IntrinsicLibrary::genMod(mlir::Type resultType,
                                     llvm::ArrayRef<mlir::Value> args) {
  assert(args.size() == 2);
  if (resultType.isa<mlir::IntegerType>())
    return builder.create<mlir::arith::RemSIOp>(loc, args[0], args[1]);

  // Use runtime.
  return builder.createConvert(
      loc, resultType, fir::runtime::genMod(builder, loc, args[0], args[1]));
}

// MODULO
mlir::Value IntrinsicLibrary::genModulo(mlir::Type resultType,
                                        llvm::ArrayRef<mlir::Value> args) {
  assert(args.size() == 2);
  // No floored modulo op in LLVM/MLIR yet. TODO: add one to MLIR.
  // In the meantime, use a simple inlined implementation based on truncated
  // modulo (MOD(A, P) implemented by RemIOp, RemFOp). This avoids making manual
  // division and multiplication from MODULO formula.
  //  - If A/P > 0 or MOD(A,P)=0, then INT(A/P) = FLOOR(A/P), and MODULO = MOD.
  //  - Otherwise, when A/P < 0 and MOD(A,P) !=0, then MODULO(A, P) =
  //    A-FLOOR(A/P)*P = A-(INT(A/P)-1)*P = A-INT(A/P)*P+P = MOD(A,P)+P
  // Note that A/P < 0 if and only if A and P signs are different.
  if (resultType.isa<mlir::IntegerType>()) {
    auto remainder =
        builder.create<mlir::arith::RemSIOp>(loc, args[0], args[1]);
    auto argXor = builder.create<mlir::arith::XOrIOp>(loc, args[0], args[1]);
    mlir::Value zero = builder.createIntegerConstant(loc, argXor.getType(), 0);
    auto argSignDifferent = builder.create<mlir::arith::CmpIOp>(
        loc, mlir::arith::CmpIPredicate::slt, argXor, zero);
    auto remainderIsNotZero = builder.create<mlir::arith::CmpIOp>(
        loc, mlir::arith::CmpIPredicate::ne, remainder, zero);
    auto mustAddP = builder.create<mlir::arith::AndIOp>(loc, remainderIsNotZero,
                                                        argSignDifferent);
    auto remPlusP =
        builder.create<mlir::arith::AddIOp>(loc, remainder, args[1]);
    return builder.create<mlir::arith::SelectOp>(loc, mustAddP, remPlusP,
                                                 remainder);
  }
  // Real case
  if (resultType == mlir::FloatType::getF128(builder.getContext()))

    TODO(loc, "intrinsic: modulo for floating point of KIND=16");
  auto remainder = builder.create<mlir::arith::RemFOp>(loc, args[0], args[1]);
  mlir::Value zero = builder.createRealZeroConstant(loc, remainder.getType());
  auto remainderIsNotZero = builder.create<mlir::arith::CmpFOp>(
      loc, mlir::arith::CmpFPredicate::UNE, remainder, zero);
  auto aLessThanZero = builder.create<mlir::arith::CmpFOp>(
      loc, mlir::arith::CmpFPredicate::OLT, args[0], zero);
  auto pLessThanZero = builder.create<mlir::arith::CmpFOp>(
      loc, mlir::arith::CmpFPredicate::OLT, args[1], zero);
  auto argSignDifferent =
      builder.create<mlir::arith::XOrIOp>(loc, aLessThanZero, pLessThanZero);
  auto mustAddP = builder.create<mlir::arith::AndIOp>(loc, remainderIsNotZero,
                                                      argSignDifferent);
  auto remPlusP = builder.create<mlir::arith::AddFOp>(loc, remainder, args[1]);
  return builder.create<mlir::arith::SelectOp>(loc, mustAddP, remPlusP,
                                               remainder);
}

void IntrinsicLibrary::genMoveAlloc(llvm::ArrayRef<fir::ExtendedValue> args) {
  assert(args.size() == 4);

  const fir::ExtendedValue &from = args[0];
  const fir::ExtendedValue &to = args[1];
  const fir::ExtendedValue &status = args[2];
  const fir::ExtendedValue &errMsg = args[3];

  mlir::Type boxNoneTy = fir::BoxType::get(builder.getNoneType());
  mlir::Value errBox =
      isStaticallyPresent(errMsg)
          ? fir::getBase(errMsg)
          : builder.create<fir::AbsentOp>(loc, boxNoneTy).getResult();

  const fir::MutableBoxValue *fromBox = from.getBoxOf<fir::MutableBoxValue>();
  const fir::MutableBoxValue *toBox = to.getBoxOf<fir::MutableBoxValue>();

  assert(fromBox && toBox && "move_alloc parameters must be mutable arrays");

  mlir::Value fromAddr = fir::factory::getMutableIRBox(builder, loc, *fromBox);
  mlir::Value toAddr = fir::factory::getMutableIRBox(builder, loc, *toBox);

  mlir::Value hasStat = builder.createBool(loc, isStaticallyPresent(status));

  mlir::Value stat = fir::runtime::genMoveAlloc(builder, loc, toAddr, fromAddr,
                                                hasStat, errBox);

  fir::factory::syncMutableBoxFromIRBox(builder, loc, *fromBox);
  fir::factory::syncMutableBoxFromIRBox(builder, loc, *toBox);

  if (isStaticallyPresent(status)) {
    mlir::Value statAddr = fir::getBase(status);
    mlir::Value statIsPresentAtRuntime =
        builder.genIsNotNullAddr(loc, statAddr);
    builder.genIfThen(loc, statIsPresentAtRuntime)
        .genThen([&]() { builder.createStoreWithConvert(loc, stat, statAddr); })
        .end();
  }
}

// MVBITS
void IntrinsicLibrary::genMvbits(llvm::ArrayRef<fir::ExtendedValue> args) {
  // A conformant MVBITS(FROM,FROMPOS,LEN,TO,TOPOS) call satisfies:
  //     FROMPOS >= 0
  //     LEN >= 0
  //     TOPOS >= 0
  //     FROMPOS + LEN <= BIT_SIZE(FROM)
  //     TOPOS + LEN <= BIT_SIZE(TO)
  // MASK = -1 >> (BIT_SIZE(FROM) - LEN)
  // TO = LEN == 0 ? TO : ((!(MASK << TOPOS)) & TO) |
  //                      (((FROM >> FROMPOS) & MASK) << TOPOS)
  assert(args.size() == 5);
  auto unbox = [&](fir::ExtendedValue exv) {
    const mlir::Value *arg = exv.getUnboxed();
    assert(arg && "nonscalar mvbits argument");
    return *arg;
  };
  mlir::Value from = unbox(args[0]);
  mlir::Type resultType = from.getType();
  mlir::Value frompos = builder.createConvert(loc, resultType, unbox(args[1]));
  mlir::Value len = builder.createConvert(loc, resultType, unbox(args[2]));
  mlir::Value toAddr = unbox(args[3]);
  assert(fir::dyn_cast_ptrEleTy(toAddr.getType()) == resultType &&
         "mismatched mvbits types");
  auto to = builder.create<fir::LoadOp>(loc, resultType, toAddr);
  mlir::Value topos = builder.createConvert(loc, resultType, unbox(args[4]));
  mlir::Value zero = builder.createIntegerConstant(loc, resultType, 0);
  mlir::Value ones = builder.createIntegerConstant(loc, resultType, -1);
  mlir::Value bitSize = builder.createIntegerConstant(
      loc, resultType, resultType.cast<mlir::IntegerType>().getWidth());
  auto shiftCount = builder.create<mlir::arith::SubIOp>(loc, bitSize, len);
  auto mask = builder.create<mlir::arith::ShRUIOp>(loc, ones, shiftCount);
  auto unchangedTmp1 = builder.create<mlir::arith::ShLIOp>(loc, mask, topos);
  auto unchangedTmp2 =
      builder.create<mlir::arith::XOrIOp>(loc, unchangedTmp1, ones);
  auto unchanged = builder.create<mlir::arith::AndIOp>(loc, unchangedTmp2, to);
  auto frombitsTmp1 = builder.create<mlir::arith::ShRUIOp>(loc, from, frompos);
  auto frombitsTmp2 =
      builder.create<mlir::arith::AndIOp>(loc, frombitsTmp1, mask);
  auto frombits = builder.create<mlir::arith::ShLIOp>(loc, frombitsTmp2, topos);
  auto resTmp = builder.create<mlir::arith::OrIOp>(loc, unchanged, frombits);
  auto lenIsZero = builder.create<mlir::arith::CmpIOp>(
      loc, mlir::arith::CmpIPredicate::eq, len, zero);
  auto res = builder.create<mlir::arith::SelectOp>(loc, lenIsZero, to, resTmp);
  builder.create<fir::StoreOp>(loc, res, toAddr);
}

// NEAREST
mlir::Value IntrinsicLibrary::genNearest(mlir::Type resultType,
                                         llvm::ArrayRef<mlir::Value> args) {
  assert(args.size() == 2);

  mlir::Value realX = fir::getBase(args[0]);
  mlir::Value realS = fir::getBase(args[1]);

  return builder.createConvert(
      loc, resultType, fir::runtime::genNearest(builder, loc, realX, realS));
}

// NINT
mlir::Value IntrinsicLibrary::genNint(mlir::Type resultType,
                                      llvm::ArrayRef<mlir::Value> args) {
  assert(args.size() >= 1);
  // Skip optional kind argument to search the runtime; it is already reflected
  // in result type.
  return genRuntimeCall("nint", resultType, {args[0]});
}

// NORM2
fir::ExtendedValue
IntrinsicLibrary::genNorm2(mlir::Type resultType,
                           llvm::ArrayRef<fir::ExtendedValue> args) {
  assert(args.size() == 2);

  // Handle required array argument
  mlir::Value array = builder.createBox(loc, args[0]);
  unsigned rank = fir::BoxValue(array).rank();
  assert(rank >= 1);

  // Check if the dim argument is present
  bool absentDim = isStaticallyAbsent(args[1]);

  // If dim argument is absent or the array is rank 1, then the result is
  // a scalar (since the the result is rank-1 or 0). Otherwise, the result is
  // an array.
  if (absentDim || rank == 1) {
    return fir::runtime::genNorm2(builder, loc, array);
  } else {
    // Create mutable fir.box to be passed to the runtime for the result.
    mlir::Type resultArrayType = builder.getVarLenSeqTy(resultType, rank - 1);
    fir::MutableBoxValue resultMutableBox =
        fir::factory::createTempMutableBox(builder, loc, resultArrayType);
    mlir::Value resultIrBox =
        fir::factory::getMutableIRBox(builder, loc, resultMutableBox);

    mlir::Value dim = fir::getBase(args[1]);
    fir::runtime::genNorm2Dim(builder, loc, resultIrBox, array, dim);
    // Handle cleanup of allocatable result descriptor and return
    return readAndAddCleanUp(resultMutableBox, resultType, "NORM2");
  }
}

// NOT
mlir::Value IntrinsicLibrary::genNot(mlir::Type resultType,
                                     llvm::ArrayRef<mlir::Value> args) {
  assert(args.size() == 1);
  mlir::Value allOnes = builder.createIntegerConstant(loc, resultType, -1);
  return builder.create<mlir::arith::XOrIOp>(loc, args[0], allOnes);
}

// NULL
fir::ExtendedValue
IntrinsicLibrary::genNull(mlir::Type, llvm::ArrayRef<fir::ExtendedValue> args) {
  // NULL() without MOLD must be handled in the contexts where it can appear
  // (see table 16.5 of Fortran 2018 standard).
  assert(args.size() == 1 && isStaticallyPresent(args[0]) &&
         "MOLD argument required to lower NULL outside of any context");
  const auto *mold = args[0].getBoxOf<fir::MutableBoxValue>();
  assert(mold && "MOLD must be a pointer or allocatable");
  fir::BaseBoxType boxType = mold->getBoxTy();
  mlir::Value boxStorage = builder.createTemporary(loc, boxType);
  mlir::Value box = fir::factory::createUnallocatedBox(
      builder, loc, boxType, mold->nonDeferredLenParams());
  builder.create<fir::StoreOp>(loc, box, boxStorage);
  return fir::MutableBoxValue(boxStorage, mold->nonDeferredLenParams(), {});
}

// PACK
fir::ExtendedValue
IntrinsicLibrary::genPack(mlir::Type resultType,
                          llvm::ArrayRef<fir::ExtendedValue> args) {
  [[maybe_unused]] auto numArgs = args.size();
  assert(numArgs == 2 || numArgs == 3);

  // Handle required array argument
  mlir::Value array = builder.createBox(loc, args[0]);

  // Handle required mask argument
  mlir::Value mask = builder.createBox(loc, args[1]);

  // Handle optional vector argument
  mlir::Value vector = isStaticallyAbsent(args, 2)
                           ? builder.create<fir::AbsentOp>(
                                 loc, fir::BoxType::get(builder.getI1Type()))
                           : builder.createBox(loc, args[2]);

  // Create mutable fir.box to be passed to the runtime for the result.
  mlir::Type resultArrayType = builder.getVarLenSeqTy(resultType, 1);
  fir::MutableBoxValue resultMutableBox = fir::factory::createTempMutableBox(
      builder, loc, resultArrayType, {},
      fir::isPolymorphicType(array.getType()) ? array : mlir::Value{});
  mlir::Value resultIrBox =
      fir::factory::getMutableIRBox(builder, loc, resultMutableBox);

  fir::runtime::genPack(builder, loc, resultIrBox, array, mask, vector);

  return readAndAddCleanUp(resultMutableBox, resultType, "PACK");
}

// PARITY
fir::ExtendedValue
IntrinsicLibrary::genParity(mlir::Type resultType,
                            llvm::ArrayRef<fir::ExtendedValue> args) {

  assert(args.size() == 2);
  // Handle required mask argument
  mlir::Value mask = builder.createBox(loc, args[0]);

  fir::BoxValue maskArry = builder.createBox(loc, args[0]);
  int rank = maskArry.rank();
  assert(rank >= 1);

  // Handle optional dim argument
  bool absentDim = isStaticallyAbsent(args[1]);
  mlir::Value dim =
      absentDim ? builder.createIntegerConstant(loc, builder.getIndexType(), 1)
                : fir::getBase(args[1]);

  if (rank == 1 || absentDim)
    return builder.createConvert(
        loc, resultType, fir::runtime::genParity(builder, loc, mask, dim));

  // else use the result descriptor ParityDim() intrinsic

  // Create mutable fir.box to be passed to the runtime for the result.

  mlir::Type resultArrayType = builder.getVarLenSeqTy(resultType, rank - 1);
  fir::MutableBoxValue resultMutableBox =
      fir::factory::createTempMutableBox(builder, loc, resultArrayType);
  mlir::Value resultIrBox =
      fir::factory::getMutableIRBox(builder, loc, resultMutableBox);

  // Call runtime. The runtime is allocating the result.
  fir::runtime::genParityDescriptor(builder, loc, resultIrBox, mask, dim);
  return readAndAddCleanUp(resultMutableBox, resultType, "PARITY");
}

// POPCNT
mlir::Value IntrinsicLibrary::genPopcnt(mlir::Type resultType,
                                        llvm::ArrayRef<mlir::Value> args) {
  assert(args.size() == 1);

  mlir::Value count = builder.create<mlir::math::CtPopOp>(loc, args);

  return builder.createConvert(loc, resultType, count);
}

// POPPAR
mlir::Value IntrinsicLibrary::genPoppar(mlir::Type resultType,
                                        llvm::ArrayRef<mlir::Value> args) {
  assert(args.size() == 1);

  mlir::Value count = genPopcnt(resultType, args);
  mlir::Value one = builder.createIntegerConstant(loc, resultType, 1);

  return builder.create<mlir::arith::AndIOp>(loc, count, one);
}

// PRESENT
fir::ExtendedValue
IntrinsicLibrary::genPresent(mlir::Type,
                             llvm::ArrayRef<fir::ExtendedValue> args) {
  assert(args.size() == 1);
  return builder.create<fir::IsPresentOp>(loc, builder.getI1Type(),
                                          fir::getBase(args[0]));
}

// PRODUCT
fir::ExtendedValue
IntrinsicLibrary::genProduct(mlir::Type resultType,
                             llvm::ArrayRef<fir::ExtendedValue> args) {
  return genReduction(fir::runtime::genProduct, fir::runtime::genProductDim,
                      "PRODUCT", resultType, args);
}

// RANDOM_INIT
void IntrinsicLibrary::genRandomInit(llvm::ArrayRef<fir::ExtendedValue> args) {
  assert(args.size() == 2);
  Fortran::lower::genRandomInit(builder, loc, fir::getBase(args[0]),
                                fir::getBase(args[1]));
}

// RANDOM_NUMBER
void IntrinsicLibrary::genRandomNumber(
    llvm::ArrayRef<fir::ExtendedValue> args) {
  assert(args.size() == 1);
  Fortran::lower::genRandomNumber(builder, loc, fir::getBase(args[0]));
}

// RANDOM_SEED
void IntrinsicLibrary::genRandomSeed(llvm::ArrayRef<fir::ExtendedValue> args) {
  assert(args.size() == 3);
  mlir::Type boxNoneTy = fir::BoxType::get(builder.getNoneType());
  auto getDesc = [&](int i) {
    return isStaticallyPresent(args[i])
               ? fir::getBase(args[i])
               : builder.create<fir::AbsentOp>(loc, boxNoneTy).getResult();
  };
  mlir::Value size = getDesc(0);
  mlir::Value put = getDesc(1);
  mlir::Value get = getDesc(2);
  Fortran::lower::genRandomSeed(builder, loc, size, put, get);
}

// REDUCE
fir::ExtendedValue
IntrinsicLibrary::genReduce(mlir::Type resultType,
                            llvm::ArrayRef<fir::ExtendedValue> args) {
  TODO(loc, "intrinsic: reduce");
}

// REPEAT
fir::ExtendedValue
IntrinsicLibrary::genRepeat(mlir::Type resultType,
                            llvm::ArrayRef<fir::ExtendedValue> args) {
  assert(args.size() == 2);
  mlir::Value string = builder.createBox(loc, args[0]);
  mlir::Value ncopies = fir::getBase(args[1]);
  // Create mutable fir.box to be passed to the runtime for the result.
  fir::MutableBoxValue resultMutableBox =
      fir::factory::createTempMutableBox(builder, loc, resultType);
  mlir::Value resultIrBox =
      fir::factory::getMutableIRBox(builder, loc, resultMutableBox);
  // Call runtime. The runtime is allocating the result.
  fir::runtime::genRepeat(builder, loc, resultIrBox, string, ncopies);
  // Read result from mutable fir.box and add it to the list of temps to be
  // finalized by the StatementContext.
  return readAndAddCleanUp(resultMutableBox, resultType, "REPEAT");
}

// RESHAPE
fir::ExtendedValue
IntrinsicLibrary::genReshape(mlir::Type resultType,
                             llvm::ArrayRef<fir::ExtendedValue> args) {
  assert(args.size() == 4);

  // Handle source argument
  mlir::Value source = builder.createBox(loc, args[0]);

  // Handle shape argument
  mlir::Value shape = builder.createBox(loc, args[1]);
  assert(fir::BoxValue(shape).rank() == 1);
  mlir::Type shapeTy = shape.getType();
  mlir::Type shapeArrTy = fir::dyn_cast_ptrOrBoxEleTy(shapeTy);
  auto resultRank = shapeArrTy.cast<fir::SequenceType>().getShape()[0];

  if (resultRank == fir::SequenceType::getUnknownExtent())
    TODO(loc, "intrinsic: reshape requires computing rank of result");

  // Handle optional pad argument
  mlir::Value pad = isStaticallyAbsent(args[2])
                        ? builder.create<fir::AbsentOp>(
                              loc, fir::BoxType::get(builder.getI1Type()))
                        : builder.createBox(loc, args[2]);

  // Handle optional order argument
  mlir::Value order = isStaticallyAbsent(args[3])
                          ? builder.create<fir::AbsentOp>(
                                loc, fir::BoxType::get(builder.getI1Type()))
                          : builder.createBox(loc, args[3]);

  // Create mutable fir.box to be passed to the runtime for the result.
  mlir::Type type = builder.getVarLenSeqTy(resultType, resultRank);
  fir::MutableBoxValue resultMutableBox = fir::factory::createTempMutableBox(
      builder, loc, type, {},
      fir::isPolymorphicType(source.getType()) ? source : mlir::Value{});

  mlir::Value resultIrBox =
      fir::factory::getMutableIRBox(builder, loc, resultMutableBox);

  fir::runtime::genReshape(builder, loc, resultIrBox, source, shape, pad,
                           order);

  return readAndAddCleanUp(resultMutableBox, resultType, "RESHAPE");
}

// RRSPACING
mlir::Value IntrinsicLibrary::genRRSpacing(mlir::Type resultType,
                                           llvm::ArrayRef<mlir::Value> args) {
  assert(args.size() == 1);

  return builder.createConvert(
      loc, resultType,
      fir::runtime::genRRSpacing(builder, loc, fir::getBase(args[0])));
}

// SAME_TYPE_AS
fir::ExtendedValue
IntrinsicLibrary::genSameTypeAs(mlir::Type resultType,
                                llvm::ArrayRef<fir::ExtendedValue> args) {
  assert(args.size() == 2);

  return builder.createConvert(
      loc, resultType,
      fir::runtime::genSameTypeAs(builder, loc, fir::getBase(args[0]),
                                  fir::getBase(args[1])));
}

// SCALE
mlir::Value IntrinsicLibrary::genScale(mlir::Type resultType,
                                       llvm::ArrayRef<mlir::Value> args) {
  assert(args.size() == 2);

  mlir::Value realX = fir::getBase(args[0]);
  mlir::Value intI = fir::getBase(args[1]);

  return builder.createConvert(
      loc, resultType, fir::runtime::genScale(builder, loc, realX, intI));
}

// SCAN
fir::ExtendedValue
IntrinsicLibrary::genScan(mlir::Type resultType,
                          llvm::ArrayRef<fir::ExtendedValue> args) {

  assert(args.size() == 4);

  if (isStaticallyAbsent(args[3])) {
    // Kind not specified, so call scan/verify runtime routine that is
    // specialized on the kind of characters in string.

    // Handle required string base arg
    mlir::Value stringBase = fir::getBase(args[0]);

    // Handle required set string base arg
    mlir::Value setBase = fir::getBase(args[1]);

    // Handle kind argument; it is the kind of character in this case
    fir::KindTy kind =
        fir::factory::CharacterExprHelper{builder, loc}.getCharacterKind(
            stringBase.getType());

    // Get string length argument
    mlir::Value stringLen = fir::getLen(args[0]);

    // Get set string length argument
    mlir::Value setLen = fir::getLen(args[1]);

    // Handle optional back argument
    mlir::Value back =
        isStaticallyAbsent(args[2])
            ? builder.createIntegerConstant(loc, builder.getI1Type(), 0)
            : fir::getBase(args[2]);

    return builder.createConvert(loc, resultType,
                                 fir::runtime::genScan(builder, loc, kind,
                                                       stringBase, stringLen,
                                                       setBase, setLen, back));
  }
  // else use the runtime descriptor version of scan/verify

  // Handle optional argument, back
  auto makeRefThenEmbox = [&](mlir::Value b) {
    fir::LogicalType logTy = fir::LogicalType::get(
        builder.getContext(), builder.getKindMap().defaultLogicalKind());
    mlir::Value temp = builder.createTemporary(loc, logTy);
    mlir::Value castb = builder.createConvert(loc, logTy, b);
    builder.create<fir::StoreOp>(loc, castb, temp);
    return builder.createBox(loc, temp);
  };
  mlir::Value back = fir::isUnboxedValue(args[2])
                         ? makeRefThenEmbox(*args[2].getUnboxed())
                         : builder.create<fir::AbsentOp>(
                               loc, fir::BoxType::get(builder.getI1Type()));

  // Handle required string argument
  mlir::Value string = builder.createBox(loc, args[0]);

  // Handle required set argument
  mlir::Value set = builder.createBox(loc, args[1]);

  // Handle kind argument
  mlir::Value kind = fir::getBase(args[3]);

  // Create result descriptor
  fir::MutableBoxValue resultMutableBox =
      fir::factory::createTempMutableBox(builder, loc, resultType);
  mlir::Value resultIrBox =
      fir::factory::getMutableIRBox(builder, loc, resultMutableBox);

  fir::runtime::genScanDescriptor(builder, loc, resultIrBox, string, set, back,
                                  kind);

  // Handle cleanup of allocatable result descriptor and return
  return readAndAddCleanUp(resultMutableBox, resultType, "SCAN");
}

// SELECTED_INT_KIND
mlir::Value
IntrinsicLibrary::genSelectedIntKind(mlir::Type resultType,
                                     llvm::ArrayRef<mlir::Value> args) {
  assert(args.size() == 1);

  return builder.createConvert(
      loc, resultType,
      fir::runtime::genSelectedIntKind(builder, loc, fir::getBase(args[0])));
}

// SELECTED_REAL_KIND
mlir::Value
IntrinsicLibrary::genSelectedRealKind(mlir::Type resultType,
                                      llvm::ArrayRef<mlir::Value> args) {
  assert(args.size() == 3);

  // Handle optional precision(P) argument
  mlir::Value precision =
      isStaticallyAbsent(args[0])
          ? builder.create<fir::AbsentOp>(
                loc, fir::ReferenceType::get(builder.getI1Type()))
          : fir::getBase(args[0]);

  // Handle optional range(R) argument
  mlir::Value range =
      isStaticallyAbsent(args[1])
          ? builder.create<fir::AbsentOp>(
                loc, fir::ReferenceType::get(builder.getI1Type()))
          : fir::getBase(args[1]);

  // Handle optional radix(RADIX) argument
  mlir::Value radix =
      isStaticallyAbsent(args[2])
          ? builder.create<fir::AbsentOp>(
                loc, fir::ReferenceType::get(builder.getI1Type()))
          : fir::getBase(args[2]);

  return builder.createConvert(
      loc, resultType,
      fir::runtime::genSelectedRealKind(builder, loc, precision, range, radix));
}

// SET_EXPONENT
mlir::Value IntrinsicLibrary::genSetExponent(mlir::Type resultType,
                                             llvm::ArrayRef<mlir::Value> args) {
  assert(args.size() == 2);

  return builder.createConvert(
      loc, resultType,
      fir::runtime::genSetExponent(builder, loc, fir::getBase(args[0]),
                                   fir::getBase(args[1])));
}

// SHIFTL, SHIFTR
template <typename Shift>
mlir::Value IntrinsicLibrary::genShift(mlir::Type resultType,
                                       llvm::ArrayRef<mlir::Value> args) {
  assert(args.size() == 2);

  // If SHIFT < 0 or SHIFT >= BIT_SIZE(I), return 0. This is not required by
  // the standard. However, several other compilers behave this way, so try and
  // maintain compatibility with them to an extent.

  unsigned bits = resultType.getIntOrFloatBitWidth();
  mlir::Value bitSize = builder.createIntegerConstant(loc, resultType, bits);
  mlir::Value zero = builder.createIntegerConstant(loc, resultType, 0);
  mlir::Value shift = builder.createConvert(loc, resultType, args[1]);

  mlir::Value tooSmall = builder.create<mlir::arith::CmpIOp>(
      loc, mlir::arith::CmpIPredicate::slt, shift, zero);
  mlir::Value tooLarge = builder.create<mlir::arith::CmpIOp>(
      loc, mlir::arith::CmpIPredicate::sge, shift, bitSize);
  mlir::Value outOfBounds =
      builder.create<mlir::arith::OrIOp>(loc, tooSmall, tooLarge);

  mlir::Value shifted = builder.create<Shift>(loc, args[0], shift);
  return builder.create<mlir::arith::SelectOp>(loc, outOfBounds, zero, shifted);
}

// SHIFTA
mlir::Value IntrinsicLibrary::genShiftA(mlir::Type resultType,
                                        llvm::ArrayRef<mlir::Value> args) {
  unsigned bits = resultType.getIntOrFloatBitWidth();
  mlir::Value bitSize = builder.createIntegerConstant(loc, resultType, bits);
  mlir::Value shift = builder.createConvert(loc, resultType, args[1]);
  mlir::Value shiftEqBitSize = builder.create<mlir::arith::CmpIOp>(
      loc, mlir::arith::CmpIPredicate::eq, shift, bitSize);

  // Lowering of mlir::arith::ShRSIOp is using `ashr`. `ashr` is undefined when
  // the shift amount is equal to the element size.
  // So if SHIFT is equal to the bit width then it is handled as a special case.
  mlir::Value zero = builder.createIntegerConstant(loc, resultType, 0);
  mlir::Value minusOne = builder.createIntegerConstant(loc, resultType, -1);
  mlir::Value valueIsNeg = builder.create<mlir::arith::CmpIOp>(
      loc, mlir::arith::CmpIPredicate::slt, args[0], zero);
  mlir::Value specialRes =
      builder.create<mlir::arith::SelectOp>(loc, valueIsNeg, minusOne, zero);

  mlir::Value shifted =
      builder.create<mlir::arith::ShRSIOp>(loc, args[0], shift);
  return builder.create<mlir::arith::SelectOp>(loc, shiftEqBitSize, specialRes,
                                               shifted);
}

// SIGN
mlir::Value IntrinsicLibrary::genSign(mlir::Type resultType,
                                      llvm::ArrayRef<mlir::Value> args) {
  assert(args.size() == 2);
  if (resultType.isa<mlir::IntegerType>()) {
    mlir::Value abs = genAbs(resultType, {args[0]});
    mlir::Value zero = builder.createIntegerConstant(loc, resultType, 0);
    auto neg = builder.create<mlir::arith::SubIOp>(loc, zero, abs);
    auto cmp = builder.create<mlir::arith::CmpIOp>(
        loc, mlir::arith::CmpIPredicate::slt, args[1], zero);
    return builder.create<mlir::arith::SelectOp>(loc, cmp, neg, abs);
  }
  return genRuntimeCall("sign", resultType, args);
}

// SIZE
fir::ExtendedValue
IntrinsicLibrary::genSize(mlir::Type resultType,
                          llvm::ArrayRef<fir::ExtendedValue> args) {
  // Note that the value of the KIND argument is already reflected in the
  // resultType
  assert(args.size() == 3);
  if (const auto *boxValue = args[0].getBoxOf<fir::BoxValue>())
    if (boxValue->hasAssumedRank())
      TODO(loc, "intrinsic: size with assumed rank argument");

  // Get the ARRAY argument
  mlir::Value array = builder.createBox(loc, args[0]);

  // The front-end rewrites SIZE without the DIM argument to
  // an array of SIZE with DIM in most cases, but it may not be
  // possible in some cases like when in SIZE(function_call()).
  if (isStaticallyAbsent(args, 1))
    return builder.createConvert(loc, resultType,
                                 fir::runtime::genSize(builder, loc, array));

  // Get the DIM argument.
  mlir::Value dim = fir::getBase(args[1]);
  if (!fir::isa_ref_type(dim.getType()))
    return builder.createConvert(
        loc, resultType, fir::runtime::genSizeDim(builder, loc, array, dim));

  mlir::Value isDynamicallyAbsent = builder.genIsNullAddr(loc, dim);
  return builder
      .genIfOp(loc, {resultType}, isDynamicallyAbsent,
               /*withElseRegion=*/true)
      .genThen([&]() {
        mlir::Value size = builder.createConvert(
            loc, resultType, fir::runtime::genSize(builder, loc, array));
        builder.create<fir::ResultOp>(loc, size);
      })
      .genElse([&]() {
        mlir::Value dimValue = builder.create<fir::LoadOp>(loc, dim);
        mlir::Value size = builder.createConvert(
            loc, resultType,
            fir::runtime::genSizeDim(builder, loc, array, dimValue));
        builder.create<fir::ResultOp>(loc, size);
      })
      .getResults()[0];
}

// TRAILZ
mlir::Value IntrinsicLibrary::genTrailz(mlir::Type resultType,
                                        llvm::ArrayRef<mlir::Value> args) {
  assert(args.size() == 1);

  mlir::Value result =
      builder.create<mlir::math::CountTrailingZerosOp>(loc, args);

  return builder.createConvert(loc, resultType, result);
}

static bool hasDefaultLowerBound(const fir::ExtendedValue &exv) {
  return exv.match(
      [](const fir::ArrayBoxValue &arr) { return arr.getLBounds().empty(); },
      [](const fir::CharArrayBoxValue &arr) {
        return arr.getLBounds().empty();
      },
      [](const fir::BoxValue &arr) { return arr.getLBounds().empty(); },
      [](const auto &) { return false; });
}

/// Compute the lower bound in dimension \p dim (zero based) of \p array
/// taking care of returning one when the related extent is zero.
static mlir::Value computeLBOUND(fir::FirOpBuilder &builder, mlir::Location loc,
                                 const fir::ExtendedValue &array, unsigned dim,
                                 mlir::Value zero, mlir::Value one) {
  assert(dim < array.rank() && "invalid dimension");
  if (hasDefaultLowerBound(array))
    return one;
  mlir::Value lb = fir::factory::readLowerBound(builder, loc, array, dim, one);
  if (dim + 1 == array.rank() && array.isAssumedSize())
    return lb;
  mlir::Value extent = fir::factory::readExtent(builder, loc, array, dim);
  zero = builder.createConvert(loc, extent.getType(), zero);
  auto dimIsEmpty = builder.create<mlir::arith::CmpIOp>(
      loc, mlir::arith::CmpIPredicate::eq, extent, zero);
  one = builder.createConvert(loc, lb.getType(), one);
  return builder.create<mlir::arith::SelectOp>(loc, dimIsEmpty, one, lb);
}

/// Create a fir.box to be passed to the LBOUND/UBOUND runtime.
/// This ensure that local lower bounds of assumed shape are propagated and that
/// a fir.box with equivalent LBOUNDs but an explicit shape is created for
/// assumed size arrays to avoid undefined behaviors in codegen or the runtime.
static mlir::Value
createBoxForRuntimeBoundInquiry(mlir::Location loc, fir::FirOpBuilder &builder,
                                const fir::ExtendedValue &array) {
  if (!array.isAssumedSize())
    return array.match(
        [&](const fir::BoxValue &boxValue) -> mlir::Value {
          // This entity is mapped to a fir.box that may not contain the local
          // lower bound information if it is a dummy. Rebox it with the local
          // shape information.
          mlir::Value localShape = builder.createShape(loc, array);
          mlir::Value oldBox = boxValue.getAddr();
          return builder.create<fir::ReboxOp>(loc, oldBox.getType(), oldBox,
                                              localShape,
                                              /*slice=*/mlir::Value{});
        },
        [&](const auto &) -> mlir::Value {
          // This a pointer/allocatable, or an entity not yet tracked with a
          // fir.box. For pointer/allocatable, createBox will forward the
          // descriptor that contains the correct lower bound information. For
          // other entities, a new fir.box will be made with the local lower
          // bounds.
          return builder.createBox(loc, array);
        });
  // Assumed sized are not meant to be emboxed. This could cause the undefined
  // extent cannot safely be understood by the runtime/codegen that will
  // consider that the dimension is empty and that the related LBOUND value must
  // be one. Pretend that the related extent is one to get the correct LBOUND
  // value.
  llvm::SmallVector<mlir::Value> shape =
      fir::factory::getExtents(loc, builder, array);
  assert(!shape.empty() && "assumed size must have at least one dimension");
  shape.back() = builder.createIntegerConstant(loc, builder.getIndexType(), 1);
  auto safeToEmbox = array.match(
      [&](const fir::CharArrayBoxValue &x) -> fir::ExtendedValue {
        return fir::CharArrayBoxValue{x.getAddr(), x.getLen(), shape,
                                      x.getLBounds()};
      },
      [&](const fir::ArrayBoxValue &x) -> fir::ExtendedValue {
        return fir::ArrayBoxValue{x.getAddr(), shape, x.getLBounds()};
      },
      [&](const auto &) -> fir::ExtendedValue {
        fir::emitFatalError(loc, "not an assumed size array");
      });
  return builder.createBox(loc, safeToEmbox);
}

// LBOUND
fir::ExtendedValue
IntrinsicLibrary::genLbound(mlir::Type resultType,
                            llvm::ArrayRef<fir::ExtendedValue> args) {
  assert(args.size() == 2 || args.size() == 3);
  const fir::ExtendedValue &array = args[0];
  if (const auto *boxValue = array.getBoxOf<fir::BoxValue>())
    if (boxValue->hasAssumedRank())
      TODO(loc, "intrinsic: lbound with assumed rank argument");

  //===----------------------------------------------------------------------===//
  mlir::Type indexType = builder.getIndexType();

  // Semantics builds signatures for LBOUND calls as either
  // LBOUND(array, dim, [kind]) or LBOUND(array, [kind]).
  if (args.size() == 2 || isStaticallyAbsent(args, 1)) {
    // DIM is absent.
    mlir::Type lbType = fir::unwrapSequenceType(resultType);
    unsigned rank = array.rank();
    mlir::Type lbArrayType = fir::SequenceType::get(
        {static_cast<fir::SequenceType::Extent>(array.rank())}, lbType);
    mlir::Value lbArray = builder.createTemporary(loc, lbArrayType);
    mlir::Type lbAddrType = builder.getRefType(lbType);
    mlir::Value one = builder.createIntegerConstant(loc, lbType, 1);
    mlir::Value zero = builder.createIntegerConstant(loc, indexType, 0);
    for (unsigned dim = 0; dim < rank; ++dim) {
      mlir::Value lb = computeLBOUND(builder, loc, array, dim, zero, one);
      lb = builder.createConvert(loc, lbType, lb);
      auto index = builder.createIntegerConstant(loc, indexType, dim);
      auto lbAddr =
          builder.create<fir::CoordinateOp>(loc, lbAddrType, lbArray, index);
      builder.create<fir::StoreOp>(loc, lb, lbAddr);
    }
    mlir::Value lbArrayExtent =
        builder.createIntegerConstant(loc, indexType, rank);
    llvm::SmallVector<mlir::Value> extents{lbArrayExtent};
    return fir::ArrayBoxValue{lbArray, extents};
  }
  // DIM is present.
  mlir::Value dim = fir::getBase(args[1]);

  // If it is a compile time constant, skip the runtime call.
  if (std::optional<std::int64_t> cstDim = fir::getIntIfConstant(dim)) {
    mlir::Value one = builder.createIntegerConstant(loc, resultType, 1);
    mlir::Value zero = builder.createIntegerConstant(loc, indexType, 0);
    mlir::Value lb = computeLBOUND(builder, loc, array, *cstDim - 1, zero, one);
    return builder.createConvert(loc, resultType, lb);
  }

  fir::ExtendedValue box = createBoxForRuntimeBoundInquiry(loc, builder, array);
  return builder.createConvert(
      loc, resultType,
      fir::runtime::genLboundDim(builder, loc, fir::getBase(box), dim));
}

// UBOUND
fir::ExtendedValue
IntrinsicLibrary::genUbound(mlir::Type resultType,
                            llvm::ArrayRef<fir::ExtendedValue> args) {
  assert(args.size() == 3 || args.size() == 2);
  if (args.size() == 3) {
    // Handle calls to UBOUND with the DIM argument, which return a scalar
    mlir::Value extent = fir::getBase(genSize(resultType, args));
    mlir::Value lbound = fir::getBase(genLbound(resultType, args));

    mlir::Value one = builder.createIntegerConstant(loc, resultType, 1);
    mlir::Value ubound = builder.create<mlir::arith::SubIOp>(loc, lbound, one);
    return builder.create<mlir::arith::AddIOp>(loc, ubound, extent);
  } else {
    // Handle calls to UBOUND without the DIM argument, which return an array
    mlir::Value kind = isStaticallyAbsent(args[1])
                           ? builder.createIntegerConstant(
                                 loc, builder.getIndexType(),
                                 builder.getKindMap().defaultIntegerKind())
                           : fir::getBase(args[1]);

    // Create mutable fir.box to be passed to the runtime for the result.
    mlir::Type type = builder.getVarLenSeqTy(resultType, /*rank=*/1);
    fir::MutableBoxValue resultMutableBox =
        fir::factory::createTempMutableBox(builder, loc, type);
    mlir::Value resultIrBox =
        fir::factory::getMutableIRBox(builder, loc, resultMutableBox);

    fir::ExtendedValue box =
        createBoxForRuntimeBoundInquiry(loc, builder, args[0]);
    fir::runtime::genUbound(builder, loc, resultIrBox, fir::getBase(box), kind);

    return readAndAddCleanUp(resultMutableBox, resultType, "UBOUND");
  }
  return mlir::Value();
}

// SPACING
mlir::Value IntrinsicLibrary::genSpacing(mlir::Type resultType,
                                         llvm::ArrayRef<mlir::Value> args) {
  assert(args.size() == 1);

  return builder.createConvert(
      loc, resultType,
      fir::runtime::genSpacing(builder, loc, fir::getBase(args[0])));
}

// SPREAD
fir::ExtendedValue
IntrinsicLibrary::genSpread(mlir::Type resultType,
                            llvm::ArrayRef<fir::ExtendedValue> args) {

  assert(args.size() == 3);

  // Handle source argument
  mlir::Value source = builder.createBox(loc, args[0]);
  fir::BoxValue sourceTmp = source;
  unsigned sourceRank = sourceTmp.rank();

  // Handle Dim argument
  mlir::Value dim = fir::getBase(args[1]);

  // Handle ncopies argument
  mlir::Value ncopies = fir::getBase(args[2]);

  // Generate result descriptor
  mlir::Type resultArrayType =
      builder.getVarLenSeqTy(resultType, sourceRank + 1);
  fir::MutableBoxValue resultMutableBox = fir::factory::createTempMutableBox(
      builder, loc, resultArrayType, {},
      fir::isPolymorphicType(source.getType()) ? source : mlir::Value{});
  mlir::Value resultIrBox =
      fir::factory::getMutableIRBox(builder, loc, resultMutableBox);

  fir::runtime::genSpread(builder, loc, resultIrBox, source, dim, ncopies);

  return readAndAddCleanUp(resultMutableBox, resultType, "SPREAD");
}

// SUM
fir::ExtendedValue
IntrinsicLibrary::genSum(mlir::Type resultType,
                         llvm::ArrayRef<fir::ExtendedValue> args) {
  return genReduction(fir::runtime::genSum, fir::runtime::genSumDim, "SUM",
                      resultType, args);
}

// SYSTEM_CLOCK
void IntrinsicLibrary::genSystemClock(llvm::ArrayRef<fir::ExtendedValue> args) {
  assert(args.size() == 3);
  Fortran::lower::genSystemClock(builder, loc, fir::getBase(args[0]),
                                 fir::getBase(args[1]), fir::getBase(args[2]));
}

// TRANSFER
fir::ExtendedValue
IntrinsicLibrary::genTransfer(mlir::Type resultType,
                              llvm::ArrayRef<fir::ExtendedValue> args) {

  assert(args.size() >= 2); // args.size() == 2 when size argument is omitted.

  // Handle source argument
  mlir::Value source = builder.createBox(loc, args[0]);

  // Handle mold argument
  mlir::Value mold = builder.createBox(loc, args[1]);
  fir::BoxValue moldTmp = mold;
  unsigned moldRank = moldTmp.rank();

  bool absentSize = (args.size() == 2);

  // Create mutable fir.box to be passed to the runtime for the result.
  mlir::Type type = (moldRank == 0 && absentSize)
                        ? resultType
                        : builder.getVarLenSeqTy(resultType, 1);
  fir::MutableBoxValue resultMutableBox =
      fir::factory::createTempMutableBox(builder, loc, type);

  if (moldRank == 0 && absentSize) {
    // This result is a scalar in this case.
    mlir::Value resultIrBox =
        fir::factory::getMutableIRBox(builder, loc, resultMutableBox);

    Fortran::lower::genTransfer(builder, loc, resultIrBox, source, mold);
  } else {
    // The result is a rank one array in this case.
    mlir::Value resultIrBox =
        fir::factory::getMutableIRBox(builder, loc, resultMutableBox);

    if (absentSize) {
      Fortran::lower::genTransfer(builder, loc, resultIrBox, source, mold);
    } else {
      mlir::Value sizeArg = fir::getBase(args[2]);
      Fortran::lower::genTransferSize(builder, loc, resultIrBox, source, mold,
                                      sizeArg);
    }
  }
  return readAndAddCleanUp(resultMutableBox, resultType, "TRANSFER");
}

// TRANSPOSE
fir::ExtendedValue
IntrinsicLibrary::genTranspose(mlir::Type resultType,
                               llvm::ArrayRef<fir::ExtendedValue> args) {

  assert(args.size() == 1);

  // Handle source argument
  mlir::Value source = builder.createBox(loc, args[0]);

  // Create mutable fir.box to be passed to the runtime for the result.
  mlir::Type resultArrayType = builder.getVarLenSeqTy(resultType, 2);
  fir::MutableBoxValue resultMutableBox =
      fir::factory::createTempMutableBox(builder, loc, resultArrayType);
  mlir::Value resultIrBox =
      fir::factory::getMutableIRBox(builder, loc, resultMutableBox);
  // Call runtime. The runtime is allocating the result.
  fir::runtime::genTranspose(builder, loc, resultIrBox, source);
  // Read result from mutable fir.box and add it to the list of temps to be
  // finalized by the StatementContext.
  return readAndAddCleanUp(resultMutableBox, resultType, "TRANSPOSE");
}

// TRIM
fir::ExtendedValue
IntrinsicLibrary::genTrim(mlir::Type resultType,
                          llvm::ArrayRef<fir::ExtendedValue> args) {
  assert(args.size() == 1);
  mlir::Value string = builder.createBox(loc, args[0]);
  // Create mutable fir.box to be passed to the runtime for the result.
  fir::MutableBoxValue resultMutableBox =
      fir::factory::createTempMutableBox(builder, loc, resultType);
  mlir::Value resultIrBox =
      fir::factory::getMutableIRBox(builder, loc, resultMutableBox);
  // Call runtime. The runtime is allocating the result.
  fir::runtime::genTrim(builder, loc, resultIrBox, string);
  // Read result from mutable fir.box and add it to the list of temps to be
  // finalized by the StatementContext.
  return readAndAddCleanUp(resultMutableBox, resultType, "TRIM");
}

// Compare two FIR values and return boolean result as i1.
template <Extremum extremum, ExtremumBehavior behavior>
static mlir::Value createExtremumCompare(mlir::Location loc,
                                         fir::FirOpBuilder &builder,
                                         mlir::Value left, mlir::Value right) {
  static constexpr mlir::arith::CmpIPredicate integerPredicate =
      extremum == Extremum::Max ? mlir::arith::CmpIPredicate::sgt
                                : mlir::arith::CmpIPredicate::slt;
  static constexpr mlir::arith::CmpFPredicate orderedCmp =
      extremum == Extremum::Max ? mlir::arith::CmpFPredicate::OGT
                                : mlir::arith::CmpFPredicate::OLT;
  mlir::Type type = left.getType();
  mlir::Value result;
  if (fir::isa_real(type)) {
    // Note: the signaling/quit aspect of the result required by IEEE
    // cannot currently be obtained with LLVM without ad-hoc runtime.
    if constexpr (behavior == ExtremumBehavior::IeeeMinMaximumNumber) {
      // Return the number if one of the inputs is NaN and the other is
      // a number.
      auto leftIsResult =
          builder.create<mlir::arith::CmpFOp>(loc, orderedCmp, left, right);
      auto rightIsNan = builder.create<mlir::arith::CmpFOp>(
          loc, mlir::arith::CmpFPredicate::UNE, right, right);
      result =
          builder.create<mlir::arith::OrIOp>(loc, leftIsResult, rightIsNan);
    } else if constexpr (behavior == ExtremumBehavior::IeeeMinMaximum) {
      // Always return NaNs if one the input is NaNs
      auto leftIsResult =
          builder.create<mlir::arith::CmpFOp>(loc, orderedCmp, left, right);
      auto leftIsNan = builder.create<mlir::arith::CmpFOp>(
          loc, mlir::arith::CmpFPredicate::UNE, left, left);
      result = builder.create<mlir::arith::OrIOp>(loc, leftIsResult, leftIsNan);
    } else if constexpr (behavior == ExtremumBehavior::MinMaxss) {
      // If the left is a NaN, return the right whatever it is.
      result =
          builder.create<mlir::arith::CmpFOp>(loc, orderedCmp, left, right);
    } else if constexpr (behavior == ExtremumBehavior::PgfortranLlvm) {
      // If one of the operand is a NaN, return left whatever it is.
      static constexpr auto unorderedCmp =
          extremum == Extremum::Max ? mlir::arith::CmpFPredicate::UGT
                                    : mlir::arith::CmpFPredicate::ULT;
      result =
          builder.create<mlir::arith::CmpFOp>(loc, unorderedCmp, left, right);
    } else {
      // TODO: ieeeMinNum/ieeeMaxNum
      static_assert(behavior == ExtremumBehavior::IeeeMinMaxNum,
                    "ieeeMinNum/ieeeMaxNum behavior not implemented");
    }
  } else if (fir::isa_integer(type)) {
    result =
        builder.create<mlir::arith::CmpIOp>(loc, integerPredicate, left, right);
  } else if (fir::isa_char(type) || fir::isa_char(fir::unwrapRefType(type))) {
    // TODO: ! character min and max is tricky because the result
    // length is the length of the longest argument!
    // So we may need a temp.
    TODO(loc, "intrinsic: min and max for CHARACTER");
  }
  assert(result && "result must be defined");
  return result;
}

// UNPACK
fir::ExtendedValue
IntrinsicLibrary::genUnpack(mlir::Type resultType,
                            llvm::ArrayRef<fir::ExtendedValue> args) {
  assert(args.size() == 3);

  // Handle required vector argument
  mlir::Value vector = builder.createBox(loc, args[0]);

  // Handle required mask argument
  fir::BoxValue maskBox = builder.createBox(loc, args[1]);
  mlir::Value mask = fir::getBase(maskBox);
  unsigned maskRank = maskBox.rank();

  // Handle required field argument
  mlir::Value field = builder.createBox(loc, args[2]);

  // Create mutable fir.box to be passed to the runtime for the result.
  mlir::Type resultArrayType = builder.getVarLenSeqTy(resultType, maskRank);
  fir::MutableBoxValue resultMutableBox =
      fir::factory::createTempMutableBox(builder, loc, resultArrayType);
  mlir::Value resultIrBox =
      fir::factory::getMutableIRBox(builder, loc, resultMutableBox);

  fir::runtime::genUnpack(builder, loc, resultIrBox, vector, mask, field);

  return readAndAddCleanUp(resultMutableBox, resultType, "UNPACK");
}

// VERIFY
fir::ExtendedValue
IntrinsicLibrary::genVerify(mlir::Type resultType,
                            llvm::ArrayRef<fir::ExtendedValue> args) {

  assert(args.size() == 4);

  if (isStaticallyAbsent(args[3])) {
    // Kind not specified, so call scan/verify runtime routine that is
    // specialized on the kind of characters in string.

    // Handle required string base arg
    mlir::Value stringBase = fir::getBase(args[0]);

    // Handle required set string base arg
    mlir::Value setBase = fir::getBase(args[1]);

    // Handle kind argument; it is the kind of character in this case
    fir::KindTy kind =
        fir::factory::CharacterExprHelper{builder, loc}.getCharacterKind(
            stringBase.getType());

    // Get string length argument
    mlir::Value stringLen = fir::getLen(args[0]);

    // Get set string length argument
    mlir::Value setLen = fir::getLen(args[1]);

    // Handle optional back argument
    mlir::Value back =
        isStaticallyAbsent(args[2])
            ? builder.createIntegerConstant(loc, builder.getI1Type(), 0)
            : fir::getBase(args[2]);

    return builder.createConvert(
        loc, resultType,
        fir::runtime::genVerify(builder, loc, kind, stringBase, stringLen,
                                setBase, setLen, back));
  }
  // else use the runtime descriptor version of scan/verify

  // Handle optional argument, back
  auto makeRefThenEmbox = [&](mlir::Value b) {
    fir::LogicalType logTy = fir::LogicalType::get(
        builder.getContext(), builder.getKindMap().defaultLogicalKind());
    mlir::Value temp = builder.createTemporary(loc, logTy);
    mlir::Value castb = builder.createConvert(loc, logTy, b);
    builder.create<fir::StoreOp>(loc, castb, temp);
    return builder.createBox(loc, temp);
  };
  mlir::Value back = fir::isUnboxedValue(args[2])
                         ? makeRefThenEmbox(*args[2].getUnboxed())
                         : builder.create<fir::AbsentOp>(
                               loc, fir::BoxType::get(builder.getI1Type()));

  // Handle required string argument
  mlir::Value string = builder.createBox(loc, args[0]);

  // Handle required set argument
  mlir::Value set = builder.createBox(loc, args[1]);

  // Handle kind argument
  mlir::Value kind = fir::getBase(args[3]);

  // Create result descriptor
  fir::MutableBoxValue resultMutableBox =
      fir::factory::createTempMutableBox(builder, loc, resultType);
  mlir::Value resultIrBox =
      fir::factory::getMutableIRBox(builder, loc, resultMutableBox);

  fir::runtime::genVerifyDescriptor(builder, loc, resultIrBox, string, set,
                                    back, kind);

  // Handle cleanup of allocatable result descriptor and return
  return readAndAddCleanUp(resultMutableBox, resultType, "VERIFY");
}

/// Process calls to Minloc, Maxloc intrinsic functions
template <typename FN, typename FD>
fir::ExtendedValue
IntrinsicLibrary::genExtremumloc(FN func, FD funcDim, llvm::StringRef errMsg,
                                 mlir::Type resultType,
                                 llvm::ArrayRef<fir::ExtendedValue> args) {

  assert(args.size() == 5);

  // Handle required array argument
  mlir::Value array = builder.createBox(loc, args[0]);
  unsigned rank = fir::BoxValue(array).rank();
  assert(rank >= 1);

  // Handle optional mask argument
  auto mask = isStaticallyAbsent(args[2])
                  ? builder.create<fir::AbsentOp>(
                        loc, fir::BoxType::get(builder.getI1Type()))
                  : builder.createBox(loc, args[2]);

  // Handle optional kind argument
  auto kind = isStaticallyAbsent(args[3])
                  ? builder.createIntegerConstant(
                        loc, builder.getIndexType(),
                        builder.getKindMap().defaultIntegerKind())
                  : fir::getBase(args[3]);

  // Handle optional back argument
  auto back = isStaticallyAbsent(args[4]) ? builder.createBool(loc, false)
                                          : fir::getBase(args[4]);

  bool absentDim = isStaticallyAbsent(args[1]);

  if (!absentDim && rank == 1) {
    // If dim argument is present and the array is rank 1, then the result is
    // a scalar (since the the result is rank-1 or 0).
    // Therefore, we use a scalar result descriptor with Min/MaxlocDim().
    mlir::Value dim = fir::getBase(args[1]);
    // Create mutable fir.box to be passed to the runtime for the result.
    fir::MutableBoxValue resultMutableBox =
        fir::factory::createTempMutableBox(builder, loc, resultType);
    mlir::Value resultIrBox =
        fir::factory::getMutableIRBox(builder, loc, resultMutableBox);

    funcDim(builder, loc, resultIrBox, array, dim, mask, kind, back);

    // Handle cleanup of allocatable result descriptor and return
    return readAndAddCleanUp(resultMutableBox, resultType, errMsg);
  }

  // Note: The Min/Maxloc/val cases below have an array result.

  // Create mutable fir.box to be passed to the runtime for the result.
  mlir::Type resultArrayType =
      builder.getVarLenSeqTy(resultType, absentDim ? 1 : rank - 1);
  fir::MutableBoxValue resultMutableBox =
      fir::factory::createTempMutableBox(builder, loc, resultArrayType);
  mlir::Value resultIrBox =
      fir::factory::getMutableIRBox(builder, loc, resultMutableBox);

  if (absentDim) {
    // Handle min/maxloc/val case where there is no dim argument
    // (calls Min/Maxloc()/MinMaxval() runtime routine)
    func(builder, loc, resultIrBox, array, mask, kind, back);
  } else {
    // else handle min/maxloc case with dim argument (calls
    // Min/Max/loc/val/Dim() runtime routine).
    mlir::Value dim = fir::getBase(args[1]);
    funcDim(builder, loc, resultIrBox, array, dim, mask, kind, back);
  }
  return readAndAddCleanUp(resultMutableBox, resultType, errMsg);
}

// MAXLOC
fir::ExtendedValue
IntrinsicLibrary::genMaxloc(mlir::Type resultType,
                            llvm::ArrayRef<fir::ExtendedValue> args) {
  return genExtremumloc(fir::runtime::genMaxloc, fir::runtime::genMaxlocDim,
                        "MAXLOC", resultType, args);
}

/// Process calls to Maxval and Minval
template <typename FN, typename FD, typename FC>
fir::ExtendedValue
IntrinsicLibrary::genExtremumVal(FN func, FD funcDim, FC funcChar,
                                 llvm::StringRef errMsg, mlir::Type resultType,
                                 llvm::ArrayRef<fir::ExtendedValue> args) {

  assert(args.size() == 3);

  // Handle required array argument
  fir::BoxValue arryTmp = builder.createBox(loc, args[0]);
  mlir::Value array = fir::getBase(arryTmp);
  int rank = arryTmp.rank();
  assert(rank >= 1);
  bool hasCharacterResult = arryTmp.isCharacter();

  // Handle optional mask argument
  auto mask = isStaticallyAbsent(args[2])
                  ? builder.create<fir::AbsentOp>(
                        loc, fir::BoxType::get(builder.getI1Type()))
                  : builder.createBox(loc, args[2]);

  bool absentDim = isStaticallyAbsent(args[1]);

  // For Maxval/MinVal, we call the type specific versions of
  // Maxval/Minval because the result is scalar in the case below.
  if (!hasCharacterResult && (absentDim || rank == 1))
    return func(builder, loc, array, mask);

  if (hasCharacterResult && (absentDim || rank == 1)) {
    // Create mutable fir.box to be passed to the runtime for the result.
    fir::MutableBoxValue resultMutableBox =
        fir::factory::createTempMutableBox(builder, loc, resultType);
    mlir::Value resultIrBox =
        fir::factory::getMutableIRBox(builder, loc, resultMutableBox);

    funcChar(builder, loc, resultIrBox, array, mask);

    // Handle cleanup of allocatable result descriptor and return
    return readAndAddCleanUp(resultMutableBox, resultType, errMsg);
  }

  // Handle Min/Maxval cases that have an array result.
  auto resultMutableBox =
      genFuncDim(funcDim, resultType, builder, loc, array, args[1], mask, rank);
  return readAndAddCleanUp(resultMutableBox, resultType, errMsg);
}

// MAXVAL
fir::ExtendedValue
IntrinsicLibrary::genMaxval(mlir::Type resultType,
                            llvm::ArrayRef<fir::ExtendedValue> args) {
  return genExtremumVal(fir::runtime::genMaxval, fir::runtime::genMaxvalDim,
                        fir::runtime::genMaxvalChar, "MAXVAL", resultType,
                        args);
}

// MINLOC
fir::ExtendedValue
IntrinsicLibrary::genMinloc(mlir::Type resultType,
                            llvm::ArrayRef<fir::ExtendedValue> args) {
  return genExtremumloc(fir::runtime::genMinloc, fir::runtime::genMinlocDim,
                        "MINLOC", resultType, args);
}

// MINVAL
fir::ExtendedValue
IntrinsicLibrary::genMinval(mlir::Type resultType,
                            llvm::ArrayRef<fir::ExtendedValue> args) {
  return genExtremumVal(fir::runtime::genMinval, fir::runtime::genMinvalDim,
                        fir::runtime::genMinvalChar, "MINVAL", resultType,
                        args);
}

// MIN and MAX
template <Extremum extremum, ExtremumBehavior behavior>
mlir::Value IntrinsicLibrary::genExtremum(mlir::Type,
                                          llvm::ArrayRef<mlir::Value> args) {
  assert(args.size() >= 1);
  mlir::Value result = args[0];
  for (auto arg : args.drop_front()) {
    mlir::Value mask =
        createExtremumCompare<extremum, behavior>(loc, builder, result, arg);
    result = builder.create<mlir::arith::SelectOp>(loc, mask, result, arg);
  }
  return result;
}

//===----------------------------------------------------------------------===//
// Argument lowering rules interface for intrinsic or intrinsic module
// procedure.
//===----------------------------------------------------------------------===//

const Fortran::lower::IntrinsicArgumentLoweringRules *
Fortran::lower::getIntrinsicArgumentLowering(llvm::StringRef specificName) {
  llvm::StringRef name = genericName(specificName);
  if (const IntrinsicHandler *handler = findIntrinsicHandler(name))
    if (!handler->argLoweringRules.hasDefaultRules())
      return &handler->argLoweringRules;
  return nullptr;
}

/// Return how argument \p argName should be lowered given the rules for the
/// intrinsic function.
Fortran::lower::ArgLoweringRule Fortran::lower::lowerIntrinsicArgumentAs(
    const IntrinsicArgumentLoweringRules &rules, unsigned position) {
  assert(position < sizeof(rules.args) / (sizeof(decltype(*rules.args))) &&
         "invalid argument");
  return {rules.args[position].lowerAs,
          rules.args[position].handleDynamicOptional};
}

//===----------------------------------------------------------------------===//
// Public intrinsic call helpers
//===----------------------------------------------------------------------===//

fir::ExtendedValue
Fortran::lower::genIntrinsicCall(fir::FirOpBuilder &builder, mlir::Location loc,
                                 llvm::StringRef name,
                                 std::optional<mlir::Type> resultType,
                                 llvm::ArrayRef<fir::ExtendedValue> args,
                                 Fortran::lower::StatementContext &stmtCtx) {
  auto [result, mustBeFreed] =
      IntrinsicLibrary{builder, loc}.genIntrinsicCall(name, resultType, args);
  if (mustBeFreed) {
    mlir::Value addr = fir::getBase(result);
    if (auto *box = result.getBoxOf<fir::BoxValue>())
      addr =
          builder.create<fir::BoxAddrOp>(loc, box->getMemTy(), box->getAddr());
    fir::FirOpBuilder *bldr = &builder;
    stmtCtx.attachCleanup([=]() { bldr->create<fir::FreeMemOp>(loc, addr); });
  }
  return result;
}
std::pair<fir::ExtendedValue, bool>
Fortran::lower::genIntrinsicCall(fir::FirOpBuilder &builder, mlir::Location loc,
                                 llvm::StringRef name,
                                 std::optional<mlir::Type> resultType,
                                 llvm::ArrayRef<fir::ExtendedValue> args) {
  return IntrinsicLibrary{builder, loc}.genIntrinsicCall(name, resultType,
                                                         args);
}

mlir::Value Fortran::lower::genMax(fir::FirOpBuilder &builder,
                                   mlir::Location loc,
                                   llvm::ArrayRef<mlir::Value> args) {
  assert(args.size() > 0 && "max requires at least one argument");
  return IntrinsicLibrary{builder, loc}
      .genExtremum<Extremum::Max, ExtremumBehavior::MinMaxss>(args[0].getType(),
                                                              args);
}

mlir::Value Fortran::lower::genMin(fir::FirOpBuilder &builder,
                                   mlir::Location loc,
                                   llvm::ArrayRef<mlir::Value> args) {
  assert(args.size() > 0 && "min requires at least one argument");
  return IntrinsicLibrary{builder, loc}
      .genExtremum<Extremum::Min, ExtremumBehavior::MinMaxss>(args[0].getType(),
                                                              args);
}

mlir::Value Fortran::lower::genPow(fir::FirOpBuilder &builder,
                                   mlir::Location loc, mlir::Type type,
                                   mlir::Value x, mlir::Value y) {
  // TODO: since there is no libm version of pow with integer exponent,
  //       we have to provide an alternative implementation for
  //       "precise/strict" FP mode.
  //       One option is to generate internal function with inlined
  //       implementation and mark it 'strictfp'.
  //       Another option is to implement it in Fortran runtime library
  //       (just like matmul).
  return IntrinsicLibrary{builder, loc}.genRuntimeCall("pow", type, {x, y});
}

mlir::SymbolRefAttr Fortran::lower::getUnrestrictedIntrinsicSymbolRefAttr(
    fir::FirOpBuilder &builder, mlir::Location loc, llvm::StringRef name,
    mlir::FunctionType signature) {
  return IntrinsicLibrary{builder, loc}.getUnrestrictedIntrinsicSymbolRefAttr(
      name, signature);
}<|MERGE_RESOLUTION|>--- conflicted
+++ resolved
@@ -2351,21 +2351,7 @@
         .genThen(genXEq0)
         .genElse(genXNeq0)
         .end();
-<<<<<<< HEAD
-
-    fir::ExtendedValue res =
-        fir::factory::genMutableBoxRead(builder, loc, resultMutableBox);
-    return res.match(
-        [&](const fir::ArrayBoxValue &box) -> fir::ExtendedValue {
-          addCleanUpForTemp(loc, box.getAddr());
-          return box;
-        },
-        [&](const auto &) -> fir::ExtendedValue {
-          fir::emitFatalError(loc, "unexpected result for BESSEL_JN");
-        });
-=======
     return readAndAddCleanUp(resultMutableBox, resultType, "BESSEL_JN");
->>>>>>> e1acf65b
   }
 }
 
@@ -2450,21 +2436,7 @@
         .genThen(genXEq0)
         .genElse(genXNeq0)
         .end();
-<<<<<<< HEAD
-
-    fir::ExtendedValue res =
-        fir::factory::genMutableBoxRead(builder, loc, resultMutableBox);
-    return res.match(
-        [&](const fir::ArrayBoxValue &box) -> fir::ExtendedValue {
-          addCleanUpForTemp(loc, box.getAddr());
-          return box;
-        },
-        [&](const auto &) -> fir::ExtendedValue {
-          fir::emitFatalError(loc, "unexpected result for BESSEL_YN");
-        });
-=======
     return readAndAddCleanUp(resultMutableBox, resultType, "BESSEL_YN");
->>>>>>> e1acf65b
   }
 }
 
