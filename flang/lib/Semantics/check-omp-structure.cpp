//===-- lib/Semantics/check-omp-structure.cpp -----------------------------===//
//
// Part of the LLVM Project, under the Apache License v2.0 with LLVM Exceptions.
// See https://llvm.org/LICENSE.txt for license information.
// SPDX-License-Identifier: Apache-2.0 WITH LLVM-exception
//
//===----------------------------------------------------------------------===//

#include "check-omp-structure.h"
#include "definable.h"
#include "flang/Evaluate/check-expression.h"
#include "flang/Parser/parse-tree.h"
#include "flang/Semantics/expression.h"
#include "flang/Semantics/openmp-modifiers.h"
#include "flang/Semantics/tools.h"
#include <variant>

namespace Fortran::semantics {

// Use when clause falls under 'struct OmpClause' in 'parse-tree.h'.
#define CHECK_SIMPLE_CLAUSE(X, Y) \
  void OmpStructureChecker::Enter(const parser::OmpClause::X &) { \
    CheckAllowedClause(llvm::omp::Clause::Y); \
  }

#define CHECK_REQ_CONSTANT_SCALAR_INT_CLAUSE(X, Y) \
  void OmpStructureChecker::Enter(const parser::OmpClause::X &c) { \
    CheckAllowedClause(llvm::omp::Clause::Y); \
    RequiresConstantPositiveParameter(llvm::omp::Clause::Y, c.v); \
  }

#define CHECK_REQ_SCALAR_INT_CLAUSE(X, Y) \
  void OmpStructureChecker::Enter(const parser::OmpClause::X &c) { \
    CheckAllowedClause(llvm::omp::Clause::Y); \
    RequiresPositiveParameter(llvm::omp::Clause::Y, c.v); \
  }

// Use when clause don't falls under 'struct OmpClause' in 'parse-tree.h'.
#define CHECK_SIMPLE_PARSER_CLAUSE(X, Y) \
  void OmpStructureChecker::Enter(const parser::X &) { \
    CheckAllowedClause(llvm::omp::Y); \
  }

std::string ThisVersion(unsigned version) {
  std::string tv{
      std::to_string(version / 10) + "." + std::to_string(version % 10)};
  return "OpenMP v" + tv;
}

std::string TryVersion(unsigned version) {
  return "try -fopenmp-version=" + std::to_string(version);
}

static const parser::Designator *GetDesignatorFromObj(
    const parser::OmpObject &object) {
  return std::get_if<parser::Designator>(&object.u);
}

static const parser::DataRef *GetDataRefFromObj(
    const parser::OmpObject &object) {
  if (auto *desg{GetDesignatorFromObj(object)}) {
    return std::get_if<parser::DataRef>(&desg->u);
  }
  return nullptr;
}

static const parser::ArrayElement *GetArrayElementFromObj(
    const parser::OmpObject &object) {
  if (auto *dataRef{GetDataRefFromObj(object)}) {
    using ElementIndirection = common::Indirection<parser::ArrayElement>;
    if (auto *ind{std::get_if<ElementIndirection>(&dataRef->u)}) {
      return &ind->value();
    }
  }
  return nullptr;
}

// 'OmpWorkshareBlockChecker' is used to check the validity of the assignment
// statements and the expressions enclosed in an OpenMP Workshare construct
class OmpWorkshareBlockChecker {
public:
  OmpWorkshareBlockChecker(SemanticsContext &context, parser::CharBlock source)
      : context_{context}, source_{source} {}

  template <typename T> bool Pre(const T &) { return true; }
  template <typename T> void Post(const T &) {}

  bool Pre(const parser::AssignmentStmt &assignment) {
    const auto &var{std::get<parser::Variable>(assignment.t)};
    const auto &expr{std::get<parser::Expr>(assignment.t)};
    const auto *lhs{GetExpr(context_, var)};
    const auto *rhs{GetExpr(context_, expr)};
    if (lhs && rhs) {
      Tristate isDefined{semantics::IsDefinedAssignment(
          lhs->GetType(), lhs->Rank(), rhs->GetType(), rhs->Rank())};
      if (isDefined == Tristate::Yes) {
        context_.Say(expr.source,
            "Defined assignment statement is not "
            "allowed in a WORKSHARE construct"_err_en_US);
      }
    }
    return true;
  }

  bool Pre(const parser::Expr &expr) {
    if (const auto *e{GetExpr(context_, expr)}) {
      for (const Symbol &symbol : evaluate::CollectSymbols(*e)) {
        const Symbol &root{GetAssociationRoot(symbol)};
        if (IsFunction(root)) {
          std::string attrs{""};
          if (!IsElementalProcedure(root)) {
            attrs = " non-ELEMENTAL";
          }
          if (root.attrs().test(Attr::IMPURE)) {
            if (attrs != "") {
              attrs = "," + attrs;
            }
            attrs = " IMPURE" + attrs;
          }
          if (attrs != "") {
            context_.Say(expr.source,
                "User defined%s function '%s' is not allowed in a "
                "WORKSHARE construct"_err_en_US,
                attrs, root.name());
          }
        }
      }
    }
    return false;
  }

private:
  SemanticsContext &context_;
  parser::CharBlock source_;
};

class AssociatedLoopChecker {
public:
  AssociatedLoopChecker(SemanticsContext &context, std::int64_t level)
      : context_{context}, level_{level} {}

  template <typename T> bool Pre(const T &) { return true; }
  template <typename T> void Post(const T &) {}

  bool Pre(const parser::DoConstruct &dc) {
    level_--;
    const auto &doStmt{
        std::get<parser::Statement<parser::NonLabelDoStmt>>(dc.t)};
    const auto &constructName{
        std::get<std::optional<parser::Name>>(doStmt.statement.t)};
    if (constructName) {
      constructNamesAndLevels_.emplace(
          constructName.value().ToString(), level_);
    }
    if (level_ >= 0) {
      if (dc.IsDoWhile()) {
        context_.Say(doStmt.source,
            "The associated loop of a loop-associated directive cannot be a DO WHILE."_err_en_US);
      }
      if (!dc.GetLoopControl()) {
        context_.Say(doStmt.source,
            "The associated loop of a loop-associated directive cannot be a DO without control."_err_en_US);
      }
    }
    return true;
  }

  void Post(const parser::DoConstruct &dc) { level_++; }

  bool Pre(const parser::CycleStmt &cyclestmt) {
    std::map<std::string, std::int64_t>::iterator it;
    bool err{false};
    if (cyclestmt.v) {
      it = constructNamesAndLevels_.find(cyclestmt.v->source.ToString());
      err = (it != constructNamesAndLevels_.end() && it->second > 0);
    } else { // If there is no label then use the level of the last enclosing DO
      err = level_ > 0;
    }
    if (err) {
      context_.Say(*source_,
          "CYCLE statement to non-innermost associated loop of an OpenMP DO "
          "construct"_err_en_US);
    }
    return true;
  }

  bool Pre(const parser::ExitStmt &exitStmt) {
    std::map<std::string, std::int64_t>::iterator it;
    bool err{false};
    if (exitStmt.v) {
      it = constructNamesAndLevels_.find(exitStmt.v->source.ToString());
      err = (it != constructNamesAndLevels_.end() && it->second >= 0);
    } else { // If there is no label then use the level of the last enclosing DO
      err = level_ >= 0;
    }
    if (err) {
      context_.Say(*source_,
          "EXIT statement terminates associated loop of an OpenMP DO "
          "construct"_err_en_US);
    }
    return true;
  }

  bool Pre(const parser::Statement<parser::ActionStmt> &actionstmt) {
    source_ = &actionstmt.source;
    return true;
  }

private:
  SemanticsContext &context_;
  const parser::CharBlock *source_;
  std::int64_t level_;
  std::map<std::string, std::int64_t> constructNamesAndLevels_;
};

bool OmpStructureChecker::CheckAllowedClause(llvmOmpClause clause) {
  unsigned version{context_.langOptions().OpenMPVersion};
  DirectiveContext &dirCtx = GetContext();
  llvm::omp::Directive dir{dirCtx.directive};

  if (!llvm::omp::isAllowedClauseForDirective(dir, clause, version)) {
    unsigned allowedInVersion{[&] {
      for (unsigned v : llvm::omp::getOpenMPVersions()) {
        if (v <= version) {
          continue;
        }
        if (llvm::omp::isAllowedClauseForDirective(dir, clause, v)) {
          return v;
        }
      }
      return 0u;
    }()};

    // Only report it if there is a later version that allows it.
    // If it's not allowed at all, it will be reported by CheckAllowed.
    if (allowedInVersion != 0) {
      auto clauseName{parser::ToUpperCaseLetters(getClauseName(clause).str())};
      auto dirName{parser::ToUpperCaseLetters(getDirectiveName(dir).str())};

      context_.Say(dirCtx.clauseSource,
          "%s clause is not allowed on directive %s in %s, %s"_err_en_US,
          clauseName, dirName, ThisVersion(version),
          TryVersion(allowedInVersion));
    }
  }
  return CheckAllowed(clause);
}

<<<<<<< HEAD
=======
bool OmpStructureChecker::IsCommonBlock(const Symbol &sym) {
  return sym.detailsIf<CommonBlockDetails>() != nullptr;
}

>>>>>>> ce7c17d5
bool OmpStructureChecker::IsVariableListItem(const Symbol &sym) {
  return evaluate::IsVariable(sym) || sym.attrs().test(Attr::POINTER);
}

bool OmpStructureChecker::IsExtendedListItem(const Symbol &sym) {
  return IsVariableListItem(sym) || sym.IsSubprogram();
}

bool OmpStructureChecker::IsCloselyNestedRegion(const OmpDirectiveSet &set) {
  // Definition of close nesting:
  //
  // `A region nested inside another region with no parallel region nested
  // between them`
  //
  // Examples:
  //   non-parallel construct 1
  //    non-parallel construct 2
  //      parallel construct
  //        construct 3
  // In the above example, construct 3 is NOT closely nested inside construct 1
  // or 2
  //
  //   non-parallel construct 1
  //    non-parallel construct 2
  //        construct 3
  // In the above example, construct 3 is closely nested inside BOTH construct 1
  // and 2
  //
  // Algorithm:
  // Starting from the parent context, Check in a bottom-up fashion, each level
  // of the context stack. If we have a match for one of the (supplied)
  // violating directives, `close nesting` is satisfied. If no match is there in
  // the entire stack, `close nesting` is not satisfied. If at any level, a
  // `parallel` region is found, `close nesting` is not satisfied.

  if (CurrentDirectiveIsNested()) {
    int index = dirContext_.size() - 2;
    while (index != -1) {
      if (set.test(dirContext_[index].directive)) {
        return true;
      } else if (llvm::omp::allParallelSet.test(dirContext_[index].directive)) {
        return false;
      }
      index--;
    }
  }
  return false;
}

namespace {
struct ContiguousHelper {
  ContiguousHelper(SemanticsContext &context)
      : fctx_(context.foldingContext()) {}

  template <typename Contained>
  std::optional<bool> Visit(const common::Indirection<Contained> &x) {
    return Visit(x.value());
  }
  template <typename Contained>
  std::optional<bool> Visit(const common::Reference<Contained> &x) {
    return Visit(x.get());
  }
  template <typename T> std::optional<bool> Visit(const evaluate::Expr<T> &x) {
    return common::visit([&](auto &&s) { return Visit(s); }, x.u);
  }
  template <typename T>
  std::optional<bool> Visit(const evaluate::Designator<T> &x) {
    return common::visit(
        [this](auto &&s) { return evaluate::IsContiguous(s, fctx_); }, x.u);
  }
  template <typename T> std::optional<bool> Visit(const T &) {
    // Everything else.
    return std::nullopt;
  }

private:
  evaluate::FoldingContext &fctx_;
};
} // namespace

// Return values:
// - std::optional<bool>{true} if the object is known to be contiguous
// - std::optional<bool>{false} if the object is known not to be contiguous
// - std::nullopt if the object contiguity cannot be determined
std::optional<bool> OmpStructureChecker::IsContiguous(
    const parser::OmpObject &object) {
  return common::visit( //
      common::visitors{
          [&](const parser::Name &x) {
            // Any member of a common block must be contiguous.
            return std::optional<bool>{true};
          },
          [&](const parser::Designator &x) {
            evaluate::ExpressionAnalyzer ea{context_};
            if (MaybeExpr maybeExpr{ea.Analyze(x)}) {
              return ContiguousHelper{context_}.Visit(*maybeExpr);
            }
            return std::optional<bool>{};
          },
      },
      object.u);
}

void OmpStructureChecker::CheckMultipleOccurrence(
    semantics::UnorderedSymbolSet &listVars,
    const std::list<parser::Name> &nameList, const parser::CharBlock &item,
    const std::string &clauseName) {
  for (auto const &var : nameList) {
    if (llvm::is_contained(listVars, *(var.symbol))) {
      context_.Say(item,
          "List item '%s' present at multiple %s clauses"_err_en_US,
          var.ToString(), clauseName);
    }
    listVars.insert(*(var.symbol));
  }
}

void OmpStructureChecker::CheckMultListItems() {
  semantics::UnorderedSymbolSet listVars;

  // Aligned clause
  for (auto [_, clause] : FindClauses(llvm::omp::Clause::OMPC_aligned)) {
    const auto &alignedClause{std::get<parser::OmpClause::Aligned>(clause->u)};
    const auto &alignedList{std::get<0>(alignedClause.v.t)};
    std::list<parser::Name> alignedNameList;
    for (const auto &ompObject : alignedList.v) {
      if (const auto *name{parser::Unwrap<parser::Name>(ompObject)}) {
        if (name->symbol) {
          if (FindCommonBlockContaining(*(name->symbol))) {
            context_.Say(clause->source,
                "'%s' is a common block name and can not appear in an "
                "ALIGNED clause"_err_en_US,
                name->ToString());
          } else if (!(IsBuiltinCPtr(*(name->symbol)) ||
                         IsAllocatableOrObjectPointer(
                             &name->symbol->GetUltimate()))) {
            context_.Say(clause->source,
                "'%s' in ALIGNED clause must be of type C_PTR, POINTER or "
                "ALLOCATABLE"_err_en_US,
                name->ToString());
          } else {
            alignedNameList.push_back(*name);
          }
        } else {
          // The symbol is null, return early
          return;
        }
      }
    }
    CheckMultipleOccurrence(
        listVars, alignedNameList, clause->source, "ALIGNED");
  }

  // Nontemporal clause
  for (auto [_, clause] : FindClauses(llvm::omp::Clause::OMPC_nontemporal)) {
    const auto &nontempClause{
        std::get<parser::OmpClause::Nontemporal>(clause->u)};
    const auto &nontempNameList{nontempClause.v};
    CheckMultipleOccurrence(
        listVars, nontempNameList, clause->source, "NONTEMPORAL");
  }

  // Linear clause
  for (auto [_, clause] : FindClauses(llvm::omp::Clause::OMPC_linear)) {
    auto &linearClause{std::get<parser::OmpClause::Linear>(clause->u)};
    std::list<parser::Name> nameList;
    SymbolSourceMap symbols;
    GetSymbolsInObjectList(
        std::get<parser::OmpObjectList>(linearClause.v.t), symbols);
    llvm::transform(symbols, std::back_inserter(nameList), [&](auto &&pair) {
      return parser::Name{pair.second, const_cast<Symbol *>(pair.first)};
    });
    CheckMultipleOccurrence(listVars, nameList, clause->source, "LINEAR");
  }
}

bool OmpStructureChecker::HasInvalidWorksharingNesting(
    const parser::CharBlock &source, const OmpDirectiveSet &set) {
  // set contains all the invalid closely nested directives
  // for the given directive (`source` here)
  if (IsCloselyNestedRegion(set)) {
    context_.Say(source,
        "A worksharing region may not be closely nested inside a "
        "worksharing, explicit task, taskloop, critical, ordered, atomic, or "
        "master region"_err_en_US);
    return true;
  }
  return false;
}

void OmpStructureChecker::HasInvalidDistributeNesting(
    const parser::OpenMPLoopConstruct &x) {
  bool violation{false};
  const auto &beginLoopDir{std::get<parser::OmpBeginLoopDirective>(x.t)};
  const auto &beginDir{std::get<parser::OmpLoopDirective>(beginLoopDir.t)};
  if (llvm::omp::topDistributeSet.test(beginDir.v)) {
    // `distribute` region has to be nested
    if (!CurrentDirectiveIsNested()) {
      violation = true;
    } else {
      // `distribute` region has to be strictly nested inside `teams`
      if (!OmpDirectiveSet{llvm::omp::OMPD_teams, llvm::omp::OMPD_target_teams}
              .test(GetContextParent().directive)) {
        violation = true;
      }
    }
  }
  if (violation) {
    context_.Say(beginDir.source,
        "`DISTRIBUTE` region has to be strictly nested inside `TEAMS` "
        "region."_err_en_US);
  }
}
void OmpStructureChecker::HasInvalidLoopBinding(
    const parser::OpenMPLoopConstruct &x) {
  const auto &beginLoopDir{std::get<parser::OmpBeginLoopDirective>(x.t)};
  const auto &beginDir{std::get<parser::OmpLoopDirective>(beginLoopDir.t)};

  auto teamsBindingChecker = [&](parser::MessageFixedText msg) {
    const auto &clauseList{std::get<parser::OmpClauseList>(beginLoopDir.t)};
    for (const auto &clause : clauseList.v) {
      if (const auto *bindClause{
              std::get_if<parser::OmpClause::Bind>(&clause.u)}) {
        if (bindClause->v.v != parser::OmpBindClause::Binding::Teams) {
          context_.Say(beginDir.source, msg);
        }
      }
    }
  };

  if (llvm::omp::Directive::OMPD_loop == beginDir.v &&
      CurrentDirectiveIsNested() &&
      OmpDirectiveSet{llvm::omp::OMPD_teams, llvm::omp::OMPD_target_teams}.test(
          GetContextParent().directive)) {
    teamsBindingChecker(
        "`BIND(TEAMS)` must be specified since the `LOOP` region is "
        "strictly nested inside a `TEAMS` region."_err_en_US);
  }

  if (OmpDirectiveSet{
          llvm::omp::OMPD_teams_loop, llvm::omp::OMPD_target_teams_loop}
          .test(beginDir.v)) {
    teamsBindingChecker(
        "`BIND(TEAMS)` must be specified since the `LOOP` directive is "
        "combined with a `TEAMS` construct."_err_en_US);
  }
}

void OmpStructureChecker::HasInvalidTeamsNesting(
    const llvm::omp::Directive &dir, const parser::CharBlock &source) {
  if (!llvm::omp::nestedTeamsAllowedSet.test(dir)) {
    context_.Say(source,
        "Only `DISTRIBUTE`, `PARALLEL`, or `LOOP` regions are allowed to be "
        "strictly nested inside `TEAMS` region."_err_en_US);
  }
}

void OmpStructureChecker::CheckPredefinedAllocatorRestriction(
    const parser::CharBlock &source, const parser::Name &name) {
  if (const auto *symbol{name.symbol}) {
    const auto *commonBlock{FindCommonBlockContaining(*symbol)};
    const auto &scope{context_.FindScope(symbol->name())};
    const Scope &containingScope{GetProgramUnitContaining(scope)};
    if (!isPredefinedAllocator &&
        (IsSaved(*symbol) || commonBlock ||
            containingScope.kind() == Scope::Kind::Module)) {
      context_.Say(source,
          "If list items within the %s directive have the "
          "SAVE attribute, are a common block name, or are "
          "declared in the scope of a module, then only "
          "predefined memory allocator parameters can be used "
          "in the allocator clause"_err_en_US,
          ContextDirectiveAsFortran());
    }
  }
}

void OmpStructureChecker::CheckPredefinedAllocatorRestriction(
    const parser::CharBlock &source,
    const parser::OmpObjectList &ompObjectList) {
  for (const auto &ompObject : ompObjectList.v) {
    common::visit(
        common::visitors{
            [&](const parser::Designator &designator) {
              if (const auto *dataRef{
                      std::get_if<parser::DataRef>(&designator.u)}) {
                if (const auto *name{std::get_if<parser::Name>(&dataRef->u)}) {
                  CheckPredefinedAllocatorRestriction(source, *name);
                }
              }
            },
            [&](const parser::Name &name) {
              CheckPredefinedAllocatorRestriction(source, name);
            },
        },
        ompObject.u);
  }
}

template <class D>
void OmpStructureChecker::CheckHintClause(
    D *leftOmpClauseList, D *rightOmpClauseList) {
  auto checkForValidHintClause = [&](const D *clauseList) {
    for (const auto &clause : clauseList->v) {
      const parser::OmpClause *ompClause = nullptr;
      if constexpr (std::is_same_v<D, const parser::OmpAtomicClauseList>) {
        ompClause = std::get_if<parser::OmpClause>(&clause.u);
        if (!ompClause)
          continue;
      } else if constexpr (std::is_same_v<D, const parser::OmpClauseList>) {
        ompClause = &clause;
      }
      if (const parser::OmpClause::Hint *hintClause{
              std::get_if<parser::OmpClause::Hint>(&ompClause->u)}) {
        std::optional<std::int64_t> hintValue = GetIntValue(hintClause->v);
        if (hintValue && *hintValue >= 0) {
          /*`omp_sync_hint_nonspeculative` and `omp_lock_hint_speculative`*/
          if ((*hintValue & 0xC) == 0xC
              /*`omp_sync_hint_uncontended` and omp_sync_hint_contended*/
              || (*hintValue & 0x3) == 0x3)
            context_.Say(clause.source,
                "Hint clause value "
                "is not a valid OpenMP synchronization value"_err_en_US);
        } else {
          context_.Say(clause.source,
              "Hint clause must have non-negative constant "
              "integer expression"_err_en_US);
        }
      }
    }
  };

  if (leftOmpClauseList) {
    checkForValidHintClause(leftOmpClauseList);
  }
  if (rightOmpClauseList) {
    checkForValidHintClause(rightOmpClauseList);
  }
}

void OmpStructureChecker::Enter(const parser::OpenMPConstruct &x) {
  // Simd Construct with Ordered Construct Nesting check
  // We cannot use CurrentDirectiveIsNested() here because
  // PushContextAndClauseSets() has not been called yet, it is
  // called individually for each construct.  Therefore a
  // dirContext_ size `1` means the current construct is nested
  if (dirContext_.size() >= 1) {
    if (GetDirectiveNest(SIMDNest) > 0) {
      CheckSIMDNest(x);
    }
    if (GetDirectiveNest(TargetNest) > 0) {
      CheckTargetNest(x);
    }
  }
}

void OmpStructureChecker::Leave(const parser::OpenMPConstruct &) {
  for (const auto &[sym, source] : deferredNonVariables_) {
    context_.SayWithDecl(
        *sym, source, "'%s' must be a variable"_err_en_US, sym->name());
  }
  deferredNonVariables_.clear();
}

void OmpStructureChecker::Enter(const parser::OpenMPLoopConstruct &x) {
  loopStack_.push_back(&x);
  const auto &beginLoopDir{std::get<parser::OmpBeginLoopDirective>(x.t)};
  const auto &beginDir{std::get<parser::OmpLoopDirective>(beginLoopDir.t)};

  // check matching, End directive is optional
  if (const auto &endLoopDir{
          std::get<std::optional<parser::OmpEndLoopDirective>>(x.t)}) {
    const auto &endDir{
        std::get<parser::OmpLoopDirective>(endLoopDir.value().t)};

    CheckMatching<parser::OmpLoopDirective>(beginDir, endDir);
  }

  PushContextAndClauseSets(beginDir.source, beginDir.v);
  if (llvm::omp::allSimdSet.test(GetContext().directive)) {
    EnterDirectiveNest(SIMDNest);
  }

  // Combined target loop constructs are target device constructs. Keep track of
  // whether any such construct has been visited to later check that REQUIRES
  // directives for target-related options don't appear after them.
  if (llvm::omp::allTargetSet.test(beginDir.v)) {
    deviceConstructFound_ = true;
  }

  if (beginDir.v == llvm::omp::Directive::OMPD_do) {
    // 2.7.1 do-clause -> private-clause |
    //                    firstprivate-clause |
    //                    lastprivate-clause |
    //                    linear-clause |
    //                    reduction-clause |
    //                    schedule-clause |
    //                    collapse-clause |
    //                    ordered-clause

    // nesting check
    HasInvalidWorksharingNesting(
        beginDir.source, llvm::omp::nestedWorkshareErrSet);
  }
  SetLoopInfo(x);

  if (const auto &doConstruct{
          std::get<std::optional<parser::DoConstruct>>(x.t)}) {
    const auto &doBlock{std::get<parser::Block>(doConstruct->t)};
    CheckNoBranching(doBlock, beginDir.v, beginDir.source);
  }
  CheckLoopItrVariableIsInt(x);
  CheckAssociatedLoopConstraints(x);
  HasInvalidDistributeNesting(x);
  HasInvalidLoopBinding(x);
  if (CurrentDirectiveIsNested() &&
      llvm::omp::topTeamsSet.test(GetContextParent().directive)) {
    HasInvalidTeamsNesting(beginDir.v, beginDir.source);
  }
  if ((beginDir.v == llvm::omp::Directive::OMPD_distribute_parallel_do_simd) ||
      (beginDir.v == llvm::omp::Directive::OMPD_distribute_simd)) {
    CheckDistLinear(x);
  }
}
const parser::Name OmpStructureChecker::GetLoopIndex(
    const parser::DoConstruct *x) {
  using Bounds = parser::LoopControl::Bounds;
  return std::get<Bounds>(x->GetLoopControl()->u).name.thing;
}
void OmpStructureChecker::SetLoopInfo(const parser::OpenMPLoopConstruct &x) {
  if (const auto &loopConstruct{
          std::get<std::optional<parser::DoConstruct>>(x.t)}) {
    const parser::DoConstruct *loop{&*loopConstruct};
    if (loop && loop->IsDoNormal()) {
      const parser::Name &itrVal{GetLoopIndex(loop)};
      SetLoopIv(itrVal.symbol);
    }
  }
}

void OmpStructureChecker::CheckIteratorRange(
    const parser::OmpIteratorSpecifier &x) {
  // Check:
  // 1. Whether begin/end are present.
  // 2. Whether the step value is non-zero.
  // 3. If the step has a known sign, whether the lower/upper bounds form
  // a proper interval.
  const auto &[begin, end, step]{std::get<parser::SubscriptTriplet>(x.t).t};
  if (!begin || !end) {
    context_.Say(x.source,
        "The begin and end expressions in iterator range-specification are "
        "mandatory"_err_en_US);
  }
  // [5.2:67:19] In a range-specification, if the step is not specified its
  // value is implicitly defined to be 1.
  if (auto stepv{step ? GetIntValue(*step) : std::optional<int64_t>{1}}) {
    if (*stepv == 0) {
      context_.Say(
          x.source, "The step value in the iterator range is 0"_warn_en_US);
    } else if (begin && end) {
      std::optional<int64_t> beginv{GetIntValue(*begin)};
      std::optional<int64_t> endv{GetIntValue(*end)};
      if (beginv && endv) {
        if (*stepv > 0 && *beginv > *endv) {
          context_.Say(x.source,
              "The begin value is greater than the end value in iterator "
              "range-specification with a positive step"_warn_en_US);
        } else if (*stepv < 0 && *beginv < *endv) {
          context_.Say(x.source,
              "The begin value is less than the end value in iterator "
              "range-specification with a negative step"_warn_en_US);
        }
      }
    }
  }
}

void OmpStructureChecker::CheckIteratorModifier(const parser::OmpIterator &x) {
  // Check if all iterator variables have integer type.
  for (auto &&iterSpec : x.v) {
    bool isInteger{true};
    auto &typeDecl{std::get<parser::TypeDeclarationStmt>(iterSpec.t)};
    auto &typeSpec{std::get<parser::DeclarationTypeSpec>(typeDecl.t)};
    if (!std::holds_alternative<parser::IntrinsicTypeSpec>(typeSpec.u)) {
      isInteger = false;
    } else {
      auto &intrinType{std::get<parser::IntrinsicTypeSpec>(typeSpec.u)};
      if (!std::holds_alternative<parser::IntegerTypeSpec>(intrinType.u)) {
        isInteger = false;
      }
    }
    if (!isInteger) {
      context_.Say(iterSpec.source,
          "The iterator variable must be of integer type"_err_en_US);
    }
    CheckIteratorRange(iterSpec);
  }
}

void OmpStructureChecker::CheckLoopItrVariableIsInt(
    const parser::OpenMPLoopConstruct &x) {
  if (const auto &loopConstruct{
          std::get<std::optional<parser::DoConstruct>>(x.t)}) {

    for (const parser::DoConstruct *loop{&*loopConstruct}; loop;) {
      if (loop->IsDoNormal()) {
        const parser::Name &itrVal{GetLoopIndex(loop)};
        if (itrVal.symbol) {
          const auto *type{itrVal.symbol->GetType()};
          if (!type->IsNumeric(TypeCategory::Integer)) {
            context_.Say(itrVal.source,
                "The DO loop iteration"
                " variable must be of the type integer."_err_en_US,
                itrVal.ToString());
          }
        }
      }
      // Get the next DoConstruct if block is not empty.
      const auto &block{std::get<parser::Block>(loop->t)};
      const auto it{block.begin()};
      loop = it != block.end() ? parser::Unwrap<parser::DoConstruct>(*it)
                               : nullptr;
    }
  }
}

void OmpStructureChecker::CheckSIMDNest(const parser::OpenMPConstruct &c) {
  // Check the following:
  //  The only OpenMP constructs that can be encountered during execution of
  // a simd region are the `atomic` construct, the `loop` construct, the `simd`
  // construct and the `ordered` construct with the `simd` clause.
  // TODO:  Expand the check to include `LOOP` construct as well when it is
  // supported.

  // Check if the parent context has the SIMD clause
  // Please note that we use GetContext() instead of GetContextParent()
  // because PushContextAndClauseSets() has not been called on the
  // current context yet.
  // TODO: Check for declare simd regions.
  bool eligibleSIMD{false};
  common::visit(
      common::visitors{
          // Allow `!$OMP ORDERED SIMD`
          [&](const parser::OpenMPBlockConstruct &c) {
            const auto &beginBlockDir{
                std::get<parser::OmpBeginBlockDirective>(c.t)};
            const auto &beginDir{
                std::get<parser::OmpBlockDirective>(beginBlockDir.t)};
            if (beginDir.v == llvm::omp::Directive::OMPD_ordered) {
              const auto &clauses{
                  std::get<parser::OmpClauseList>(beginBlockDir.t)};
              for (const auto &clause : clauses.v) {
                if (std::get_if<parser::OmpClause::Simd>(&clause.u)) {
                  eligibleSIMD = true;
                  break;
                }
              }
            }
          },
          [&](const parser::OpenMPStandaloneConstruct &c) {
            if (const auto &simpleConstruct =
                    std::get_if<parser::OpenMPSimpleStandaloneConstruct>(
                        &c.u)) {
              const auto &dir{std::get<parser::OmpSimpleStandaloneDirective>(
                  simpleConstruct->t)};
              if (dir.v == llvm::omp::Directive::OMPD_ordered) {
                const auto &clauses{
                    std::get<parser::OmpClauseList>(simpleConstruct->t)};
                for (const auto &clause : clauses.v) {
                  if (std::get_if<parser::OmpClause::Simd>(&clause.u)) {
                    eligibleSIMD = true;
                    break;
                  }
                }
              } else if (dir.v == llvm::omp::Directive::OMPD_scan) {
                eligibleSIMD = true;
              }
            }
          },
          // Allowing SIMD construct
          [&](const parser::OpenMPLoopConstruct &c) {
            const auto &beginLoopDir{
                std::get<parser::OmpBeginLoopDirective>(c.t)};
            const auto &beginDir{
                std::get<parser::OmpLoopDirective>(beginLoopDir.t)};
            if ((beginDir.v == llvm::omp::Directive::OMPD_simd) ||
                (beginDir.v == llvm::omp::Directive::OMPD_do_simd)) {
              eligibleSIMD = true;
            }
          },
          [&](const parser::OpenMPAtomicConstruct &c) {
            // Allow `!$OMP ATOMIC`
            eligibleSIMD = true;
          },
          [&](const auto &c) {},
      },
      c.u);
  if (!eligibleSIMD) {
    context_.Say(parser::FindSourceLocation(c),
        "The only OpenMP constructs that can be encountered during execution "
        "of a 'SIMD' region are the `ATOMIC` construct, the `LOOP` construct, "
        "the `SIMD` construct, the `SCAN` construct and the `ORDERED` "
        "construct with the `SIMD` clause."_err_en_US);
  }
}

void OmpStructureChecker::CheckTargetNest(const parser::OpenMPConstruct &c) {
  // 2.12.5 Target Construct Restriction
  bool eligibleTarget{true};
  llvm::omp::Directive ineligibleTargetDir;
  common::visit(
      common::visitors{
          [&](const parser::OpenMPBlockConstruct &c) {
            const auto &beginBlockDir{
                std::get<parser::OmpBeginBlockDirective>(c.t)};
            const auto &beginDir{
                std::get<parser::OmpBlockDirective>(beginBlockDir.t)};
            if (beginDir.v == llvm::omp::Directive::OMPD_target_data) {
              eligibleTarget = false;
              ineligibleTargetDir = beginDir.v;
            }
          },
          [&](const parser::OpenMPStandaloneConstruct &c) {
            common::visit(
                common::visitors{
                    [&](const parser::OpenMPSimpleStandaloneConstruct &c) {
                      const auto &dir{
                          std::get<parser::OmpSimpleStandaloneDirective>(c.t)};
                      if (dir.v == llvm::omp::Directive::OMPD_target_update ||
                          dir.v ==
                              llvm::omp::Directive::OMPD_target_enter_data ||
                          dir.v ==
                              llvm::omp::Directive::OMPD_target_exit_data) {
                        eligibleTarget = false;
                        ineligibleTargetDir = dir.v;
                      }
                    },
                    [&](const auto &c) {},
                },
                c.u);
          },
          [&](const parser::OpenMPLoopConstruct &c) {
            const auto &beginLoopDir{
                std::get<parser::OmpBeginLoopDirective>(c.t)};
            const auto &beginDir{
                std::get<parser::OmpLoopDirective>(beginLoopDir.t)};
            if (llvm::omp::allTargetSet.test(beginDir.v)) {
              eligibleTarget = false;
              ineligibleTargetDir = beginDir.v;
            }
          },
          [&](const auto &c) {},
      },
      c.u);
  if (!eligibleTarget) {
    context_.Warn(common::UsageWarning::OpenMPUsage,
        parser::FindSourceLocation(c),
        "If %s directive is nested inside TARGET region, the behaviour is unspecified"_port_en_US,
        parser::ToUpperCaseLetters(
            getDirectiveName(ineligibleTargetDir).str()));
  }
}

std::int64_t OmpStructureChecker::GetOrdCollapseLevel(
    const parser::OpenMPLoopConstruct &x) {
  const auto &beginLoopDir{std::get<parser::OmpBeginLoopDirective>(x.t)};
  const auto &clauseList{std::get<parser::OmpClauseList>(beginLoopDir.t)};
  std::int64_t orderedCollapseLevel{1};
  std::int64_t orderedLevel{1};
  std::int64_t collapseLevel{1};

  for (const auto &clause : clauseList.v) {
    if (const auto *collapseClause{
            std::get_if<parser::OmpClause::Collapse>(&clause.u)}) {
      if (const auto v{GetIntValue(collapseClause->v)}) {
        collapseLevel = *v;
      }
    }
    if (const auto *orderedClause{
            std::get_if<parser::OmpClause::Ordered>(&clause.u)}) {
      if (const auto v{GetIntValue(orderedClause->v)}) {
        orderedLevel = *v;
      }
    }
  }
  if (orderedLevel >= collapseLevel) {
    orderedCollapseLevel = orderedLevel;
  } else {
    orderedCollapseLevel = collapseLevel;
  }
  return orderedCollapseLevel;
}

void OmpStructureChecker::CheckAssociatedLoopConstraints(
    const parser::OpenMPLoopConstruct &x) {
  std::int64_t ordCollapseLevel{GetOrdCollapseLevel(x)};
  AssociatedLoopChecker checker{context_, ordCollapseLevel};
  parser::Walk(x, checker);
}

void OmpStructureChecker::CheckDistLinear(
    const parser::OpenMPLoopConstruct &x) {

  const auto &beginLoopDir{std::get<parser::OmpBeginLoopDirective>(x.t)};
  const auto &clauses{std::get<parser::OmpClauseList>(beginLoopDir.t)};

  SymbolSourceMap indexVars;

  // Collect symbols of all the variables from linear clauses
  for (auto &clause : clauses.v) {
    if (auto *linearClause{std::get_if<parser::OmpClause::Linear>(&clause.u)}) {
      auto &objects{std::get<parser::OmpObjectList>(linearClause->v.t)};
      GetSymbolsInObjectList(objects, indexVars);
    }
  }

  if (!indexVars.empty()) {
    // Get collapse level, if given, to find which loops are "associated."
    std::int64_t collapseVal{GetOrdCollapseLevel(x)};
    // Include the top loop if no collapse is specified
    if (collapseVal == 0) {
      collapseVal = 1;
    }

    // Match the loop index variables with the collected symbols from linear
    // clauses.
    if (const auto &loopConstruct{
            std::get<std::optional<parser::DoConstruct>>(x.t)}) {
      for (const parser::DoConstruct *loop{&*loopConstruct}; loop;) {
        if (loop->IsDoNormal()) {
          const parser::Name &itrVal{GetLoopIndex(loop)};
          if (itrVal.symbol) {
            // Remove the symbol from the collected set
            indexVars.erase(&itrVal.symbol->GetUltimate());
          }
          collapseVal--;
          if (collapseVal == 0) {
            break;
          }
        }
        // Get the next DoConstruct if block is not empty.
        const auto &block{std::get<parser::Block>(loop->t)};
        const auto it{block.begin()};
        loop = it != block.end() ? parser::Unwrap<parser::DoConstruct>(*it)
                                 : nullptr;
      }
    }

    // Show error for the remaining variables
    for (auto &[symbol, source] : indexVars) {
      const Symbol &root{GetAssociationRoot(*symbol)};
      context_.Say(source,
          "Variable '%s' not allowed in LINEAR clause, only loop iterator can be specified in LINEAR clause of a construct combined with DISTRIBUTE"_err_en_US,
          root.name());
    }
  }
}

void OmpStructureChecker::Leave(const parser::OpenMPLoopConstruct &x) {
  const auto &beginLoopDir{std::get<parser::OmpBeginLoopDirective>(x.t)};
  const auto &clauseList{std::get<parser::OmpClauseList>(beginLoopDir.t)};

  // A few semantic checks for InScan reduction are performed below as SCAN
  // constructs inside LOOP may add the relevant information. Scan reduction is
  // supported only in loop constructs, so same checks are not applicable to
  // other directives.
  using ReductionModifier = parser::OmpReductionModifier;
  for (const auto &clause : clauseList.v) {
    if (const auto *reductionClause{
            std::get_if<parser::OmpClause::Reduction>(&clause.u)}) {
      auto &modifiers{OmpGetModifiers(reductionClause->v)};
      auto *maybeModifier{OmpGetUniqueModifier<ReductionModifier>(modifiers)};
      if (maybeModifier &&
          maybeModifier->v == ReductionModifier::Value::Inscan) {
        const auto &objectList{
            std::get<parser::OmpObjectList>(reductionClause->v.t)};
        auto checkReductionSymbolInScan = [&](const parser::Name *name) {
          if (auto &symbol = name->symbol) {
            if (!symbol->test(Symbol::Flag::OmpInclusiveScan) &&
                !symbol->test(Symbol::Flag::OmpExclusiveScan)) {
              context_.Say(name->source,
                  "List item %s must appear in EXCLUSIVE or "
                  "INCLUSIVE clause of an "
                  "enclosed SCAN directive"_err_en_US,
                  name->ToString());
            }
          }
        };
        for (const auto &ompObj : objectList.v) {
          common::visit(
              common::visitors{
                  [&](const parser::Designator &designator) {
                    if (const auto *name{semantics::getDesignatorNameIfDataRef(
                            designator)}) {
                      checkReductionSymbolInScan(name);
                    }
                  },
                  [&](const auto &name) { checkReductionSymbolInScan(&name); },
              },
              ompObj.u);
        }
      }
    }
  }
  if (llvm::omp::allSimdSet.test(GetContext().directive)) {
    ExitDirectiveNest(SIMDNest);
  }
  dirContext_.pop_back();

  assert(!loopStack_.empty() && "Expecting non-empty loop stack");
#ifndef NDEBUG
  const LoopConstruct &top{loopStack_.back()};
  auto *loopc{std::get_if<const parser::OpenMPLoopConstruct *>(&top)};
  assert(loopc != nullptr && *loopc == &x && "Mismatched loop constructs");
#endif
  loopStack_.pop_back();
}

void OmpStructureChecker::Enter(const parser::OmpEndLoopDirective &x) {
  const auto &dir{std::get<parser::OmpLoopDirective>(x.t)};
  ResetPartialContext(dir.source);
  switch (dir.v) {
  // 2.7.1 end-do -> END DO [nowait-clause]
  // 2.8.3 end-do-simd -> END DO SIMD [nowait-clause]
  case llvm::omp::Directive::OMPD_do:
    PushContextAndClauseSets(dir.source, llvm::omp::Directive::OMPD_end_do);
    break;
  case llvm::omp::Directive::OMPD_do_simd:
    PushContextAndClauseSets(
        dir.source, llvm::omp::Directive::OMPD_end_do_simd);
    break;
  default:
    // no clauses are allowed
    break;
  }
}

void OmpStructureChecker::Leave(const parser::OmpEndLoopDirective &x) {
  if ((GetContext().directive == llvm::omp::Directive::OMPD_end_do) ||
      (GetContext().directive == llvm::omp::Directive::OMPD_end_do_simd)) {
    dirContext_.pop_back();
  }
}

void OmpStructureChecker::Enter(const parser::OpenMPBlockConstruct &x) {
  const auto &beginBlockDir{std::get<parser::OmpBeginBlockDirective>(x.t)};
  const auto &endBlockDir{std::get<parser::OmpEndBlockDirective>(x.t)};
  const auto &beginDir{std::get<parser::OmpBlockDirective>(beginBlockDir.t)};
  const auto &endDir{std::get<parser::OmpBlockDirective>(endBlockDir.t)};
  const parser::Block &block{std::get<parser::Block>(x.t)};

  CheckMatching<parser::OmpBlockDirective>(beginDir, endDir);

  PushContextAndClauseSets(beginDir.source, beginDir.v);
  if (llvm::omp::allTargetSet.test(GetContext().directive)) {
    EnterDirectiveNest(TargetNest);
  }

  if (CurrentDirectiveIsNested()) {
    if (llvm::omp::topTeamsSet.test(GetContextParent().directive)) {
      HasInvalidTeamsNesting(beginDir.v, beginDir.source);
    }
    if (GetContext().directive == llvm::omp::Directive::OMPD_master) {
      CheckMasterNesting(x);
    }
    // A teams region can only be strictly nested within the implicit parallel
    // region or a target region.
    if (GetContext().directive == llvm::omp::Directive::OMPD_teams &&
        GetContextParent().directive != llvm::omp::Directive::OMPD_target) {
      context_.Say(parser::FindSourceLocation(x),
          "%s region can only be strictly nested within the implicit parallel "
          "region or TARGET region"_err_en_US,
          ContextDirectiveAsFortran());
    }
    // If a teams construct is nested within a target construct, that target
    // construct must contain no statements, declarations or directives outside
    // of the teams construct.
    if (GetContext().directive == llvm::omp::Directive::OMPD_teams &&
        GetContextParent().directive == llvm::omp::Directive::OMPD_target &&
        !GetDirectiveNest(TargetBlockOnlyTeams)) {
      context_.Say(GetContextParent().directiveSource,
          "TARGET construct with nested TEAMS region contains statements or "
          "directives outside of the TEAMS construct"_err_en_US);
    }
  }

  CheckNoBranching(block, beginDir.v, beginDir.source);

  // Target block constructs are target device constructs. Keep track of
  // whether any such construct has been visited to later check that REQUIRES
  // directives for target-related options don't appear after them.
  if (llvm::omp::allTargetSet.test(beginDir.v)) {
    deviceConstructFound_ = true;
  }

  switch (beginDir.v) {
  case llvm::omp::Directive::OMPD_target:
    if (CheckTargetBlockOnlyTeams(block)) {
      EnterDirectiveNest(TargetBlockOnlyTeams);
    }
    break;
  case llvm::omp::OMPD_workshare:
  case llvm::omp::OMPD_parallel_workshare:
    CheckWorkshareBlockStmts(block, beginDir.source);
    HasInvalidWorksharingNesting(
        beginDir.source, llvm::omp::nestedWorkshareErrSet);
    break;
  case llvm::omp::Directive::OMPD_scope:
  case llvm::omp::Directive::OMPD_single:
    // TODO: This check needs to be extended while implementing nesting of
    // regions checks.
    HasInvalidWorksharingNesting(
        beginDir.source, llvm::omp::nestedWorkshareErrSet);
    break;
  default:
    break;
  }
}

void OmpStructureChecker::CheckMasterNesting(
    const parser::OpenMPBlockConstruct &x) {
  // A MASTER region may not be `closely nested` inside a worksharing, loop,
  // task, taskloop, or atomic region.
  // TODO:  Expand the check to include `LOOP` construct as well when it is
  // supported.
  if (IsCloselyNestedRegion(llvm::omp::nestedMasterErrSet)) {
    context_.Say(parser::FindSourceLocation(x),
        "`MASTER` region may not be closely nested inside of `WORKSHARING`, "
        "`LOOP`, `TASK`, `TASKLOOP`,"
        " or `ATOMIC` region."_err_en_US);
  }
}

void OmpStructureChecker::Leave(const parser::OpenMPBlockConstruct &) {
  if (GetDirectiveNest(TargetBlockOnlyTeams)) {
    ExitDirectiveNest(TargetBlockOnlyTeams);
  }
  if (llvm::omp::allTargetSet.test(GetContext().directive)) {
    ExitDirectiveNest(TargetNest);
  }
  dirContext_.pop_back();
}

void OmpStructureChecker::ChecksOnOrderedAsBlock() {
  if (FindClause(llvm::omp::Clause::OMPC_depend)) {
    context_.Say(GetContext().clauseSource,
        "DEPEND clauses are not allowed when ORDERED construct is a block construct with an ORDERED region"_err_en_US);
    return;
  }

  bool isNestedInDo{false};
  bool isNestedInDoSIMD{false};
  bool isNestedInSIMD{false};
  bool noOrderedClause{false};
  bool isOrderedClauseWithPara{false};
  bool isCloselyNestedRegion{true};
  if (CurrentDirectiveIsNested()) {
    for (int i = (int)dirContext_.size() - 2; i >= 0; i--) {
      if (llvm::omp::nestedOrderedErrSet.test(dirContext_[i].directive)) {
        context_.Say(GetContext().directiveSource,
            "`ORDERED` region may not be closely nested inside of `CRITICAL`, "
            "`ORDERED`, explicit `TASK` or `TASKLOOP` region."_err_en_US);
        break;
      } else if (llvm::omp::allDoSet.test(dirContext_[i].directive)) {
        isNestedInDo = true;
        isNestedInDoSIMD =
            llvm::omp::allDoSimdSet.test(dirContext_[i].directive);
        if (const auto *clause{
                FindClause(dirContext_[i], llvm::omp::Clause::OMPC_ordered)}) {
          const auto &orderedClause{
              std::get<parser::OmpClause::Ordered>(clause->u)};
          const auto orderedValue{GetIntValue(orderedClause.v)};
          isOrderedClauseWithPara = orderedValue > 0;
        } else {
          noOrderedClause = true;
        }
        break;
      } else if (llvm::omp::allSimdSet.test(dirContext_[i].directive)) {
        isNestedInSIMD = true;
        break;
      } else if (llvm::omp::nestedOrderedParallelErrSet.test(
                     dirContext_[i].directive)) {
        isCloselyNestedRegion = false;
        break;
      }
    }
  }

  if (!isCloselyNestedRegion) {
    context_.Say(GetContext().directiveSource,
        "An ORDERED directive without the DEPEND clause must be closely nested "
        "in a SIMD, worksharing-loop, or worksharing-loop SIMD "
        "region"_err_en_US);
  } else {
    if (CurrentDirectiveIsNested() &&
        FindClause(llvm::omp::Clause::OMPC_simd) &&
        (!isNestedInDoSIMD && !isNestedInSIMD)) {
      context_.Say(GetContext().directiveSource,
          "An ORDERED directive with SIMD clause must be closely nested in a "
          "SIMD or worksharing-loop SIMD region"_err_en_US);
    }
    if (isNestedInDo && (noOrderedClause || isOrderedClauseWithPara)) {
      context_.Say(GetContext().directiveSource,
          "An ORDERED directive without the DEPEND clause must be closely "
          "nested in a worksharing-loop (or worksharing-loop SIMD) region with "
          "ORDERED clause without the parameter"_err_en_US);
    }
  }
}

void OmpStructureChecker::Leave(const parser::OmpBeginBlockDirective &) {
  switch (GetContext().directive) {
  case llvm::omp::Directive::OMPD_ordered:
    // [5.1] 2.19.9 Ordered Construct Restriction
    ChecksOnOrderedAsBlock();
    break;
  default:
    break;
  }
}

void OmpStructureChecker::Enter(const parser::OpenMPSectionsConstruct &x) {
  const auto &beginSectionsDir{
      std::get<parser::OmpBeginSectionsDirective>(x.t)};
  const auto &endSectionsDir{std::get<parser::OmpEndSectionsDirective>(x.t)};
  const auto &beginDir{
      std::get<parser::OmpSectionsDirective>(beginSectionsDir.t)};
  const auto &endDir{std::get<parser::OmpSectionsDirective>(endSectionsDir.t)};
  CheckMatching<parser::OmpSectionsDirective>(beginDir, endDir);

  PushContextAndClauseSets(beginDir.source, beginDir.v);
  const auto &sectionBlocks{std::get<parser::OmpSectionBlocks>(x.t)};
  for (const parser::OpenMPConstruct &block : sectionBlocks.v) {
    CheckNoBranching(std::get<parser::OpenMPSectionConstruct>(block.u).v,
        beginDir.v, beginDir.source);
  }
  HasInvalidWorksharingNesting(
      beginDir.source, llvm::omp::nestedWorkshareErrSet);
}

void OmpStructureChecker::Leave(const parser::OpenMPSectionsConstruct &) {
  dirContext_.pop_back();
}

void OmpStructureChecker::Enter(const parser::OmpEndSectionsDirective &x) {
  const auto &dir{std::get<parser::OmpSectionsDirective>(x.t)};
  ResetPartialContext(dir.source);
  switch (dir.v) {
    // 2.7.2 end-sections -> END SECTIONS [nowait-clause]
  case llvm::omp::Directive::OMPD_sections:
    PushContextAndClauseSets(
        dir.source, llvm::omp::Directive::OMPD_end_sections);
    break;
  default:
    // no clauses are allowed
    break;
  }
}

// TODO: Verify the popping of dirContext requirement after nowait
// implementation, as there is an implicit barrier at the end of the worksharing
// constructs unless a nowait clause is specified. Only OMPD_end_sections is
// popped becuase it is pushed while entering the EndSectionsDirective.
void OmpStructureChecker::Leave(const parser::OmpEndSectionsDirective &x) {
  if (GetContext().directive == llvm::omp::Directive::OMPD_end_sections) {
    dirContext_.pop_back();
  }
}

void OmpStructureChecker::CheckThreadprivateOrDeclareTargetVar(
    const parser::OmpObjectList &objList) {
  for (const auto &ompObject : objList.v) {
    common::visit(
        common::visitors{
            [&](const parser::Designator &) {
              if (const auto *name{parser::Unwrap<parser::Name>(ompObject)}) {
                // The symbol is null, return early, CheckSymbolNames
                // should have already reported the missing symbol as a
                // diagnostic error
                if (!name->symbol) {
                  return;
                }

                if (name->symbol->GetUltimate().IsSubprogram()) {
                  if (GetContext().directive ==
                      llvm::omp::Directive::OMPD_threadprivate)
                    context_.Say(name->source,
                        "The procedure name cannot be in a %s "
                        "directive"_err_en_US,
                        ContextDirectiveAsFortran());
                  // TODO: Check for procedure name in declare target directive.
                } else if (name->symbol->attrs().test(Attr::PARAMETER)) {
                  if (GetContext().directive ==
                      llvm::omp::Directive::OMPD_threadprivate)
                    context_.Say(name->source,
                        "The entity with PARAMETER attribute cannot be in a %s "
                        "directive"_err_en_US,
                        ContextDirectiveAsFortran());
                  else if (GetContext().directive ==
                      llvm::omp::Directive::OMPD_declare_target)
                    context_.Warn(common::UsageWarning::OpenMPUsage,
                        name->source,
                        "The entity with PARAMETER attribute is used in a %s directive"_warn_en_US,
                        ContextDirectiveAsFortran());
                } else if (FindCommonBlockContaining(*name->symbol)) {
                  context_.Say(name->source,
                      "A variable in a %s directive cannot be an element of a "
                      "common block"_err_en_US,
                      ContextDirectiveAsFortran());
                } else if (FindEquivalenceSet(*name->symbol)) {
                  context_.Say(name->source,
                      "A variable in a %s directive cannot appear in an "
                      "EQUIVALENCE statement"_err_en_US,
                      ContextDirectiveAsFortran());
                } else if (name->symbol->test(Symbol::Flag::OmpThreadprivate) &&
                    GetContext().directive ==
                        llvm::omp::Directive::OMPD_declare_target) {
                  context_.Say(name->source,
                      "A THREADPRIVATE variable cannot appear in a %s "
                      "directive"_err_en_US,
                      ContextDirectiveAsFortran());
                } else {
                  const semantics::Scope &useScope{
                      context_.FindScope(GetContext().directiveSource)};
                  const semantics::Scope &curScope =
                      name->symbol->GetUltimate().owner();
                  if (!curScope.IsTopLevel()) {
                    const semantics::Scope &declScope =
                        GetProgramUnitOrBlockConstructContaining(curScope);
                    const semantics::Symbol *sym{
                        declScope.parent().FindSymbol(name->symbol->name())};
                    if (sym &&
                        (sym->has<MainProgramDetails>() ||
                            sym->has<ModuleDetails>())) {
                      context_.Say(name->source,
                          "The module name or main program name cannot be in a "
                          "%s "
                          "directive"_err_en_US,
                          ContextDirectiveAsFortran());
                    } else if (!IsSaved(*name->symbol) &&
                        declScope.kind() != Scope::Kind::MainProgram &&
                        declScope.kind() != Scope::Kind::Module) {
                      context_.Say(name->source,
                          "A variable that appears in a %s directive must be "
                          "declared in the scope of a module or have the SAVE "
                          "attribute, either explicitly or "
                          "implicitly"_err_en_US,
                          ContextDirectiveAsFortran());
                    } else if (useScope != declScope) {
                      context_.Say(name->source,
                          "The %s directive and the common block or variable "
                          "in it must appear in the same declaration section "
                          "of a scoping unit"_err_en_US,
                          ContextDirectiveAsFortran());
                    }
                  }
                }
              }
            },
            [&](const parser::Name &) {}, // common block
        },
        ompObject.u);
  }
}

void OmpStructureChecker::Enter(const parser::OpenMPThreadprivate &c) {
  const auto &dir{std::get<parser::Verbatim>(c.t)};
  PushContextAndClauseSets(
      dir.source, llvm::omp::Directive::OMPD_threadprivate);
}

void OmpStructureChecker::Leave(const parser::OpenMPThreadprivate &c) {
  const auto &dir{std::get<parser::Verbatim>(c.t)};
  const auto &objectList{std::get<parser::OmpObjectList>(c.t)};
  CheckSymbolNames(dir.source, objectList);
  CheckIsVarPartOfAnotherVar(dir.source, objectList);
  CheckThreadprivateOrDeclareTargetVar(objectList);
  dirContext_.pop_back();
}

void OmpStructureChecker::Enter(const parser::OpenMPDeclareSimdConstruct &x) {
  const auto &dir{std::get<parser::Verbatim>(x.t)};
  PushContextAndClauseSets(dir.source, llvm::omp::Directive::OMPD_declare_simd);
}

void OmpStructureChecker::Leave(const parser::OpenMPDeclareSimdConstruct &) {
  dirContext_.pop_back();
}

void OmpStructureChecker::Enter(const parser::OpenMPDepobjConstruct &x) {
  const auto &dir{std::get<parser::Verbatim>(x.t)};
  PushContextAndClauseSets(dir.source, llvm::omp::Directive::OMPD_depobj);

  // [5.2:73:27-28]
  // If the destroy clause appears on a depobj construct, destroy-var must
  // refer to the same depend object as the depobj argument of the construct.
  auto &clause{std::get<parser::OmpClause>(x.t)};
  if (clause.Id() == llvm::omp::Clause::OMPC_destroy) {
    auto getSymbol{[&](const parser::OmpObject &obj) {
      return common::visit(
          [&](auto &&s) { return GetLastName(s).symbol; }, obj.u);
    }};

    auto &wrapper{std::get<parser::OmpClause::Destroy>(clause.u)};
    if (const std::optional<parser::OmpDestroyClause> &destroy{wrapper.v}) {
      const Symbol *constrSym{getSymbol(std::get<parser::OmpObject>(x.t))};
      const Symbol *clauseSym{getSymbol(destroy->v)};
      assert(constrSym && "Unresolved depobj construct symbol");
      assert(clauseSym && "Unresolved destroy symbol on depobj construct");
      if (constrSym != clauseSym) {
        context_.Say(x.source,
            "The DESTROY clause must refer to the same object as the "
            "DEPOBJ construct"_err_en_US);
      }
    }
  }
}

void OmpStructureChecker::Leave(const parser::OpenMPDepobjConstruct &x) {
  dirContext_.pop_back();
}

void OmpStructureChecker::Enter(const parser::OpenMPRequiresConstruct &x) {
  const auto &dir{std::get<parser::Verbatim>(x.t)};
  PushContextAndClauseSets(dir.source, llvm::omp::Directive::OMPD_requires);
}

void OmpStructureChecker::Leave(const parser::OpenMPRequiresConstruct &) {
  dirContext_.pop_back();
}

void OmpStructureChecker::Enter(const parser::OpenMPDeclarativeAllocate &x) {
  isPredefinedAllocator = true;
  const auto &dir{std::get<parser::Verbatim>(x.t)};
  const auto &objectList{std::get<parser::OmpObjectList>(x.t)};
  PushContextAndClauseSets(dir.source, llvm::omp::Directive::OMPD_allocate);
  CheckIsVarPartOfAnotherVar(dir.source, objectList);
}

void OmpStructureChecker::Leave(const parser::OpenMPDeclarativeAllocate &x) {
  const auto &dir{std::get<parser::Verbatim>(x.t)};
  const auto &objectList{std::get<parser::OmpObjectList>(x.t)};
  CheckPredefinedAllocatorRestriction(dir.source, objectList);
  dirContext_.pop_back();
}

void OmpStructureChecker::Enter(const parser::OmpClause::Allocator &x) {
  CheckAllowedClause(llvm::omp::Clause::OMPC_allocator);
  // Note: Predefined allocators are stored in ScalarExpr as numbers
  //   whereas custom allocators are stored as strings, so if the ScalarExpr
  //   actually has an int value, then it must be a predefined allocator
  isPredefinedAllocator = GetIntValue(x.v).has_value();
  RequiresPositiveParameter(llvm::omp::Clause::OMPC_allocator, x.v);
}

void OmpStructureChecker::Enter(const parser::OmpClause::Allocate &x) {
  CheckAllowedClause(llvm::omp::Clause::OMPC_allocate);
  if (OmpVerifyModifiers(
          x.v, llvm::omp::OMPC_allocate, GetContext().clauseSource, context_)) {
    auto &modifiers{OmpGetModifiers(x.v)};
    if (auto *align{
            OmpGetUniqueModifier<parser::OmpAlignModifier>(modifiers)}) {
      if (const auto &v{GetIntValue(align->v)}; !v || *v <= 0) {
        context_.Say(OmpGetModifierSource(modifiers, align),
            "The alignment value should be a constant positive integer"_err_en_US);
      }
    }
    // The simple and complex modifiers have the same structure. They only
    // differ in their syntax.
    if (auto *alloc{OmpGetUniqueModifier<parser::OmpAllocatorComplexModifier>(
            modifiers)}) {
      isPredefinedAllocator = GetIntValue(alloc->v).has_value();
    }
    if (auto *alloc{OmpGetUniqueModifier<parser::OmpAllocatorSimpleModifier>(
            modifiers)}) {
      isPredefinedAllocator = GetIntValue(alloc->v).has_value();
    }
  }
}

void OmpStructureChecker::Enter(const parser::OmpDeclareTargetWithClause &x) {
  SetClauseSets(llvm::omp::Directive::OMPD_declare_target);
}

void OmpStructureChecker::Leave(const parser::OmpDeclareTargetWithClause &x) {
  if (x.v.v.size() > 0) {
    const parser::OmpClause *enterClause =
        FindClause(llvm::omp::Clause::OMPC_enter);
    const parser::OmpClause *toClause = FindClause(llvm::omp::Clause::OMPC_to);
    const parser::OmpClause *linkClause =
        FindClause(llvm::omp::Clause::OMPC_link);
    if (!enterClause && !toClause && !linkClause) {
      context_.Say(x.source,
          "If the DECLARE TARGET directive has a clause, it must contain at least one ENTER clause or LINK clause"_err_en_US);
    }
    unsigned version{context_.langOptions().OpenMPVersion};
    if (toClause && version >= 52) {
      context_.Warn(common::UsageWarning::OpenMPUsage, toClause->source,
          "The usage of TO clause on DECLARE TARGET directive has been deprecated. Use ENTER clause instead."_warn_en_US);
    }
  }
}

void OmpStructureChecker::Enter(const parser::OpenMPDeclareMapperConstruct &x) {
  const auto &dir{std::get<parser::Verbatim>(x.t)};
  PushContextAndClauseSets(
      dir.source, llvm::omp::Directive::OMPD_declare_mapper);
  const auto &spec{std::get<parser::OmpDeclareMapperSpecifier>(x.t)};
  const auto &type = std::get<parser::TypeSpec>(spec.t);
  if (!std::get_if<parser::DerivedTypeSpec>(&type.u)) {
    context_.Say(dir.source, "Type is not a derived type"_err_en_US);
  }
}

void OmpStructureChecker::Leave(const parser::OpenMPDeclareMapperConstruct &) {
  dirContext_.pop_back();
}

void OmpStructureChecker::Enter(const parser::OpenMPDeclareTargetConstruct &x) {
  const auto &dir{std::get<parser::Verbatim>(x.t)};
  PushContext(dir.source, llvm::omp::Directive::OMPD_declare_target);
}

void OmpStructureChecker::Enter(const parser::OmpDeclareTargetWithList &x) {
  SymbolSourceMap symbols;
  GetSymbolsInObjectList(x.v, symbols);
  for (auto &[symbol, source] : symbols) {
    const GenericDetails *genericDetails = symbol->detailsIf<GenericDetails>();
    if (genericDetails) {
      context_.Say(source,
          "The procedure '%s' in DECLARE TARGET construct cannot be a generic name."_err_en_US,
          symbol->name());
      genericDetails->specific();
    }
    if (IsProcedurePointer(*symbol)) {
      context_.Say(source,
          "The procedure '%s' in DECLARE TARGET construct cannot be a procedure pointer."_err_en_US,
          symbol->name());
    }
    const SubprogramDetails *entryDetails =
        symbol->detailsIf<SubprogramDetails>();
    if (entryDetails && entryDetails->entryScope()) {
      context_.Say(source,
          "The procedure '%s' in DECLARE TARGET construct cannot be an entry name."_err_en_US,
          symbol->name());
    }
    if (IsStmtFunction(*symbol)) {
      context_.Say(source,
          "The procedure '%s' in DECLARE TARGET construct cannot be a statement function."_err_en_US,
          symbol->name());
    }
  }
}

void OmpStructureChecker::CheckSymbolNames(
    const parser::CharBlock &source, const parser::OmpObjectList &objList) {
  for (const auto &ompObject : objList.v) {
    common::visit(
        common::visitors{
            [&](const parser::Designator &designator) {
              if (const auto *name{parser::Unwrap<parser::Name>(ompObject)}) {
                if (!name->symbol) {
                  context_.Say(source,
                      "The given %s directive clause has an invalid argument"_err_en_US,
                      ContextDirectiveAsFortran());
                }
              }
            },
            [&](const parser::Name &name) {
              if (!name.symbol) {
                context_.Say(source,
                    "The given %s directive clause has an invalid argument"_err_en_US,
                    ContextDirectiveAsFortran());
              }
            },
        },
        ompObject.u);
  }
}

void OmpStructureChecker::Leave(const parser::OpenMPDeclareTargetConstruct &x) {
  const auto &dir{std::get<parser::Verbatim>(x.t)};
  const auto &spec{std::get<parser::OmpDeclareTargetSpecifier>(x.t)};
  // Handle both forms of DECLARE TARGET.
  // - Extended list: It behaves as if there was an ENTER/TO clause with the
  //   list of objects as argument. It accepts no explicit clauses.
  // - With clauses.
  if (const auto *objectList{parser::Unwrap<parser::OmpObjectList>(spec.u)}) {
    deviceConstructFound_ = true;
    CheckSymbolNames(dir.source, *objectList);
    CheckIsVarPartOfAnotherVar(dir.source, *objectList);
    CheckThreadprivateOrDeclareTargetVar(*objectList);
  } else if (const auto *clauseList{
                 parser::Unwrap<parser::OmpClauseList>(spec.u)}) {
    bool toClauseFound{false}, deviceTypeClauseFound{false},
        enterClauseFound{false};
    for (const auto &clause : clauseList->v) {
      common::visit(
          common::visitors{
              [&](const parser::OmpClause::To &toClause) {
                toClauseFound = true;
                auto &objList{std::get<parser::OmpObjectList>(toClause.v.t)};
                CheckSymbolNames(dir.source, objList);
                CheckIsVarPartOfAnotherVar(dir.source, objList);
                CheckThreadprivateOrDeclareTargetVar(objList);
              },
              [&](const parser::OmpClause::Link &linkClause) {
                CheckSymbolNames(dir.source, linkClause.v);
                CheckIsVarPartOfAnotherVar(dir.source, linkClause.v);
                CheckThreadprivateOrDeclareTargetVar(linkClause.v);
              },
              [&](const parser::OmpClause::Enter &enterClause) {
                enterClauseFound = true;
                CheckSymbolNames(dir.source, enterClause.v);
                CheckIsVarPartOfAnotherVar(dir.source, enterClause.v);
                CheckThreadprivateOrDeclareTargetVar(enterClause.v);
              },
              [&](const parser::OmpClause::DeviceType &deviceTypeClause) {
                deviceTypeClauseFound = true;
                if (deviceTypeClause.v.v !=
                    parser::OmpDeviceTypeClause::DeviceTypeDescription::Host) {
                  // Function / subroutine explicitly marked as runnable by the
                  // target device.
                  deviceConstructFound_ = true;
                }
              },
              [&](const auto &) {},
          },
          clause.u);

      if ((toClauseFound || enterClauseFound) && !deviceTypeClauseFound) {
        deviceConstructFound_ = true;
      }
    }
  }
  dirContext_.pop_back();
}

void OmpStructureChecker::Enter(const parser::OpenMPErrorConstruct &x) {
  const auto &dir{std::get<parser::Verbatim>(x.t)};
  PushContextAndClauseSets(dir.source, llvm::omp::Directive::OMPD_error);
}

void OmpStructureChecker::Leave(const parser::OpenMPErrorConstruct &x) {
  dirContext_.pop_back();
}

void OmpStructureChecker::Enter(const parser::OpenMPExecutableAllocate &x) {
  isPredefinedAllocator = true;
  const auto &dir{std::get<parser::Verbatim>(x.t)};
  const auto &objectList{std::get<std::optional<parser::OmpObjectList>>(x.t)};
  PushContextAndClauseSets(dir.source, llvm::omp::Directive::OMPD_allocate);
  if (objectList) {
    CheckIsVarPartOfAnotherVar(dir.source, *objectList);
  }
}

void OmpStructureChecker::Leave(const parser::OpenMPExecutableAllocate &x) {
  const auto &dir{std::get<parser::Verbatim>(x.t)};
  const auto &objectList{std::get<std::optional<parser::OmpObjectList>>(x.t)};
  if (objectList)
    CheckPredefinedAllocatorRestriction(dir.source, *objectList);
  dirContext_.pop_back();
}

void OmpStructureChecker::Enter(const parser::OpenMPAllocatorsConstruct &x) {
  isPredefinedAllocator = true;
  const auto &dir{std::get<parser::Verbatim>(x.t)};
  PushContextAndClauseSets(dir.source, llvm::omp::Directive::OMPD_allocators);
  const auto &clauseList{std::get<parser::OmpClauseList>(x.t)};
  for (const auto &clause : clauseList.v) {
    if (const auto *allocClause{
            parser::Unwrap<parser::OmpClause::Allocate>(clause)}) {
      CheckIsVarPartOfAnotherVar(
          dir.source, std::get<parser::OmpObjectList>(allocClause->v.t));
    }
  }
}

void OmpStructureChecker::Leave(const parser::OpenMPAllocatorsConstruct &x) {
  const auto &dir{std::get<parser::Verbatim>(x.t)};
  const auto &clauseList{std::get<parser::OmpClauseList>(x.t)};
  for (const auto &clause : clauseList.v) {
    if (const auto *allocClause{
            std::get_if<parser::OmpClause::Allocate>(&clause.u)}) {
      CheckPredefinedAllocatorRestriction(
          dir.source, std::get<parser::OmpObjectList>(allocClause->v.t));
    }
  }
  dirContext_.pop_back();
}

void OmpStructureChecker::CheckScan(
    const parser::OpenMPSimpleStandaloneConstruct &x) {
  if (std::get<parser::OmpClauseList>(x.t).v.size() != 1) {
    context_.Say(x.source,
        "Exactly one of EXCLUSIVE or INCLUSIVE clause is expected"_err_en_US);
  }
  if (!CurrentDirectiveIsNested() ||
      !llvm::omp::scanParentAllowedSet.test(GetContextParent().directive)) {
    context_.Say(x.source,
        "Orphaned SCAN directives are prohibited; perhaps you forgot "
        "to enclose the directive in to a WORKSHARING LOOP, a WORKSHARING "
        "LOOP SIMD or a SIMD directive."_err_en_US);
  }
}

void OmpStructureChecker::CheckBarrierNesting(
    const parser::OpenMPSimpleStandaloneConstruct &x) {
  // A barrier region may not be `closely nested` inside a worksharing, loop,
  // task, taskloop, critical, ordered, atomic, or master region.
  // TODO:  Expand the check to include `LOOP` construct as well when it is
  // supported.
  if (IsCloselyNestedRegion(llvm::omp::nestedBarrierErrSet)) {
    context_.Say(parser::FindSourceLocation(x),
        "`BARRIER` region may not be closely nested inside of `WORKSHARING`, "
        "`LOOP`, `TASK`, `TASKLOOP`,"
        "`CRITICAL`, `ORDERED`, `ATOMIC` or `MASTER` region."_err_en_US);
  }
}

void OmpStructureChecker::ChecksOnOrderedAsStandalone() {
  if (FindClause(llvm::omp::Clause::OMPC_threads) ||
      FindClause(llvm::omp::Clause::OMPC_simd)) {
    context_.Say(GetContext().clauseSource,
        "THREADS and SIMD clauses are not allowed when ORDERED construct is a standalone construct with no ORDERED region"_err_en_US);
  }

  int dependSinkCount{0}, dependSourceCount{0};
  bool exclusiveShown{false}, duplicateSourceShown{false};

  auto visitDoacross{[&](const parser::OmpDoacross &doa,
                         const parser::CharBlock &src) {
    common::visit(
        common::visitors{
            [&](const parser::OmpDoacross::Source &) { dependSourceCount++; },
            [&](const parser::OmpDoacross::Sink &) { dependSinkCount++; }},
        doa.u);
    if (!exclusiveShown && dependSinkCount > 0 && dependSourceCount > 0) {
      exclusiveShown = true;
      context_.Say(src,
          "The SINK and SOURCE dependence types are mutually exclusive"_err_en_US);
    }
    if (!duplicateSourceShown && dependSourceCount > 1) {
      duplicateSourceShown = true;
      context_.Say(src,
          "At most one SOURCE dependence type can appear on the ORDERED directive"_err_en_US);
    }
  }};

  // Visit the DEPEND and DOACROSS clauses.
  for (auto [_, clause] : FindClauses(llvm::omp::Clause::OMPC_depend)) {
    const auto &dependClause{std::get<parser::OmpClause::Depend>(clause->u)};
    if (auto *doAcross{std::get_if<parser::OmpDoacross>(&dependClause.v.u)}) {
      visitDoacross(*doAcross, clause->source);
    } else {
      context_.Say(clause->source,
          "Only SINK or SOURCE dependence types are allowed when ORDERED construct is a standalone construct with no ORDERED region"_err_en_US);
    }
  }
  for (auto [_, clause] : FindClauses(llvm::omp::Clause::OMPC_doacross)) {
    auto &doaClause{std::get<parser::OmpClause::Doacross>(clause->u)};
    visitDoacross(doaClause.v.v, clause->source);
  }

  bool isNestedInDoOrderedWithPara{false};
  if (CurrentDirectiveIsNested() &&
      llvm::omp::nestedOrderedDoAllowedSet.test(GetContextParent().directive)) {
    if (const auto *clause{
            FindClause(GetContextParent(), llvm::omp::Clause::OMPC_ordered)}) {
      const auto &orderedClause{
          std::get<parser::OmpClause::Ordered>(clause->u)};
      const auto orderedValue{GetIntValue(orderedClause.v)};
      if (orderedValue > 0) {
        isNestedInDoOrderedWithPara = true;
        CheckOrderedDependClause(orderedValue);
      }
    }
  }

  if (FindClause(llvm::omp::Clause::OMPC_depend) &&
      !isNestedInDoOrderedWithPara) {
    context_.Say(GetContext().clauseSource,
        "An ORDERED construct with the DEPEND clause must be closely nested "
        "in a worksharing-loop (or parallel worksharing-loop) construct with "
        "ORDERED clause with a parameter"_err_en_US);
  }
}

void OmpStructureChecker::CheckOrderedDependClause(
    std::optional<int64_t> orderedValue) {
  auto visitDoacross{[&](const parser::OmpDoacross &doa,
                         const parser::CharBlock &src) {
    if (auto *sinkVector{std::get_if<parser::OmpDoacross::Sink>(&doa.u)}) {
      int64_t numVar = sinkVector->v.v.size();
      if (orderedValue != numVar) {
        context_.Say(src,
            "The number of variables in the SINK iteration vector does not match the parameter specified in ORDERED clause"_err_en_US);
      }
    }
  }};
  for (auto [_, clause] : FindClauses(llvm::omp::Clause::OMPC_depend)) {
    auto &dependClause{std::get<parser::OmpClause::Depend>(clause->u)};
    if (auto *doAcross{std::get_if<parser::OmpDoacross>(&dependClause.v.u)}) {
      visitDoacross(*doAcross, clause->source);
    }
  }
  for (auto [_, clause] : FindClauses(llvm::omp::Clause::OMPC_doacross)) {
    auto &doaClause{std::get<parser::OmpClause::Doacross>(clause->u)};
    visitDoacross(doaClause.v.v, clause->source);
  }
}

void OmpStructureChecker::CheckTargetUpdate() {
  const parser::OmpClause *toWrapper{FindClause(llvm::omp::Clause::OMPC_to)};
  const parser::OmpClause *fromWrapper{
      FindClause(llvm::omp::Clause::OMPC_from)};
  if (!toWrapper && !fromWrapper) {
    context_.Say(GetContext().directiveSource,
        "At least one motion-clause (TO/FROM) must be specified on "
        "TARGET UPDATE construct."_err_en_US);
  }
  if (toWrapper && fromWrapper) {
    SymbolSourceMap toSymbols, fromSymbols;
    auto &fromClause{std::get<parser::OmpClause::From>(fromWrapper->u).v};
    auto &toClause{std::get<parser::OmpClause::To>(toWrapper->u).v};
    GetSymbolsInObjectList(
        std::get<parser::OmpObjectList>(fromClause.t), fromSymbols);
    GetSymbolsInObjectList(
        std::get<parser::OmpObjectList>(toClause.t), toSymbols);

    for (auto &[symbol, source] : toSymbols) {
      auto fromSymbol{fromSymbols.find(symbol)};
      if (fromSymbol != fromSymbols.end()) {
        context_.Say(source,
            "A list item ('%s') can only appear in a TO or FROM clause, but not in both."_err_en_US,
            symbol->name());
        context_.Say(source, "'%s' appears in the TO clause."_because_en_US,
            symbol->name());
        context_.Say(fromSymbol->second,
            "'%s' appears in the FROM clause."_because_en_US,
            fromSymbol->first->name());
      }
    }
  }
}

void OmpStructureChecker::CheckTaskDependenceType(
    const parser::OmpTaskDependenceType::Value &x) {
  // Common checks for task-dependence-type (DEPEND and UPDATE clauses).
  unsigned version{context_.langOptions().OpenMPVersion};
  unsigned since{0};

  switch (x) {
  case parser::OmpTaskDependenceType::Value::In:
  case parser::OmpTaskDependenceType::Value::Out:
  case parser::OmpTaskDependenceType::Value::Inout:
    break;
  case parser::OmpTaskDependenceType::Value::Mutexinoutset:
  case parser::OmpTaskDependenceType::Value::Depobj:
    since = 50;
    break;
  case parser::OmpTaskDependenceType::Value::Inoutset:
    since = 52;
    break;
  }

  if (version < since) {
    context_.Say(GetContext().clauseSource,
        "%s task dependence type is not supported in %s, %s"_warn_en_US,
        parser::ToUpperCaseLetters(
            parser::OmpTaskDependenceType::EnumToString(x)),
        ThisVersion(version), TryVersion(since));
  }
}

void OmpStructureChecker::CheckDependenceType(
    const parser::OmpDependenceType::Value &x) {
  // Common checks for dependence-type (DEPEND and UPDATE clauses).
  unsigned version{context_.langOptions().OpenMPVersion};
  unsigned deprecatedIn{~0u};

  switch (x) {
  case parser::OmpDependenceType::Value::Source:
  case parser::OmpDependenceType::Value::Sink:
    deprecatedIn = 52;
    break;
  }

  if (version >= deprecatedIn) {
    context_.Say(GetContext().clauseSource,
        "%s dependence type is deprecated in %s"_warn_en_US,
        parser::ToUpperCaseLetters(parser::OmpDependenceType::EnumToString(x)),
        ThisVersion(deprecatedIn));
  }
}

void OmpStructureChecker::Enter(
    const parser::OpenMPSimpleStandaloneConstruct &x) {
  const auto &dir{std::get<parser::OmpSimpleStandaloneDirective>(x.t)};
  PushContextAndClauseSets(dir.source, dir.v);
  switch (dir.v) {
  case llvm::omp::Directive::OMPD_barrier:
    CheckBarrierNesting(x);
    break;
  case llvm::omp::Directive::OMPD_scan:
    CheckScan(x);
    break;
  default:
    break;
  }
}

void OmpStructureChecker::Leave(
    const parser::OpenMPSimpleStandaloneConstruct &x) {
  switch (GetContext().directive) {
  case llvm::omp::Directive::OMPD_ordered:
    // [5.1] 2.19.9 Ordered Construct Restriction
    ChecksOnOrderedAsStandalone();
    break;
  case llvm::omp::Directive::OMPD_target_update:
    CheckTargetUpdate();
    break;
  default:
    break;
  }
  dirContext_.pop_back();
}

void OmpStructureChecker::Enter(const parser::OpenMPFlushConstruct &x) {
  const auto &dir{std::get<parser::Verbatim>(x.t)};
  PushContextAndClauseSets(dir.source, llvm::omp::Directive::OMPD_flush);
}

void OmpStructureChecker::Leave(const parser::OpenMPFlushConstruct &x) {
  if (FindClause(llvm::omp::Clause::OMPC_acquire) ||
      FindClause(llvm::omp::Clause::OMPC_release) ||
      FindClause(llvm::omp::Clause::OMPC_acq_rel)) {
    if (const auto &flushList{
            std::get<std::optional<parser::OmpObjectList>>(x.t)}) {
      context_.Say(parser::FindSourceLocation(flushList),
          "If memory-order-clause is RELEASE, ACQUIRE, or ACQ_REL, list items "
          "must not be specified on the FLUSH directive"_err_en_US);
    }
  }
  dirContext_.pop_back();
}

void OmpStructureChecker::Enter(const parser::OpenMPCancelConstruct &x) {
  const auto &dir{std::get<parser::Verbatim>(x.t)};
  const auto &type{std::get<parser::OmpCancelType>(x.t)};
  PushContextAndClauseSets(dir.source, llvm::omp::Directive::OMPD_cancel);
  CheckCancellationNest(dir.source, type.v);
}

void OmpStructureChecker::Leave(const parser::OpenMPCancelConstruct &) {
  dirContext_.pop_back();
}

void OmpStructureChecker::Enter(const parser::OpenMPCriticalConstruct &x) {
  const auto &dir{std::get<parser::OmpCriticalDirective>(x.t)};
  const auto &endDir{std::get<parser::OmpEndCriticalDirective>(x.t)};
  PushContextAndClauseSets(dir.source, llvm::omp::Directive::OMPD_critical);
  const auto &block{std::get<parser::Block>(x.t)};
  CheckNoBranching(block, llvm::omp::Directive::OMPD_critical, dir.source);
  const auto &dirName{std::get<std::optional<parser::Name>>(dir.t)};
  const auto &endDirName{std::get<std::optional<parser::Name>>(endDir.t)};
  const auto &ompClause{std::get<parser::OmpClauseList>(dir.t)};
  if (dirName && endDirName &&
      dirName->ToString().compare(endDirName->ToString())) {
    context_
        .Say(endDirName->source,
            parser::MessageFormattedText{
                "CRITICAL directive names do not match"_err_en_US})
        .Attach(dirName->source, "should be "_en_US);
  } else if (dirName && !endDirName) {
    context_
        .Say(dirName->source,
            parser::MessageFormattedText{
                "CRITICAL directive names do not match"_err_en_US})
        .Attach(dirName->source, "should be NULL"_en_US);
  } else if (!dirName && endDirName) {
    context_
        .Say(endDirName->source,
            parser::MessageFormattedText{
                "CRITICAL directive names do not match"_err_en_US})
        .Attach(endDirName->source, "should be NULL"_en_US);
  }
  if (!dirName && !ompClause.source.empty() &&
      ompClause.source.NULTerminatedToString() != "hint(omp_sync_hint_none)") {
    context_.Say(dir.source,
        parser::MessageFormattedText{
            "Hint clause other than omp_sync_hint_none cannot be specified for "
            "an unnamed CRITICAL directive"_err_en_US});
  }
  CheckHintClause<const parser::OmpClauseList>(&ompClause, nullptr);
}

void OmpStructureChecker::Leave(const parser::OpenMPCriticalConstruct &) {
  dirContext_.pop_back();
}

void OmpStructureChecker::Enter(
    const parser::OpenMPCancellationPointConstruct &x) {
  const auto &dir{std::get<parser::Verbatim>(x.t)};
  const auto &type{std::get<parser::OmpCancelType>(x.t)};
  PushContextAndClauseSets(
      dir.source, llvm::omp::Directive::OMPD_cancellation_point);
  CheckCancellationNest(dir.source, type.v);
}

void OmpStructureChecker::Leave(
    const parser::OpenMPCancellationPointConstruct &) {
  dirContext_.pop_back();
}

void OmpStructureChecker::CheckCancellationNest(
    const parser::CharBlock &source, const parser::OmpCancelType::Type &type) {
  if (CurrentDirectiveIsNested()) {
    // If construct-type-clause is taskgroup, the cancellation construct must be
    // closely nested inside a task or a taskloop construct and the cancellation
    // region must be closely nested inside a taskgroup region. If
    // construct-type-clause is sections, the cancellation construct must be
    // closely nested inside a sections or section construct. Otherwise, the
    // cancellation construct must be closely nested inside an OpenMP construct
    // that matches the type specified in construct-type-clause of the
    // cancellation construct.
    bool eligibleCancellation{false};
    switch (type) {
    case parser::OmpCancelType::Type::Taskgroup:
      if (llvm::omp::nestedCancelTaskgroupAllowedSet.test(
              GetContextParent().directive)) {
        eligibleCancellation = true;
        if (dirContext_.size() >= 3) {
          // Check if the cancellation region is closely nested inside a
          // taskgroup region when there are more than two levels of directives
          // in the directive context stack.
          if (GetContextParent().directive == llvm::omp::Directive::OMPD_task ||
              FindClauseParent(llvm::omp::Clause::OMPC_nogroup)) {
            for (int i = dirContext_.size() - 3; i >= 0; i--) {
              if (dirContext_[i].directive ==
                  llvm::omp::Directive::OMPD_taskgroup) {
                break;
              }
              if (llvm::omp::nestedCancelParallelAllowedSet.test(
                      dirContext_[i].directive)) {
                eligibleCancellation = false;
                break;
              }
            }
          }
        }
      }
      if (!eligibleCancellation) {
        context_.Say(source,
            "With %s clause, %s construct must be closely nested inside TASK "
            "or TASKLOOP construct and %s region must be closely nested inside "
            "TASKGROUP region"_err_en_US,
            parser::ToUpperCaseLetters(
                parser::OmpCancelType::EnumToString(type)),
            ContextDirectiveAsFortran(), ContextDirectiveAsFortran());
      }
      return;
    case parser::OmpCancelType::Type::Sections:
      if (llvm::omp::nestedCancelSectionsAllowedSet.test(
              GetContextParent().directive)) {
        eligibleCancellation = true;
      }
      break;
    case parser::OmpCancelType::Type::Do:
      if (llvm::omp::nestedCancelDoAllowedSet.test(
              GetContextParent().directive)) {
        eligibleCancellation = true;
      }
      break;
    case parser::OmpCancelType::Type::Parallel:
      if (llvm::omp::nestedCancelParallelAllowedSet.test(
              GetContextParent().directive)) {
        eligibleCancellation = true;
      }
      break;
    }
    if (!eligibleCancellation) {
      context_.Say(source,
          "With %s clause, %s construct cannot be closely nested inside %s "
          "construct"_err_en_US,
          parser::ToUpperCaseLetters(parser::OmpCancelType::EnumToString(type)),
          ContextDirectiveAsFortran(),
          parser::ToUpperCaseLetters(
              getDirectiveName(GetContextParent().directive).str()));
    }
  } else {
    // The cancellation directive cannot be orphaned.
    switch (type) {
    case parser::OmpCancelType::Type::Taskgroup:
      context_.Say(source,
          "%s %s directive is not closely nested inside "
          "TASK or TASKLOOP"_err_en_US,
          ContextDirectiveAsFortran(),
          parser::ToUpperCaseLetters(
              parser::OmpCancelType::EnumToString(type)));
      break;
    case parser::OmpCancelType::Type::Sections:
      context_.Say(source,
          "%s %s directive is not closely nested inside "
          "SECTION or SECTIONS"_err_en_US,
          ContextDirectiveAsFortran(),
          parser::ToUpperCaseLetters(
              parser::OmpCancelType::EnumToString(type)));
      break;
    case parser::OmpCancelType::Type::Do:
      context_.Say(source,
          "%s %s directive is not closely nested inside "
          "the construct that matches the DO clause type"_err_en_US,
          ContextDirectiveAsFortran(),
          parser::ToUpperCaseLetters(
              parser::OmpCancelType::EnumToString(type)));
      break;
    case parser::OmpCancelType::Type::Parallel:
      context_.Say(source,
          "%s %s directive is not closely nested inside "
          "the construct that matches the PARALLEL clause type"_err_en_US,
          ContextDirectiveAsFortran(),
          parser::ToUpperCaseLetters(
              parser::OmpCancelType::EnumToString(type)));
      break;
    }
  }
}

void OmpStructureChecker::Enter(const parser::OmpEndBlockDirective &x) {
  const auto &dir{std::get<parser::OmpBlockDirective>(x.t)};
  ResetPartialContext(dir.source);
  switch (dir.v) {
  case llvm::omp::Directive::OMPD_scope:
    PushContextAndClauseSets(dir.source, llvm::omp::Directive::OMPD_end_scope);
    break;
  // 2.7.3 end-single-clause -> copyprivate-clause |
  //                            nowait-clause
  case llvm::omp::Directive::OMPD_single:
    PushContextAndClauseSets(dir.source, llvm::omp::Directive::OMPD_end_single);
    break;
  // 2.7.4 end-workshare -> END WORKSHARE [nowait-clause]
  case llvm::omp::Directive::OMPD_workshare:
    PushContextAndClauseSets(
        dir.source, llvm::omp::Directive::OMPD_end_workshare);
    break;
  default:
    // no clauses are allowed
    break;
  }
}

// TODO: Verify the popping of dirContext requirement after nowait
// implementation, as there is an implicit barrier at the end of the worksharing
// constructs unless a nowait clause is specified. Only OMPD_end_single and
// end_workshareare popped as they are pushed while entering the
// EndBlockDirective.
void OmpStructureChecker::Leave(const parser::OmpEndBlockDirective &x) {
  if ((GetContext().directive == llvm::omp::Directive::OMPD_end_scope) ||
      (GetContext().directive == llvm::omp::Directive::OMPD_end_single) ||
      (GetContext().directive == llvm::omp::Directive::OMPD_end_workshare)) {
    dirContext_.pop_back();
  }
}

inline void OmpStructureChecker::ErrIfAllocatableVariable(
    const parser::Variable &var) {
  // Err out if the given symbol has
  // ALLOCATABLE attribute
  if (const auto *e{GetExpr(context_, var)})
    for (const Symbol &symbol : evaluate::CollectSymbols(*e))
      if (IsAllocatable(symbol)) {
        const auto &designator =
            std::get<common::Indirection<parser::Designator>>(var.u);
        const auto *dataRef =
            std::get_if<parser::DataRef>(&designator.value().u);
        const parser::Name *name =
            dataRef ? std::get_if<parser::Name>(&dataRef->u) : nullptr;
        if (name)
          context_.Say(name->source,
              "%s must not have ALLOCATABLE "
              "attribute"_err_en_US,
              name->ToString());
      }
}

inline void OmpStructureChecker::ErrIfLHSAndRHSSymbolsMatch(
    const parser::Variable &var, const parser::Expr &expr) {
  // Err out if the symbol on the LHS is also used on the RHS of the assignment
  // statement
  const auto *e{GetExpr(context_, expr)};
  const auto *v{GetExpr(context_, var)};
  if (e && v) {
    auto vSyms{evaluate::GetSymbolVector(*v)};
    const Symbol &varSymbol = vSyms.front();
    for (const Symbol &symbol : evaluate::GetSymbolVector(*e)) {
      if (varSymbol == symbol) {
        const common::Indirection<parser::Designator> *designator =
            std::get_if<common::Indirection<parser::Designator>>(&expr.u);
        if (designator) {
          auto *z{var.typedExpr.get()};
          auto *c{expr.typedExpr.get()};
          if (z->v == c->v) {
            context_.Say(expr.source,
                "RHS expression on atomic assignment statement cannot access '%s'"_err_en_US,
                var.GetSource());
          }
        } else {
          context_.Say(expr.source,
              "RHS expression on atomic assignment statement cannot access '%s'"_err_en_US,
              var.GetSource());
        }
      }
    }
  }
}

inline void OmpStructureChecker::ErrIfNonScalarAssignmentStmt(
    const parser::Variable &var, const parser::Expr &expr) {
  // Err out if either the variable on the LHS or the expression on the RHS of
  // the assignment statement are non-scalar (i.e. have rank > 0 or is of
  // CHARACTER type)
  const auto *e{GetExpr(context_, expr)};
  const auto *v{GetExpr(context_, var)};
  if (e && v) {
    if (e->Rank() != 0 ||
        (e->GetType().has_value() &&
            e->GetType().value().category() == common::TypeCategory::Character))
      context_.Say(expr.source,
          "Expected scalar expression "
          "on the RHS of atomic assignment "
          "statement"_err_en_US);
    if (v->Rank() != 0 ||
        (v->GetType().has_value() &&
            v->GetType()->category() == common::TypeCategory::Character))
      context_.Say(var.GetSource(),
          "Expected scalar variable "
          "on the LHS of atomic assignment "
          "statement"_err_en_US);
  }
}

template <typename T, typename D>
bool OmpStructureChecker::IsOperatorValid(const T &node, const D &variable) {
  using AllowedBinaryOperators =
      std::variant<parser::Expr::Add, parser::Expr::Multiply,
          parser::Expr::Subtract, parser::Expr::Divide, parser::Expr::AND,
          parser::Expr::OR, parser::Expr::EQV, parser::Expr::NEQV>;
  using BinaryOperators = std::variant<parser::Expr::Add,
      parser::Expr::Multiply, parser::Expr::Subtract, parser::Expr::Divide,
      parser::Expr::AND, parser::Expr::OR, parser::Expr::EQV,
      parser::Expr::NEQV, parser::Expr::Power, parser::Expr::Concat,
      parser::Expr::LT, parser::Expr::LE, parser::Expr::EQ, parser::Expr::NE,
      parser::Expr::GE, parser::Expr::GT>;

  if constexpr (common::HasMember<T, BinaryOperators>) {
    const auto &variableName{variable.GetSource().ToString()};
    const auto &exprLeft{std::get<0>(node.t)};
    const auto &exprRight{std::get<1>(node.t)};
    if ((exprLeft.value().source.ToString() != variableName) &&
        (exprRight.value().source.ToString() != variableName)) {
      context_.Say(variable.GetSource(),
          "Atomic update statement should be of form "
          "`%s = %s operator expr` OR `%s = expr operator %s`"_err_en_US,
          variableName, variableName, variableName, variableName);
    }
    return common::HasMember<T, AllowedBinaryOperators>;
  }
  return false;
}

void OmpStructureChecker::CheckAtomicCaptureStmt(
    const parser::AssignmentStmt &assignmentStmt) {
  const auto &var{std::get<parser::Variable>(assignmentStmt.t)};
  const auto &expr{std::get<parser::Expr>(assignmentStmt.t)};
  common::visit(
      common::visitors{
          [&](const common::Indirection<parser::Designator> &designator) {
            const auto *dataRef =
                std::get_if<parser::DataRef>(&designator.value().u);
            const auto *name =
                dataRef ? std::get_if<parser::Name>(&dataRef->u) : nullptr;
            if (name && IsAllocatable(*name->symbol))
              context_.Say(name->source,
                  "%s must not have ALLOCATABLE "
                  "attribute"_err_en_US,
                  name->ToString());
          },
          [&](const auto &) {
            // Anything other than a `parser::Designator` is not allowed
            context_.Say(expr.source,
                "Expected scalar variable "
                "of intrinsic type on RHS of atomic "
                "assignment statement"_err_en_US);
          }},
      expr.u);
  ErrIfLHSAndRHSSymbolsMatch(var, expr);
  ErrIfNonScalarAssignmentStmt(var, expr);
}

void OmpStructureChecker::CheckAtomicWriteStmt(
    const parser::AssignmentStmt &assignmentStmt) {
  const auto &var{std::get<parser::Variable>(assignmentStmt.t)};
  const auto &expr{std::get<parser::Expr>(assignmentStmt.t)};
  ErrIfAllocatableVariable(var);
  ErrIfLHSAndRHSSymbolsMatch(var, expr);
  ErrIfNonScalarAssignmentStmt(var, expr);
}

void OmpStructureChecker::CheckAtomicUpdateStmt(
    const parser::AssignmentStmt &assignment) {
  const auto &expr{std::get<parser::Expr>(assignment.t)};
  const auto &var{std::get<parser::Variable>(assignment.t)};
  bool isIntrinsicProcedure{false};
  bool isValidOperator{false};
  common::visit(
      common::visitors{
          [&](const common::Indirection<parser::FunctionReference> &x) {
            isIntrinsicProcedure = true;
            const auto &procedureDesignator{
                std::get<parser::ProcedureDesignator>(x.value().v.t)};
            const parser::Name *name{
                std::get_if<parser::Name>(&procedureDesignator.u)};
            if (name &&
                !(name->source == "max" || name->source == "min" ||
                    name->source == "iand" || name->source == "ior" ||
                    name->source == "ieor")) {
              context_.Say(expr.source,
                  "Invalid intrinsic procedure name in "
                  "OpenMP ATOMIC (UPDATE) statement"_err_en_US);
            }
          },
          [&](const auto &x) {
            if (!IsOperatorValid(x, var)) {
              context_.Say(expr.source,
                  "Invalid or missing operator in atomic update "
                  "statement"_err_en_US);
            } else
              isValidOperator = true;
          },
      },
      expr.u);
  if (const auto *e{GetExpr(context_, expr)}) {
    const auto *v{GetExpr(context_, var)};
    if (e->Rank() != 0 ||
        (e->GetType().has_value() &&
            e->GetType().value().category() == common::TypeCategory::Character))
      context_.Say(expr.source,
          "Expected scalar expression "
          "on the RHS of atomic update assignment "
          "statement"_err_en_US);
    if (v->Rank() != 0 ||
        (v->GetType().has_value() &&
            v->GetType()->category() == common::TypeCategory::Character))
      context_.Say(var.GetSource(),
          "Expected scalar variable "
          "on the LHS of atomic update assignment "
          "statement"_err_en_US);
    auto vSyms{evaluate::GetSymbolVector(*v)};
    const Symbol &varSymbol = vSyms.front();
    int numOfSymbolMatches{0};
    SymbolVector exprSymbols{evaluate::GetSymbolVector(*e)};
    for (const Symbol &symbol : exprSymbols) {
      if (varSymbol == symbol) {
        numOfSymbolMatches++;
      }
    }
    if (isIntrinsicProcedure) {
      std::string varName = var.GetSource().ToString();
      if (numOfSymbolMatches != 1)
        context_.Say(expr.source,
            "Intrinsic procedure"
            " arguments in atomic update statement"
            " must have exactly one occurence of '%s'"_err_en_US,
            varName);
      else if (varSymbol != exprSymbols.front() &&
          varSymbol != exprSymbols.back())
        context_.Say(expr.source,
            "Atomic update statement "
            "should be of the form `%s = intrinsic_procedure(%s, expr_list)` "
            "OR `%s = intrinsic_procedure(expr_list, %s)`"_err_en_US,
            varName, varName, varName, varName);
    } else if (isValidOperator) {
      if (numOfSymbolMatches != 1)
        context_.Say(expr.source,
            "Exactly one occurence of '%s' "
            "expected on the RHS of atomic update assignment statement"_err_en_US,
            var.GetSource().ToString());
    }
  }

  ErrIfAllocatableVariable(var);
}

void OmpStructureChecker::CheckAtomicCompareConstruct(
    const parser::OmpAtomicCompare &atomicCompareConstruct) {

  // TODO: Check that the if-stmt is `if (var == expr) var = new`
  //       [with or without then/end-do]

  unsigned version{context_.langOptions().OpenMPVersion};
  if (version < 51) {
    context_.Say(atomicCompareConstruct.source,
        "%s construct not allowed in %s, %s"_err_en_US,
        atomicCompareConstruct.source, ThisVersion(version), TryVersion(51));
  }

  // TODO: More work needed here. Some of the Update restrictions need to
  // be added, but Update isn't the same either.
}

// TODO: Allow cond-update-stmt once compare clause is supported.
void OmpStructureChecker::CheckAtomicCaptureConstruct(
    const parser::OmpAtomicCapture &atomicCaptureConstruct) {
  const parser::AssignmentStmt &stmt1 =
      std::get<parser::OmpAtomicCapture::Stmt1>(atomicCaptureConstruct.t)
          .v.statement;
  const auto &stmt1Var{std::get<parser::Variable>(stmt1.t)};
  const auto &stmt1Expr{std::get<parser::Expr>(stmt1.t)};

  const parser::AssignmentStmt &stmt2 =
      std::get<parser::OmpAtomicCapture::Stmt2>(atomicCaptureConstruct.t)
          .v.statement;
  const auto &stmt2Var{std::get<parser::Variable>(stmt2.t)};
  const auto &stmt2Expr{std::get<parser::Expr>(stmt2.t)};

  if (semantics::checkForSingleVariableOnRHS(stmt1)) {
    CheckAtomicCaptureStmt(stmt1);
    if (semantics::checkForSymbolMatch(stmt2)) {
      // ATOMIC CAPTURE construct is of the form [capture-stmt, update-stmt]
      CheckAtomicUpdateStmt(stmt2);
    } else {
      // ATOMIC CAPTURE construct is of the form [capture-stmt, write-stmt]
      CheckAtomicWriteStmt(stmt2);
    }
    auto *v{stmt2Var.typedExpr.get()};
    auto *e{stmt1Expr.typedExpr.get()};
    if (v && e && !(v->v == e->v)) {
      context_.Say(stmt1Expr.source,
          "Captured variable/array element/derived-type component %s expected to be assigned in the second statement of ATOMIC CAPTURE construct"_err_en_US,
          stmt1Expr.source);
    }
  } else if (semantics::checkForSymbolMatch(stmt1) &&
      semantics::checkForSingleVariableOnRHS(stmt2)) {
    // ATOMIC CAPTURE construct is of the form [update-stmt, capture-stmt]
    CheckAtomicUpdateStmt(stmt1);
    CheckAtomicCaptureStmt(stmt2);
    // Variable updated in stmt1 should be captured in stmt2
    auto *v{stmt1Var.typedExpr.get()};
    auto *e{stmt2Expr.typedExpr.get()};
    if (v && e && !(v->v == e->v)) {
      context_.Say(stmt1Var.GetSource(),
          "Updated variable/array element/derived-type component %s expected to be captured in the second statement of ATOMIC CAPTURE construct"_err_en_US,
          stmt1Var.GetSource());
    }
  } else {
    context_.Say(stmt1Expr.source,
        "Invalid ATOMIC CAPTURE construct statements. Expected one of [update-stmt, capture-stmt], [capture-stmt, update-stmt], or [capture-stmt, write-stmt]"_err_en_US);
  }
}

void OmpStructureChecker::CheckAtomicMemoryOrderClause(
    const parser::OmpAtomicClauseList *leftHandClauseList,
    const parser::OmpAtomicClauseList *rightHandClauseList) {
  int numMemoryOrderClause{0};
  int numFailClause{0};
  auto checkForValidMemoryOrderClause = [&](const parser::OmpAtomicClauseList
                                                *clauseList) {
    for (const auto &clause : clauseList->v) {
      if (std::get_if<parser::OmpFailClause>(&clause.u)) {
        numFailClause++;
        if (numFailClause > 1) {
          context_.Say(clause.source,
              "More than one FAIL clause not allowed on OpenMP ATOMIC construct"_err_en_US);
          return;
        }
      } else {
        if (std::get_if<parser::OmpMemoryOrderClause>(&clause.u)) {
          numMemoryOrderClause++;
          if (numMemoryOrderClause > 1) {
            context_.Say(clause.source,
                "More than one memory order clause not allowed on OpenMP ATOMIC construct"_err_en_US);
            return;
          }
        }
      }
    }
  };
  if (leftHandClauseList) {
    checkForValidMemoryOrderClause(leftHandClauseList);
  }
  if (rightHandClauseList) {
    checkForValidMemoryOrderClause(rightHandClauseList);
  }
}

void OmpStructureChecker::Enter(const parser::OpenMPAtomicConstruct &x) {
  common::visit(
      common::visitors{
          [&](const parser::OmpAtomic &atomicConstruct) {
            const auto &dir{std::get<parser::Verbatim>(atomicConstruct.t)};
            PushContextAndClauseSets(
                dir.source, llvm::omp::Directive::OMPD_atomic);
            CheckAtomicUpdateStmt(
                std::get<parser::Statement<parser::AssignmentStmt>>(
                    atomicConstruct.t)
                    .statement);
            CheckAtomicMemoryOrderClause(
                &std::get<parser::OmpAtomicClauseList>(atomicConstruct.t),
                nullptr);
            CheckHintClause<const parser::OmpAtomicClauseList>(
                &std::get<parser::OmpAtomicClauseList>(atomicConstruct.t),
                nullptr);
          },
          [&](const parser::OmpAtomicUpdate &atomicUpdate) {
            const auto &dir{std::get<parser::Verbatim>(atomicUpdate.t)};
            PushContextAndClauseSets(
                dir.source, llvm::omp::Directive::OMPD_atomic);
            CheckAtomicUpdateStmt(
                std::get<parser::Statement<parser::AssignmentStmt>>(
                    atomicUpdate.t)
                    .statement);
            CheckAtomicMemoryOrderClause(
                &std::get<0>(atomicUpdate.t), &std::get<2>(atomicUpdate.t));
            CheckHintClause<const parser::OmpAtomicClauseList>(
                &std::get<0>(atomicUpdate.t), &std::get<2>(atomicUpdate.t));
          },
          [&](const parser::OmpAtomicRead &atomicRead) {
            const auto &dir{std::get<parser::Verbatim>(atomicRead.t)};
            PushContextAndClauseSets(
                dir.source, llvm::omp::Directive::OMPD_atomic);
            CheckAtomicMemoryOrderClause(
                &std::get<0>(atomicRead.t), &std::get<2>(atomicRead.t));
            CheckHintClause<const parser::OmpAtomicClauseList>(
                &std::get<0>(atomicRead.t), &std::get<2>(atomicRead.t));
            CheckAtomicCaptureStmt(
                std::get<parser::Statement<parser::AssignmentStmt>>(
                    atomicRead.t)
                    .statement);
          },
          [&](const parser::OmpAtomicWrite &atomicWrite) {
            const auto &dir{std::get<parser::Verbatim>(atomicWrite.t)};
            PushContextAndClauseSets(
                dir.source, llvm::omp::Directive::OMPD_atomic);
            CheckAtomicMemoryOrderClause(
                &std::get<0>(atomicWrite.t), &std::get<2>(atomicWrite.t));
            CheckHintClause<const parser::OmpAtomicClauseList>(
                &std::get<0>(atomicWrite.t), &std::get<2>(atomicWrite.t));
            CheckAtomicWriteStmt(
                std::get<parser::Statement<parser::AssignmentStmt>>(
                    atomicWrite.t)
                    .statement);
          },
          [&](const parser::OmpAtomicCapture &atomicCapture) {
            const auto &dir{std::get<parser::Verbatim>(atomicCapture.t)};
            PushContextAndClauseSets(
                dir.source, llvm::omp::Directive::OMPD_atomic);
            CheckAtomicMemoryOrderClause(
                &std::get<0>(atomicCapture.t), &std::get<2>(atomicCapture.t));
            CheckHintClause<const parser::OmpAtomicClauseList>(
                &std::get<0>(atomicCapture.t), &std::get<2>(atomicCapture.t));
            CheckAtomicCaptureConstruct(atomicCapture);
          },
          [&](const parser::OmpAtomicCompare &atomicCompare) {
            const auto &dir{std::get<parser::Verbatim>(atomicCompare.t)};
            PushContextAndClauseSets(
                dir.source, llvm::omp::Directive::OMPD_atomic);
            CheckAtomicMemoryOrderClause(
                &std::get<0>(atomicCompare.t), &std::get<2>(atomicCompare.t));
            CheckHintClause<const parser::OmpAtomicClauseList>(
                &std::get<0>(atomicCompare.t), &std::get<2>(atomicCompare.t));
            CheckAtomicCompareConstruct(atomicCompare);
          },
      },
      x.u);
}

void OmpStructureChecker::Leave(const parser::OpenMPAtomicConstruct &) {
  dirContext_.pop_back();
}

// Clauses
// Mainly categorized as
// 1. Checks on 'OmpClauseList' from 'parse-tree.h'.
// 2. Checks on clauses which fall under 'struct OmpClause' from parse-tree.h.
// 3. Checks on clauses which are not in 'struct OmpClause' from parse-tree.h.

void OmpStructureChecker::Leave(const parser::OmpClauseList &) {
  // 2.7.1 Loop Construct Restriction
  if (llvm::omp::allDoSet.test(GetContext().directive)) {
    if (auto *clause{FindClause(llvm::omp::Clause::OMPC_schedule)}) {
      // only one schedule clause is allowed
      const auto &schedClause{std::get<parser::OmpClause::Schedule>(clause->u)};
      auto &modifiers{OmpGetModifiers(schedClause.v)};
      auto *ordering{
          OmpGetUniqueModifier<parser::OmpOrderingModifier>(modifiers)};
      if (ordering &&
          ordering->v == parser::OmpOrderingModifier::Value::Nonmonotonic) {
        if (FindClause(llvm::omp::Clause::OMPC_ordered)) {
          context_.Say(clause->source,
              "The NONMONOTONIC modifier cannot be specified "
              "if an ORDERED clause is specified"_err_en_US);
        }
      }
    }

    if (auto *clause{FindClause(llvm::omp::Clause::OMPC_ordered)}) {
      // only one ordered clause is allowed
      const auto &orderedClause{
          std::get<parser::OmpClause::Ordered>(clause->u)};

      if (orderedClause.v) {
        CheckNotAllowedIfClause(
            llvm::omp::Clause::OMPC_ordered, {llvm::omp::Clause::OMPC_linear});

        if (auto *clause2{FindClause(llvm::omp::Clause::OMPC_collapse)}) {
          const auto &collapseClause{
              std::get<parser::OmpClause::Collapse>(clause2->u)};
          // ordered and collapse both have parameters
          if (const auto orderedValue{GetIntValue(orderedClause.v)}) {
            if (const auto collapseValue{GetIntValue(collapseClause.v)}) {
              if (*orderedValue > 0 && *orderedValue < *collapseValue) {
                context_.Say(clause->source,
                    "The parameter of the ORDERED clause must be "
                    "greater than or equal to "
                    "the parameter of the COLLAPSE clause"_err_en_US);
              }
            }
          }
        }
      }

      // TODO: ordered region binding check (requires nesting implementation)
    }
  } // doSet

  // 2.8.1 Simd Construct Restriction
  if (llvm::omp::allSimdSet.test(GetContext().directive)) {
    if (auto *clause{FindClause(llvm::omp::Clause::OMPC_simdlen)}) {
      if (auto *clause2{FindClause(llvm::omp::Clause::OMPC_safelen)}) {
        const auto &simdlenClause{
            std::get<parser::OmpClause::Simdlen>(clause->u)};
        const auto &safelenClause{
            std::get<parser::OmpClause::Safelen>(clause2->u)};
        // simdlen and safelen both have parameters
        if (const auto simdlenValue{GetIntValue(simdlenClause.v)}) {
          if (const auto safelenValue{GetIntValue(safelenClause.v)}) {
            if (*safelenValue > 0 && *simdlenValue > *safelenValue) {
              context_.Say(clause->source,
                  "The parameter of the SIMDLEN clause must be less than or "
                  "equal to the parameter of the SAFELEN clause"_err_en_US);
            }
          }
        }
      }
    }

    // 2.11.5 Simd construct restriction (OpenMP 5.1)
    if (auto *sl_clause{FindClause(llvm::omp::Clause::OMPC_safelen)}) {
      if (auto *o_clause{FindClause(llvm::omp::Clause::OMPC_order)}) {
        const auto &orderClause{
            std::get<parser::OmpClause::Order>(o_clause->u)};
<<<<<<< HEAD
        if (std::get<parser::OmpOrderClause::Type>(orderClause.v.t) ==
            parser::OmpOrderClause::Type::Concurrent) {
=======
        if (std::get<parser::OmpOrderClause::Ordering>(orderClause.v.t) ==
            parser::OmpOrderClause::Ordering::Concurrent) {
>>>>>>> ce7c17d5
          context_.Say(sl_clause->source,
              "The `SAFELEN` clause cannot appear in the `SIMD` directive "
              "with `ORDER(CONCURRENT)` clause"_err_en_US);
        }
      }
    }
<<<<<<< HEAD

    // Sema checks related to presence of multiple list items within the same
    // clause
    CheckMultListItems();
=======
>>>>>>> ce7c17d5
  } // SIMD

  // Semantic checks related to presence of multiple list items within the same
  // clause
  CheckMultListItems();

  // 2.7.3 Single Construct Restriction
  if (GetContext().directive == llvm::omp::Directive::OMPD_end_single) {
    CheckNotAllowedIfClause(
        llvm::omp::Clause::OMPC_copyprivate, {llvm::omp::Clause::OMPC_nowait});
  }

  auto testThreadprivateVarErr = [&](Symbol sym, parser::Name name,
                                     llvmOmpClause clauseTy) {
    if (sym.test(Symbol::Flag::OmpThreadprivate))
      context_.Say(name.source,
          "A THREADPRIVATE variable cannot be in %s clause"_err_en_US,
          parser::ToUpperCaseLetters(getClauseName(clauseTy).str()));
  };

  // [5.1] 2.21.2 Threadprivate Directive Restriction
  OmpClauseSet threadprivateAllowedSet{llvm::omp::Clause::OMPC_copyin,
      llvm::omp::Clause::OMPC_copyprivate, llvm::omp::Clause::OMPC_schedule,
      llvm::omp::Clause::OMPC_num_threads, llvm::omp::Clause::OMPC_thread_limit,
      llvm::omp::Clause::OMPC_if};
  for (auto it : GetContext().clauseInfo) {
    llvmOmpClause type = it.first;
    const auto *clause = it.second;
    if (!threadprivateAllowedSet.test(type)) {
      if (const auto *objList{GetOmpObjectList(*clause)}) {
        for (const auto &ompObject : objList->v) {
          common::visit(
              common::visitors{
                  [&](const parser::Designator &) {
                    if (const auto *name{
                            parser::Unwrap<parser::Name>(ompObject)}) {
                      if (name->symbol) {
                        testThreadprivateVarErr(
                            name->symbol->GetUltimate(), *name, type);
                      }
                    }
                  },
                  [&](const parser::Name &name) {
                    if (name.symbol) {
                      for (const auto &mem :
                          name.symbol->get<CommonBlockDetails>().objects()) {
                        testThreadprivateVarErr(mem->GetUltimate(), name, type);
                        break;
                      }
                    }
                  },
              },
              ompObject.u);
        }
      }
    }
  }

  CheckRequireAtLeastOneOf();
}

void OmpStructureChecker::Enter(const parser::OmpClause &x) {
  SetContextClause(x);
<<<<<<< HEAD

  // The visitors for these clauses do their own checks.
  switch (x.Id()) {
  case llvm::omp::Clause::OMPC_copyprivate:
  case llvm::omp::Clause::OMPC_enter:
  case llvm::omp::Clause::OMPC_lastprivate:
  case llvm::omp::Clause::OMPC_reduction:
  case llvm::omp::Clause::OMPC_to:
    return;
  default:
    break;
  }

  if (const parser::OmpObjectList * objList{GetOmpObjectList(x)}) {
    SymbolSourceMap symbols;
    GetSymbolsInObjectList(*objList, symbols);
    for (const auto &[sym, source] : symbols) {
      if (!IsVariableListItem(*sym)) {
        deferredNonVariables_.insert({sym, source});
      }
    }
  }
}
=======
>>>>>>> ce7c17d5

  // The visitors for these clauses do their own checks.
  switch (x.Id()) {
  case llvm::omp::Clause::OMPC_copyprivate:
  case llvm::omp::Clause::OMPC_enter:
  case llvm::omp::Clause::OMPC_lastprivate:
  case llvm::omp::Clause::OMPC_reduction:
  case llvm::omp::Clause::OMPC_to:
    return;
  default:
    break;
  }

  if (const parser::OmpObjectList *objList{GetOmpObjectList(x)}) {
    SymbolSourceMap symbols;
    GetSymbolsInObjectList(*objList, symbols);
    for (const auto &[symbol, source] : symbols) {
      if (!IsVariableListItem(*symbol)) {
        deferredNonVariables_.insert({symbol, source});
      }
    }
  }
}

// Following clauses do not have a separate node in parse-tree.h.
CHECK_SIMPLE_CLAUSE(Absent, OMPC_absent)
CHECK_SIMPLE_CLAUSE(Affinity, OMPC_affinity)
CHECK_SIMPLE_CLAUSE(Capture, OMPC_capture)
CHECK_SIMPLE_CLAUSE(Contains, OMPC_contains)
CHECK_SIMPLE_CLAUSE(Default, OMPC_default)
CHECK_SIMPLE_CLAUSE(Depobj, OMPC_depobj)
CHECK_SIMPLE_CLAUSE(Detach, OMPC_detach)
CHECK_SIMPLE_CLAUSE(DeviceType, OMPC_device_type)
CHECK_SIMPLE_CLAUSE(DistSchedule, OMPC_dist_schedule)
CHECK_SIMPLE_CLAUSE(Exclusive, OMPC_exclusive)
CHECK_SIMPLE_CLAUSE(Final, OMPC_final)
CHECK_SIMPLE_CLAUSE(Flush, OMPC_flush)
CHECK_SIMPLE_CLAUSE(Full, OMPC_full)
CHECK_SIMPLE_CLAUSE(Grainsize, OMPC_grainsize)
CHECK_SIMPLE_CLAUSE(Hint, OMPC_hint)
CHECK_SIMPLE_CLAUSE(Holds, OMPC_holds)
CHECK_SIMPLE_CLAUSE(Inclusive, OMPC_inclusive)
CHECK_SIMPLE_CLAUSE(Match, OMPC_match)
CHECK_SIMPLE_CLAUSE(Nontemporal, OMPC_nontemporal)
CHECK_SIMPLE_CLAUSE(NumTasks, OMPC_num_tasks)
CHECK_SIMPLE_CLAUSE(Order, OMPC_order)
CHECK_SIMPLE_CLAUSE(Read, OMPC_read)
CHECK_SIMPLE_CLAUSE(Threadprivate, OMPC_threadprivate)
CHECK_SIMPLE_CLAUSE(Threads, OMPC_threads)
CHECK_SIMPLE_CLAUSE(Inbranch, OMPC_inbranch)
CHECK_SIMPLE_CLAUSE(Link, OMPC_link)
CHECK_SIMPLE_CLAUSE(Indirect, OMPC_indirect)
CHECK_SIMPLE_CLAUSE(Mergeable, OMPC_mergeable)
CHECK_SIMPLE_CLAUSE(NoOpenmp, OMPC_no_openmp)
CHECK_SIMPLE_CLAUSE(NoOpenmpRoutines, OMPC_no_openmp_routines)
CHECK_SIMPLE_CLAUSE(NoParallelism, OMPC_no_parallelism)
CHECK_SIMPLE_CLAUSE(Nogroup, OMPC_nogroup)
CHECK_SIMPLE_CLAUSE(Notinbranch, OMPC_notinbranch)
CHECK_SIMPLE_CLAUSE(Partial, OMPC_partial)
CHECK_SIMPLE_CLAUSE(ProcBind, OMPC_proc_bind)
CHECK_SIMPLE_CLAUSE(Simd, OMPC_simd)
CHECK_SIMPLE_CLAUSE(Sizes, OMPC_sizes)
CHECK_SIMPLE_CLAUSE(Permutation, OMPC_permutation)
<<<<<<< HEAD
CHECK_SIMPLE_CLAUSE(TaskReduction, OMPC_task_reduction)
=======
>>>>>>> ce7c17d5
CHECK_SIMPLE_CLAUSE(Uniform, OMPC_uniform)
CHECK_SIMPLE_CLAUSE(Unknown, OMPC_unknown)
CHECK_SIMPLE_CLAUSE(Untied, OMPC_untied)
CHECK_SIMPLE_CLAUSE(UsesAllocators, OMPC_uses_allocators)
CHECK_SIMPLE_CLAUSE(Write, OMPC_write)
CHECK_SIMPLE_CLAUSE(Init, OMPC_init)
CHECK_SIMPLE_CLAUSE(Use, OMPC_use)
CHECK_SIMPLE_CLAUSE(Novariants, OMPC_novariants)
CHECK_SIMPLE_CLAUSE(Nocontext, OMPC_nocontext)
CHECK_SIMPLE_CLAUSE(At, OMPC_at)
CHECK_SIMPLE_CLAUSE(Severity, OMPC_severity)
CHECK_SIMPLE_CLAUSE(Message, OMPC_message)
CHECK_SIMPLE_CLAUSE(Filter, OMPC_filter)
CHECK_SIMPLE_CLAUSE(When, OMPC_when)
CHECK_SIMPLE_CLAUSE(AdjustArgs, OMPC_adjust_args)
CHECK_SIMPLE_CLAUSE(AppendArgs, OMPC_append_args)
CHECK_SIMPLE_CLAUSE(MemoryOrder, OMPC_memory_order)
CHECK_SIMPLE_CLAUSE(Bind, OMPC_bind)
CHECK_SIMPLE_CLAUSE(Align, OMPC_align)
CHECK_SIMPLE_CLAUSE(Compare, OMPC_compare)
CHECK_SIMPLE_CLAUSE(CancellationConstructType, OMPC_cancellation_construct_type)
CHECK_SIMPLE_CLAUSE(OmpxAttribute, OMPC_ompx_attribute)
<<<<<<< HEAD
CHECK_SIMPLE_CLAUSE(OmpxBare, OMPC_ompx_bare)
CHECK_SIMPLE_CLAUSE(Fail, OMPC_fail)
=======
>>>>>>> ce7c17d5
CHECK_SIMPLE_CLAUSE(Weak, OMPC_weak)

CHECK_REQ_SCALAR_INT_CLAUSE(NumTeams, OMPC_num_teams)
CHECK_REQ_SCALAR_INT_CLAUSE(NumThreads, OMPC_num_threads)
CHECK_REQ_SCALAR_INT_CLAUSE(OmpxDynCgroupMem, OMPC_ompx_dyn_cgroup_mem)
CHECK_REQ_SCALAR_INT_CLAUSE(Priority, OMPC_priority)
CHECK_REQ_SCALAR_INT_CLAUSE(ThreadLimit, OMPC_thread_limit)

CHECK_REQ_CONSTANT_SCALAR_INT_CLAUSE(Collapse, OMPC_collapse)
CHECK_REQ_CONSTANT_SCALAR_INT_CLAUSE(Safelen, OMPC_safelen)
CHECK_REQ_CONSTANT_SCALAR_INT_CLAUSE(Simdlen, OMPC_simdlen)

void OmpStructureChecker::Enter(const parser::OmpClause::AcqRel &) {
  if (!isFailClause)
    CheckAllowedClause(llvm::omp::Clause::OMPC_acq_rel);
}

void OmpStructureChecker::Enter(const parser::OmpClause::Acquire &) {
  if (!isFailClause)
    CheckAllowedClause(llvm::omp::Clause::OMPC_acquire);
}

void OmpStructureChecker::Enter(const parser::OmpClause::Release &) {
  if (!isFailClause)
    CheckAllowedClause(llvm::omp::Clause::OMPC_release);
}

void OmpStructureChecker::Enter(const parser::OmpClause::Relaxed &) {
  if (!isFailClause)
    CheckAllowedClause(llvm::omp::Clause::OMPC_relaxed);
}

void OmpStructureChecker::Enter(const parser::OmpClause::SeqCst &) {
  if (!isFailClause)
    CheckAllowedClause(llvm::omp::Clause::OMPC_seq_cst);
}

void OmpStructureChecker::Enter(const parser::OmpClause::Fail &) {
  assert(!isFailClause && "Unexpected FAIL clause inside a FAIL clause?");
  isFailClause = true;
  CheckAllowedClause(llvm::omp::Clause::OMPC_fail);
}

void OmpStructureChecker::Leave(const parser::OmpClause::Fail &) {
  assert(isFailClause && "Expected to be inside a FAIL clause here");
  isFailClause = false;
}

void OmpStructureChecker::Enter(const parser::OmpFailClause &) {
  assert(!isFailClause && "Unexpected FAIL clause inside a FAIL clause?");
  isFailClause = true;
  CheckAllowedClause(llvm::omp::Clause::OMPC_fail);
}

void OmpStructureChecker::Leave(const parser::OmpFailClause &) {
  assert(isFailClause && "Expected to be inside a FAIL clause here");
  isFailClause = false;
}

// Restrictions specific to each clause are implemented apart from the
// generalized restrictions.

void OmpStructureChecker::Enter(const parser::OmpClause::Destroy &x) {
  CheckAllowedClause(llvm::omp::Clause::OMPC_destroy);

  llvm::omp::Directive dir{GetContext().directive};
  unsigned version{context_.langOptions().OpenMPVersion};
  if (dir == llvm::omp::Directive::OMPD_depobj) {
    unsigned argSince{52}, noargDeprecatedIn{52};
    if (x.v) {
      if (version < argSince) {
        context_.Say(GetContext().clauseSource,
            "The object parameter in DESTROY clause on DEPOPJ construct is not allowed in %s, %s"_warn_en_US,
            ThisVersion(version), TryVersion(argSince));
      }
    } else {
      if (version >= noargDeprecatedIn) {
        context_.Say(GetContext().clauseSource,
            "The DESTROY clause without argument on DEPOBJ construct is deprecated in %s"_warn_en_US,
            ThisVersion(noargDeprecatedIn));
      }
    }
  }
}

void OmpStructureChecker::Enter(const parser::OmpClause::Reduction &x) {
  CheckAllowedClause(llvm::omp::Clause::OMPC_reduction);
  auto &objects{std::get<parser::OmpObjectList>(x.v.t)};

  if (OmpVerifyModifiers(x.v, llvm::omp::OMPC_reduction,
          GetContext().clauseSource, context_)) {
    auto &modifiers{OmpGetModifiers(x.v)};
    const auto *ident{
        OmpGetUniqueModifier<parser::OmpReductionIdentifier>(modifiers)};
    assert(ident && "reduction-identifier is a required modifier");
    if (CheckReductionOperator(*ident, OmpGetModifierSource(modifiers, ident),
            llvm::omp::OMPC_reduction)) {
      CheckReductionObjectTypes(objects, *ident);
    }
    using ReductionModifier = parser::OmpReductionModifier;
    if (auto *modifier{OmpGetUniqueModifier<ReductionModifier>(modifiers)}) {
      CheckReductionModifier(*modifier);
    }
  }
  CheckReductionObjects(objects, llvm::omp::Clause::OMPC_reduction);

  // If this is a worksharing construct then ensure the reduction variable
  // is not private in the parallel region that it binds to.
  if (llvm::omp::nestedReduceWorkshareAllowedSet.test(GetContext().directive)) {
    CheckSharedBindingInOuterContext(objects);
  }
}

void OmpStructureChecker::Enter(const parser::OmpClause::InReduction &x) {
  CheckAllowedClause(llvm::omp::Clause::OMPC_in_reduction);
  auto &objects{std::get<parser::OmpObjectList>(x.v.t)};

  if (OmpVerifyModifiers(x.v, llvm::omp::OMPC_in_reduction,
          GetContext().clauseSource, context_)) {
    auto &modifiers{OmpGetModifiers(x.v)};
    const auto *ident{
        OmpGetUniqueModifier<parser::OmpReductionIdentifier>(modifiers)};
    assert(ident && "reduction-identifier is a required modifier");
    if (CheckReductionOperator(*ident, OmpGetModifierSource(modifiers, ident),
            llvm::omp::OMPC_in_reduction)) {
      CheckReductionObjectTypes(objects, *ident);
    }
  }
  CheckReductionObjects(objects, llvm::omp::Clause::OMPC_in_reduction);
}

void OmpStructureChecker::Enter(const parser::OmpClause::TaskReduction &x) {
  CheckAllowedClause(llvm::omp::Clause::OMPC_task_reduction);
  auto &objects{std::get<parser::OmpObjectList>(x.v.t)};

  if (OmpVerifyModifiers(x.v, llvm::omp::OMPC_task_reduction,
          GetContext().clauseSource, context_)) {
    auto &modifiers{OmpGetModifiers(x.v)};
    const auto *ident{
        OmpGetUniqueModifier<parser::OmpReductionIdentifier>(modifiers)};
    assert(ident && "reduction-identifier is a required modifier");
    if (CheckReductionOperator(*ident, OmpGetModifierSource(modifiers, ident),
            llvm::omp::OMPC_task_reduction)) {
      CheckReductionObjectTypes(objects, *ident);
    }
  }
  CheckReductionObjects(objects, llvm::omp::Clause::OMPC_task_reduction);
}

bool OmpStructureChecker::CheckReductionOperator(
    const parser::OmpReductionIdentifier &ident, parser::CharBlock source,
    llvm::omp::Clause clauseId) {
  auto visitOperator{[&](const parser::DefinedOperator &dOpr) {
    if (const auto *intrinsicOp{
            std::get_if<parser::DefinedOperator::IntrinsicOperator>(&dOpr.u)}) {
      switch (*intrinsicOp) {
      case parser::DefinedOperator::IntrinsicOperator::Add:
      case parser::DefinedOperator::IntrinsicOperator::Multiply:
      case parser::DefinedOperator::IntrinsicOperator::AND:
      case parser::DefinedOperator::IntrinsicOperator::OR:
      case parser::DefinedOperator::IntrinsicOperator::EQV:
      case parser::DefinedOperator::IntrinsicOperator::NEQV:
        return true;
      case parser::DefinedOperator::IntrinsicOperator::Subtract:
        context_.Say(GetContext().clauseSource,
            "The minus reduction operator is deprecated since OpenMP 5.2 and is not supported in the REDUCTION clause."_err_en_US,
            ContextDirectiveAsFortran());
        return false;
      default:
        break;
      }
    }
    context_.Say(source, "Invalid reduction operator in %s clause."_err_en_US,
        parser::ToUpperCaseLetters(getClauseName(clauseId).str()));
    return false;
  }};

  auto visitDesignator{[&](const parser::ProcedureDesignator &procD) {
    const parser::Name *name{std::get_if<parser::Name>(&procD.u)};
    bool valid{false};
    if (name && name->symbol) {
      const SourceName &realName{name->symbol->GetUltimate().name()};
      valid =
          llvm::is_contained({"max", "min", "iand", "ior", "ieor"}, realName);
    }
    if (!valid) {
      context_.Say(source,
          "Invalid reduction identifier in %s clause."_err_en_US,
          parser::ToUpperCaseLetters(getClauseName(clauseId).str()));
    }
    return valid;
  }};

  return common::visit(
      common::visitors{visitOperator, visitDesignator}, ident.u);
}

/// Check restrictions on objects that are common to all reduction clauses.
void OmpStructureChecker::CheckReductionObjects(
    const parser::OmpObjectList &objects, llvm::omp::Clause clauseId) {
  unsigned version{context_.langOptions().OpenMPVersion};
  SymbolSourceMap symbols;
  GetSymbolsInObjectList(objects, symbols);

  // Array sections must be a contiguous storage, have non-zero length.
  for (const parser::OmpObject &object : objects.v) {
    CheckIfContiguous(object);
  }
  CheckReductionArraySection(objects, clauseId);
  // An object must be definable.
  CheckDefinableObjects(symbols, clauseId);
  // Procedure pointers are not allowed.
  CheckProcedurePointer(symbols, clauseId);
  // Pointers must not have INTENT(IN).
  CheckIntentInPointer(symbols, clauseId);

  // Disallow common blocks.
  // Iterate on objects because `GetSymbolsInObjectList` expands common block
  // names into the lists of their members.
  for (const parser::OmpObject &object : objects.v) {
    auto *symbol{GetObjectSymbol(object)};
    assert(symbol && "Expecting a symbol for object");
    if (IsCommonBlock(*symbol)) {
      auto source{GetObjectSource(object)};
      context_.Say(source ? *source : GetContext().clauseSource,
          "Common block names are not allowed in %s clause"_err_en_US,
          parser::ToUpperCaseLetters(getClauseName(clauseId).str()));
    }
  }

  if (version >= 50) {
    // Object cannot be a part of another object (except array elements)
    CheckStructureComponent(objects, clauseId);
    // If object is an array section or element, the base expression must be
    // a language identifier.
    for (const parser::OmpObject &object : objects.v) {
      if (auto *elem{GetArrayElementFromObj(object)}) {
        const parser::DataRef &base = elem->base;
        if (!std::holds_alternative<parser::Name>(base.u)) {
          auto source{GetObjectSource(object)};
          context_.Say(source ? *source : GetContext().clauseSource,
              "The base expression of an array element or section in %s clause must be an identifier"_err_en_US,
              parser::ToUpperCaseLetters(getClauseName(clauseId).str()));
        }
      }
    }
    // Type parameter inquiries are not allowed.
    for (const parser::OmpObject &object : objects.v) {
      if (auto *dataRef{GetDataRefFromObj(object)}) {
        if (IsDataRefTypeParamInquiry(dataRef)) {
          auto source{GetObjectSource(object)};
          context_.Say(source ? *source : GetContext().clauseSource,
              "Type parameter inquiry is not permitted in %s clause"_err_en_US,
              parser::ToUpperCaseLetters(getClauseName(clauseId).str()));
        }
      }
    }
  }
}

static bool IsReductionAllowedForType(
    const parser::OmpReductionIdentifier &ident, const DeclTypeSpec &type) {
  auto isLogical{[](const DeclTypeSpec &type) -> bool {
    return type.category() == DeclTypeSpec::Logical;
  }};
  auto isCharacter{[](const DeclTypeSpec &type) -> bool {
    return type.category() == DeclTypeSpec::Character;
  }};

  auto checkOperator{[&](const parser::DefinedOperator &dOpr) {
    if (const auto *intrinsicOp{
            std::get_if<parser::DefinedOperator::IntrinsicOperator>(&dOpr.u)}) {
      // OMP5.2: The type [...] of a list item that appears in a
      // reduction clause must be valid for the combiner expression
      // See F2023: Table 10.2
      // .LT., .LE., .GT., .GE. are handled as procedure designators
      // below.
      switch (*intrinsicOp) {
      case parser::DefinedOperator::IntrinsicOperator::Multiply:
      case parser::DefinedOperator::IntrinsicOperator::Add:
      case parser::DefinedOperator::IntrinsicOperator::Subtract:
        return type.IsNumeric(TypeCategory::Integer) ||
            type.IsNumeric(TypeCategory::Real) ||
            type.IsNumeric(TypeCategory::Complex);

      case parser::DefinedOperator::IntrinsicOperator::AND:
      case parser::DefinedOperator::IntrinsicOperator::OR:
      case parser::DefinedOperator::IntrinsicOperator::EQV:
      case parser::DefinedOperator::IntrinsicOperator::NEQV:
        return isLogical(type);

      // Reduction identifier is not in OMP5.2 Table 5.2
      default:
        DIE("This should have been caught in CheckIntrinsicOperator");
        return false;
      }
    }
    return true;
  }};

  auto checkDesignator{[&](const parser::ProcedureDesignator &procD) {
    const parser::Name *name{std::get_if<parser::Name>(&procD.u)};
    if (name && name->symbol) {
      const SourceName &realName{name->symbol->GetUltimate().name()};
      // OMP5.2: The type [...] of a list item that appears in a
      // reduction clause must be valid for the combiner expression
      if (realName == "iand" || realName == "ior" || realName == "ieor") {
        // IAND: arguments must be integers: F2023 16.9.100
        // IEOR: arguments must be integers: F2023 16.9.106
        // IOR: arguments must be integers: F2023 16.9.111
        return type.IsNumeric(TypeCategory::Integer);
      } else if (realName == "max" || realName == "min") {
        // MAX: arguments must be integer, real, or character:
        // F2023 16.9.135
        // MIN: arguments must be integer, real, or character:
        // F2023 16.9.141
        return type.IsNumeric(TypeCategory::Integer) ||
            type.IsNumeric(TypeCategory::Real) || isCharacter(type);
      }
    }
    // TODO: user defined reduction operators. Just allow everything for now.
    return true;
  }};

  return common::visit(
      common::visitors{checkOperator, checkDesignator}, ident.u);
}

void OmpStructureChecker::CheckReductionObjectTypes(
    const parser::OmpObjectList &objects,
    const parser::OmpReductionIdentifier &ident) {
  SymbolSourceMap symbols;
  GetSymbolsInObjectList(objects, symbols);

  for (auto &[symbol, source] : symbols) {
    if (auto *type{symbol->GetType()}) {
      if (!IsReductionAllowedForType(ident, *type)) {
        context_.Say(source,
            "The type of '%s' is incompatible with the reduction operator."_err_en_US,
            symbol->name());
      }
    } else {
      assert(IsProcedurePointer(*symbol) && "Unexpected symbol properties");
    }
  }
}

void OmpStructureChecker::CheckReductionModifier(
    const parser::OmpReductionModifier &modifier) {
  using ReductionModifier = parser::OmpReductionModifier;
  if (modifier.v == ReductionModifier::Value::Default) {
    // The default one is always ok.
    return;
  }
  const DirectiveContext &dirCtx{GetContext()};
  if (dirCtx.directive == llvm::omp::Directive::OMPD_loop) {
    // [5.2:257:33-34]
    // If a reduction-modifier is specified in a reduction clause that
    // appears on the directive, then the reduction modifier must be
    // default.
    context_.Say(GetContext().clauseSource,
        "REDUCTION modifier on LOOP directive must be DEFAULT"_err_en_US);
  }
  if (modifier.v == ReductionModifier::Value::Task) {
    // "Task" is only allowed on worksharing or "parallel" directive.
    static llvm::omp::Directive worksharing[]{
        llvm::omp::Directive::OMPD_do, llvm::omp::Directive::OMPD_scope,
        llvm::omp::Directive::OMPD_sections,
        // There are more worksharing directives, but they do not apply:
        // "for" is C++ only,
        // "single" and "workshare" don't allow reduction clause,
        // "loop" has different restrictions (checked above).
    };
    if (dirCtx.directive != llvm::omp::Directive::OMPD_parallel &&
        !llvm::is_contained(worksharing, dirCtx.directive)) {
      context_.Say(GetContext().clauseSource,
          "Modifier 'TASK' on REDUCTION clause is only allowed with "
          "PARALLEL or worksharing directive"_err_en_US);
    }
  } else if (modifier.v == ReductionModifier::Value::Inscan) {
    // "Inscan" is only allowed on worksharing-loop, worksharing-loop simd,
    // or "simd" directive.
    // The worksharing-loop directives are OMPD_do and OMPD_for. Only the
    // former is allowed in Fortran.
    if (!llvm::omp::scanParentAllowedSet.test(dirCtx.directive)) {
      context_.Say(GetContext().clauseSource,
          "Modifier 'INSCAN' on REDUCTION clause is only allowed with "
          "WORKSHARING LOOP, WORKSHARING LOOP SIMD, "
          "or SIMD directive"_err_en_US);
    }
  } else {
    // Catch-all for potential future modifiers to make sure that this
    // function is up-to-date.
    context_.Say(GetContext().clauseSource,
        "Unexpected modifier on REDUCTION clause"_err_en_US);
  }
}

void OmpStructureChecker::CheckReductionArraySection(
    const parser::OmpObjectList &ompObjectList, llvm::omp::Clause clauseId) {
  for (const auto &ompObject : ompObjectList.v) {
    if (const auto *dataRef{parser::Unwrap<parser::DataRef>(ompObject)}) {
      if (const auto *arrayElement{
              parser::Unwrap<parser::ArrayElement>(ompObject)}) {
        CheckArraySection(*arrayElement, GetLastName(*dataRef), clauseId);
      }
    }
  }
}

void OmpStructureChecker::CheckSharedBindingInOuterContext(
    const parser::OmpObjectList &redObjectList) {
  //  TODO: Verify the assumption here that the immediately enclosing region is
  //  the parallel region to which the worksharing construct having reduction
  //  binds to.
  if (auto *enclosingContext{GetEnclosingDirContext()}) {
    for (auto it : enclosingContext->clauseInfo) {
      llvmOmpClause type = it.first;
      const auto *clause = it.second;
      if (llvm::omp::privateReductionSet.test(type)) {
        if (const auto *objList{GetOmpObjectList(*clause)}) {
          for (const auto &ompObject : objList->v) {
            if (const auto *name{parser::Unwrap<parser::Name>(ompObject)}) {
              if (const auto *symbol{name->symbol}) {
                for (const auto &redOmpObject : redObjectList.v) {
                  if (const auto *rname{
                          parser::Unwrap<parser::Name>(redOmpObject)}) {
                    if (const auto *rsymbol{rname->symbol}) {
                      if (rsymbol->name() == symbol->name()) {
                        context_.Say(GetContext().clauseSource,
                            "%s variable '%s' is %s in outer context must"
                            " be shared in the parallel regions to which any"
                            " of the worksharing regions arising from the "
                            "worksharing construct bind."_err_en_US,
                            parser::ToUpperCaseLetters(
                                getClauseName(llvm::omp::Clause::OMPC_reduction)
                                    .str()),
                            symbol->name(),
                            parser::ToUpperCaseLetters(
                                getClauseName(type).str()));
                      }
                    }
                  }
                }
              }
            }
          }
        }
      }
    }
  }
}

void OmpStructureChecker::Enter(const parser::OmpClause::Ordered &x) {
  CheckAllowedClause(llvm::omp::Clause::OMPC_ordered);
  // the parameter of ordered clause is optional
  if (const auto &expr{x.v}) {
    RequiresConstantPositiveParameter(llvm::omp::Clause::OMPC_ordered, *expr);
    // 2.8.3 Loop SIMD Construct Restriction
    if (llvm::omp::allDoSimdSet.test(GetContext().directive)) {
      context_.Say(GetContext().clauseSource,
          "No ORDERED clause with a parameter can be specified "
          "on the %s directive"_err_en_US,
          ContextDirectiveAsFortran());
    }
  }
}

void OmpStructureChecker::Enter(const parser::OmpClause::Shared &x) {
  CheckAllowedClause(llvm::omp::Clause::OMPC_shared);
  CheckIsVarPartOfAnotherVar(GetContext().clauseSource, x.v, "SHARED");
}
void OmpStructureChecker::Enter(const parser::OmpClause::Private &x) {
  SymbolSourceMap symbols;
  GetSymbolsInObjectList(x.v, symbols);
  CheckAllowedClause(llvm::omp::Clause::OMPC_private);
  CheckIsVarPartOfAnotherVar(GetContext().clauseSource, x.v, "PRIVATE");
  CheckIntentInPointer(symbols, llvm::omp::Clause::OMPC_private);
}

void OmpStructureChecker::Enter(const parser::OmpClause::Nowait &x) {
  CheckAllowedClause(llvm::omp::Clause::OMPC_nowait);
  if (llvm::omp::noWaitClauseNotAllowedSet.test(GetContext().directive)) {
    context_.Say(GetContext().clauseSource,
        "%s clause is not allowed on the OMP %s directive,"
        " use it on OMP END %s directive "_err_en_US,
        parser::ToUpperCaseLetters(
            getClauseName(llvm::omp::Clause::OMPC_nowait).str()),
        parser::ToUpperCaseLetters(GetContext().directiveSource.ToString()),
        parser::ToUpperCaseLetters(GetContext().directiveSource.ToString()));
  }
}

bool OmpStructureChecker::IsDataRefTypeParamInquiry(
    const parser::DataRef *dataRef) {
  bool dataRefIsTypeParamInquiry{false};
  if (const auto *structComp{
          parser::Unwrap<parser::StructureComponent>(dataRef)}) {
    if (const auto *compSymbol{structComp->component.symbol}) {
      if (const auto *compSymbolMiscDetails{
              std::get_if<MiscDetails>(&compSymbol->details())}) {
        const auto detailsKind = compSymbolMiscDetails->kind();
        dataRefIsTypeParamInquiry =
            (detailsKind == MiscDetails::Kind::KindParamInquiry ||
                detailsKind == MiscDetails::Kind::LenParamInquiry);
      } else if (compSymbol->has<TypeParamDetails>()) {
        dataRefIsTypeParamInquiry = true;
      }
    }
  }
  return dataRefIsTypeParamInquiry;
}

void OmpStructureChecker::CheckIsVarPartOfAnotherVar(
    const parser::CharBlock &source, const parser::OmpObjectList &objList,
    llvm::StringRef clause) {
  for (const auto &ompObject : objList.v) {
    common::visit(
        common::visitors{
            [&](const parser::Designator &designator) {
              if (const auto *dataRef{
                      std::get_if<parser::DataRef>(&designator.u)}) {
                if (IsDataRefTypeParamInquiry(dataRef)) {
                  context_.Say(source,
                      "A type parameter inquiry cannot appear on the %s "
                      "directive"_err_en_US,
                      ContextDirectiveAsFortran());
                } else if (parser::Unwrap<parser::StructureComponent>(
                               ompObject) ||
                    parser::Unwrap<parser::ArrayElement>(ompObject)) {
                  if (llvm::omp::nonPartialVarSet.test(
                          GetContext().directive)) {
                    context_.Say(source,
                        "A variable that is part of another variable (as an "
                        "array or structure element) cannot appear on the %s "
                        "directive"_err_en_US,
                        ContextDirectiveAsFortran());
                  } else {
                    context_.Say(source,
                        "A variable that is part of another variable (as an "
                        "array or structure element) cannot appear in a "
                        "%s clause"_err_en_US,
                        clause.data());
                  }
                }
              }
            },
            [&](const parser::Name &name) {},
        },
        ompObject.u);
  }
}

void OmpStructureChecker::Enter(const parser::OmpClause::Firstprivate &x) {
  CheckAllowedClause(llvm::omp::Clause::OMPC_firstprivate);

  CheckIsVarPartOfAnotherVar(GetContext().clauseSource, x.v, "FIRSTPRIVATE");
  CheckIsLoopIvPartOfClause(llvmOmpClause::OMPC_firstprivate, x.v);

  SymbolSourceMap currSymbols;
  GetSymbolsInObjectList(x.v, currSymbols);
  CheckCopyingPolymorphicAllocatable(
      currSymbols, llvm::omp::Clause::OMPC_firstprivate);

  DirectivesClauseTriple dirClauseTriple;
  // Check firstprivate variables in worksharing constructs
  dirClauseTriple.emplace(llvm::omp::Directive::OMPD_do,
      std::make_pair(
          llvm::omp::Directive::OMPD_parallel, llvm::omp::privateReductionSet));
  dirClauseTriple.emplace(llvm::omp::Directive::OMPD_sections,
      std::make_pair(
          llvm::omp::Directive::OMPD_parallel, llvm::omp::privateReductionSet));
  dirClauseTriple.emplace(llvm::omp::Directive::OMPD_single,
      std::make_pair(
          llvm::omp::Directive::OMPD_parallel, llvm::omp::privateReductionSet));
  // Check firstprivate variables in distribute construct
  dirClauseTriple.emplace(llvm::omp::Directive::OMPD_distribute,
      std::make_pair(
          llvm::omp::Directive::OMPD_teams, llvm::omp::privateReductionSet));
  dirClauseTriple.emplace(llvm::omp::Directive::OMPD_distribute,
      std::make_pair(llvm::omp::Directive::OMPD_target_teams,
          llvm::omp::privateReductionSet));
  // Check firstprivate variables in task and taskloop constructs
  dirClauseTriple.emplace(llvm::omp::Directive::OMPD_task,
      std::make_pair(llvm::omp::Directive::OMPD_parallel,
          OmpClauseSet{llvm::omp::Clause::OMPC_reduction}));
  dirClauseTriple.emplace(llvm::omp::Directive::OMPD_taskloop,
      std::make_pair(llvm::omp::Directive::OMPD_parallel,
          OmpClauseSet{llvm::omp::Clause::OMPC_reduction}));

  CheckPrivateSymbolsInOuterCxt(
      currSymbols, dirClauseTriple, llvm::omp::Clause::OMPC_firstprivate);
}

void OmpStructureChecker::CheckIsLoopIvPartOfClause(
    llvmOmpClause clause, const parser::OmpObjectList &ompObjectList) {
  for (const auto &ompObject : ompObjectList.v) {
    if (const parser::Name *name{parser::Unwrap<parser::Name>(ompObject)}) {
      if (name->symbol == GetContext().loopIV) {
        context_.Say(name->source,
            "DO iteration variable %s is not allowed in %s clause."_err_en_US,
            name->ToString(),
            parser::ToUpperCaseLetters(getClauseName(clause).str()));
      }
    }
  }
}
// Following clauses have a separate node in parse-tree.h.
// Atomic-clause
CHECK_SIMPLE_PARSER_CLAUSE(OmpAtomicRead, OMPC_read)
CHECK_SIMPLE_PARSER_CLAUSE(OmpAtomicWrite, OMPC_write)
CHECK_SIMPLE_PARSER_CLAUSE(OmpAtomicUpdate, OMPC_update)
CHECK_SIMPLE_PARSER_CLAUSE(OmpAtomicCapture, OMPC_capture)

void OmpStructureChecker::Leave(const parser::OmpAtomicRead &) {
  CheckNotAllowedIfClause(llvm::omp::Clause::OMPC_read,
      {llvm::omp::Clause::OMPC_release, llvm::omp::Clause::OMPC_acq_rel});
}

void OmpStructureChecker::Leave(const parser::OmpAtomicWrite &) {
  CheckNotAllowedIfClause(llvm::omp::Clause::OMPC_write,
      {llvm::omp::Clause::OMPC_acquire, llvm::omp::Clause::OMPC_acq_rel});
}

void OmpStructureChecker::Leave(const parser::OmpAtomicUpdate &) {
  CheckNotAllowedIfClause(llvm::omp::Clause::OMPC_update,
      {llvm::omp::Clause::OMPC_acquire, llvm::omp::Clause::OMPC_acq_rel});
}

// OmpAtomic node represents atomic directive without atomic-clause.
// atomic-clause - READ,WRITE,UPDATE,CAPTURE.
void OmpStructureChecker::Leave(const parser::OmpAtomic &) {
  if (const auto *clause{FindClause(llvm::omp::Clause::OMPC_acquire)}) {
    context_.Say(clause->source,
        "Clause ACQUIRE is not allowed on the ATOMIC directive"_err_en_US);
  }
  if (const auto *clause{FindClause(llvm::omp::Clause::OMPC_acq_rel)}) {
    context_.Say(clause->source,
        "Clause ACQ_REL is not allowed on the ATOMIC directive"_err_en_US);
  }
}

// Restrictions specific to each clause are implemented apart from the
// generalized restrictions.
void OmpStructureChecker::Enter(const parser::OmpClause::Aligned &x) {
  CheckAllowedClause(llvm::omp::Clause::OMPC_aligned);
  if (OmpVerifyModifiers(
          x.v, llvm::omp::OMPC_aligned, GetContext().clauseSource, context_)) {
    auto &modifiers{OmpGetModifiers(x.v)};
    if (auto *align{OmpGetUniqueModifier<parser::OmpAlignment>(modifiers)}) {
      if (const auto &v{GetIntValue(align->v)}; !v || *v <= 0) {
        context_.Say(OmpGetModifierSource(modifiers, align),
            "The alignment value should be a constant positive integer"_err_en_US);
      }
    }
  }
  // 2.8.1 TODO: list-item attribute check
}

void OmpStructureChecker::Enter(const parser::OmpClause::Defaultmap &x) {
  CheckAllowedClause(llvm::omp::Clause::OMPC_defaultmap);
  unsigned version{context_.langOptions().OpenMPVersion};
  using ImplicitBehavior = parser::OmpDefaultmapClause::ImplicitBehavior;
  auto behavior{std::get<ImplicitBehavior>(x.v.t)};
  if (version <= 45) {
    if (behavior != ImplicitBehavior::Tofrom) {
      context_.Say(GetContext().clauseSource,
          "%s is not allowed in %s, %s"_warn_en_US,
          parser::ToUpperCaseLetters(
              parser::OmpDefaultmapClause::EnumToString(behavior)),
          ThisVersion(version), TryVersion(50));
    }
  }
  if (!OmpVerifyModifiers(x.v, llvm::omp::OMPC_defaultmap,
          GetContext().clauseSource, context_)) {
    // If modifier verification fails, return early.
    return;
  }
  auto &modifiers{OmpGetModifiers(x.v)};
  auto *maybeCategory{
      OmpGetUniqueModifier<parser::OmpVariableCategory>(modifiers)};
  if (maybeCategory) {
    using VariableCategory = parser::OmpVariableCategory;
    VariableCategory::Value category{maybeCategory->v};
    unsigned tryVersion{0};
    if (version <= 45 && category != VariableCategory::Value::Scalar) {
      tryVersion = 50;
    }
    if (version < 52 && category == VariableCategory::Value::All) {
      tryVersion = 52;
    }
    if (tryVersion) {
      context_.Say(GetContext().clauseSource,
          "%s is not allowed in %s, %s"_warn_en_US,
          parser::ToUpperCaseLetters(VariableCategory::EnumToString(category)),
          ThisVersion(version), TryVersion(tryVersion));
    }
  }
}

void OmpStructureChecker::Enter(const parser::OmpClause::If &x) {
  CheckAllowedClause(llvm::omp::Clause::OMPC_if);
  unsigned version{context_.langOptions().OpenMPVersion};
  llvm::omp::Directive dir{GetContext().directive};

  auto isConstituent{[](llvm::omp::Directive dir, llvm::omp::Directive part) {
    using namespace llvm::omp;
    llvm::ArrayRef<Directive> dirLeafs{getLeafConstructsOrSelf(dir)};
    llvm::ArrayRef<Directive> partLeafs{getLeafConstructsOrSelf(part)};
    // Maybe it's sufficient to check if every leaf of `part` is also a leaf
    // of `dir`, but to be safe check if `partLeafs` is a sub-sequence of
    // `dirLeafs`.
    size_t dirSize{dirLeafs.size()}, partSize{partLeafs.size()};
    // Find the first leaf from `part` in `dir`.
    if (auto first = llvm::find(dirLeafs, partLeafs.front());
        first != dirLeafs.end()) {
      // A leaf can only appear once in a compound directive, so if `part`
      // is a subsequence of `dir`, it must start here.
      size_t firstPos{
          static_cast<size_t>(std::distance(dirLeafs.begin(), first))};
      llvm::ArrayRef<Directive> subSeq{
          first, std::min<size_t>(dirSize - firstPos, partSize)};
      return subSeq == partLeafs;
    }
    return false;
  }};

  if (OmpVerifyModifiers(
          x.v, llvm::omp::OMPC_if, GetContext().clauseSource, context_)) {
    auto &modifiers{OmpGetModifiers(x.v)};
    if (auto *dnm{OmpGetUniqueModifier<parser::OmpDirectiveNameModifier>(
            modifiers)}) {
      llvm::omp::Directive sub{dnm->v};
      std::string subName{parser::ToUpperCaseLetters(
          llvm::omp::getOpenMPDirectiveName(sub).str())};
      std::string dirName{parser::ToUpperCaseLetters(
          llvm::omp::getOpenMPDirectiveName(dir).str())};

      parser::CharBlock modifierSource{OmpGetModifierSource(modifiers, dnm)};
      auto desc{OmpGetDescriptor<parser::OmpDirectiveNameModifier>()};
      std::string modName{desc.name.str()};

      if (!isConstituent(dir, sub)) {
        context_
            .Say(modifierSource,
                "%s is not a constituent of the %s directive"_err_en_US,
                subName, dirName)
            .Attach(GetContext().directiveSource,
                "Cannot apply to directive"_en_US);
      } else {
        static llvm::omp::Directive valid45[]{
            llvm::omp::OMPD_cancel, //
            llvm::omp::OMPD_parallel, //
            /* OMP 5.0+ also allows OMPD_simd */
            llvm::omp::OMPD_target, //
            llvm::omp::OMPD_target_data, //
            llvm::omp::OMPD_target_enter_data, //
            llvm::omp::OMPD_target_exit_data, //
            llvm::omp::OMPD_target_update, //
            llvm::omp::OMPD_task, //
            llvm::omp::OMPD_taskloop, //
            /* OMP 5.2+ also allows OMPD_teams */
        };
        if (version < 50 && sub == llvm::omp::OMPD_simd) {
          context_.Say(modifierSource,
              "%s is not allowed as '%s' in %s, %s"_warn_en_US, subName,
              modName, ThisVersion(version), TryVersion(50));
        } else if (version < 52 && sub == llvm::omp::OMPD_teams) {
          context_.Say(modifierSource,
              "%s is not allowed as '%s' in %s, %s"_warn_en_US, subName,
              modName, ThisVersion(version), TryVersion(52));
        } else if (!llvm::is_contained(valid45, sub) &&
            sub != llvm::omp::OMPD_simd && sub != llvm::omp::OMPD_teams) {
          context_.Say(modifierSource,
              "%s is not allowed as '%s' in %s"_err_en_US, subName, modName,
              ThisVersion(version));
        }
      }
    }
  }
}

void OmpStructureChecker::Enter(const parser::OmpClause::Linear &x) {
  CheckAllowedClause(llvm::omp::Clause::OMPC_linear);
  unsigned version{context_.langOptions().OpenMPVersion};
  llvm::omp::Directive dir{GetContext().directive};
  parser::CharBlock clauseSource{GetContext().clauseSource};
  const parser::OmpLinearModifier *linearMod{nullptr};

  SymbolSourceMap symbols;
  auto &objects{std::get<parser::OmpObjectList>(x.v.t)};
  GetSymbolsInObjectList(objects, symbols);

  auto CheckIntegerNoRef{[&](const Symbol *symbol, parser::CharBlock source) {
    if (!symbol->GetType()->IsNumeric(TypeCategory::Integer)) {
      auto &desc{OmpGetDescriptor<parser::OmpLinearModifier>()};
      context_.Say(source,
          "The list item '%s' specified without the REF '%s' must be of INTEGER type"_err_en_US,
          symbol->name(), desc.name.str());
    }
  }};

  if (OmpVerifyModifiers(x.v, llvm::omp::OMPC_linear, clauseSource, context_)) {
    auto &modifiers{OmpGetModifiers(x.v)};
    linearMod = OmpGetUniqueModifier<parser::OmpLinearModifier>(modifiers);
    if (linearMod) {
      // 2.7 Loop Construct Restriction
      if ((llvm::omp::allDoSet | llvm::omp::allSimdSet).test(dir)) {
        context_.Say(clauseSource,
            "A modifier may not be specified in a LINEAR clause on the %s directive"_err_en_US,
            ContextDirectiveAsFortran());
        return;
      }

      auto &desc{OmpGetDescriptor<parser::OmpLinearModifier>()};
      for (auto &[symbol, source] : symbols) {
        if (linearMod->v != parser::OmpLinearModifier::Value::Ref) {
          CheckIntegerNoRef(symbol, source);
        } else {
          if (!IsAllocatable(*symbol) && !IsAssumedShape(*symbol) &&
              !IsPolymorphic(*symbol)) {
            context_.Say(source,
                "The list item `%s` specified with the REF '%s' must be polymorphic variable, assumed-shape array, or a variable with the `ALLOCATABLE` attribute"_err_en_US,
                symbol->name(), desc.name.str());
          }
        }
        if (linearMod->v == parser::OmpLinearModifier::Value::Ref ||
            linearMod->v == parser::OmpLinearModifier::Value::Uval) {
          if (!IsDummy(*symbol) || IsValue(*symbol)) {
            context_.Say(source,
                "If the `%s` is REF or UVAL, the list item '%s' must be a dummy argument without the VALUE attribute"_err_en_US,
                desc.name.str(), symbol->name());
          }
        }
      } // for (symbol, source)

      if (version >= 52 && !std::get</*PostModified=*/bool>(x.v.t)) {
        context_.Say(OmpGetModifierSource(modifiers, linearMod),
            "The 'modifier(<list>)' syntax is deprecated in %s, use '<list> : modifier' instead"_warn_en_US,
            ThisVersion(version));
      }
    }
  }

  // OpenMP 5.2: Ordered clause restriction
  if (const auto *clause{
          FindClause(GetContext(), llvm::omp::Clause::OMPC_ordered)}) {
    const auto &orderedClause{std::get<parser::OmpClause::Ordered>(clause->u)};
    if (orderedClause.v) {
      return;
    }
  }

  // OpenMP 5.2: Linear clause Restrictions
  for (auto &[symbol, source] : symbols) {
    if (!linearMod) {
      // Already checked this with the modifier present.
      CheckIntegerNoRef(symbol, source);
    }
    if (dir == llvm::omp::Directive::OMPD_declare_simd && !IsDummy(*symbol)) {
      context_.Say(source,
          "The list item `%s` must be a dummy argument"_err_en_US,
          symbol->name());
    }
    if (IsPointer(*symbol) || symbol->test(Symbol::Flag::CrayPointer)) {
      context_.Say(source,
          "The list item `%s` in a LINEAR clause must not be Cray Pointer or a variable with POINTER attribute"_err_en_US,
          symbol->name());
    }
    if (FindCommonBlockContaining(*symbol)) {
      context_.Say(source,
          "'%s' is a common block name and must not appear in an LINEAR clause"_err_en_US,
          symbol->name());
    }
  }
}

void OmpStructureChecker::CheckAllowedMapTypes(
<<<<<<< HEAD
    const parser::OmpMapClause::Type &type,
    const std::list<parser::OmpMapClause::Type> &allowedMapTypeList) {
=======
    const parser::OmpMapType::Value &type,
    const std::list<parser::OmpMapType::Value> &allowedMapTypeList) {
>>>>>>> ce7c17d5
  if (!llvm::is_contained(allowedMapTypeList, type)) {
    std::string commaSeparatedMapTypes;
    llvm::interleave(
        allowedMapTypeList.begin(), allowedMapTypeList.end(),
<<<<<<< HEAD
        [&](const parser::OmpMapClause::Type &mapType) {
=======
        [&](const parser::OmpMapType::Value &mapType) {
>>>>>>> ce7c17d5
          commaSeparatedMapTypes.append(parser::ToUpperCaseLetters(
              parser::OmpMapClause::EnumToString(mapType)));
        },
        [&] { commaSeparatedMapTypes.append(", "); });
    context_.Say(GetContext().clauseSource,
        "Only the %s map types are permitted "
        "for MAP clauses on the %s directive"_err_en_US,
        commaSeparatedMapTypes, ContextDirectiveAsFortran());
  }
}

void OmpStructureChecker::Enter(const parser::OmpClause::Map &x) {
  CheckAllowedClause(llvm::omp::Clause::OMPC_map);
<<<<<<< HEAD
  using Type = parser::OmpMapClause::Type;

  if (const auto &mapType{std::get<std::optional<Type>>(x.v.t)}) {
=======
  if (!OmpVerifyModifiers(
          x.v, llvm::omp::OMPC_map, GetContext().clauseSource, context_)) {
    return;
  }

  auto &modifiers{OmpGetModifiers(x.v)};
  unsigned version{context_.langOptions().OpenMPVersion};
  if (auto commas{std::get<bool>(x.v.t)}; !commas && version >= 52) {
    context_.Say(GetContext().clauseSource,
        "The specification of modifiers without comma separators for the "
        "'MAP' clause has been deprecated in OpenMP 5.2"_port_en_US);
  }
  if (auto *iter{OmpGetUniqueModifier<parser::OmpIterator>(modifiers)}) {
    CheckIteratorModifier(*iter);
  }
  if (auto *type{OmpGetUniqueModifier<parser::OmpMapType>(modifiers)}) {
    using Value = parser::OmpMapType::Value;
>>>>>>> ce7c17d5
    switch (GetContext().directive) {
    case llvm::omp::Directive::OMPD_target:
    case llvm::omp::Directive::OMPD_target_teams:
    case llvm::omp::Directive::OMPD_target_teams_distribute:
    case llvm::omp::Directive::OMPD_target_teams_distribute_simd:
    case llvm::omp::Directive::OMPD_target_teams_distribute_parallel_do:
    case llvm::omp::Directive::OMPD_target_teams_distribute_parallel_do_simd:
    case llvm::omp::Directive::OMPD_target_data:
      CheckAllowedMapTypes(
<<<<<<< HEAD
          *mapType, {Type::To, Type::From, Type::Tofrom, Type::Alloc});
      break;
    case llvm::omp::Directive::OMPD_target_enter_data:
      CheckAllowedMapTypes(*mapType, {Type::To, Type::Alloc});
      break;
    case llvm::omp::Directive::OMPD_target_exit_data:
      CheckAllowedMapTypes(*mapType, {Type::From, Type::Release, Type::Delete});
=======
          type->v, {Value::To, Value::From, Value::Tofrom, Value::Alloc});
      break;
    case llvm::omp::Directive::OMPD_target_enter_data:
      CheckAllowedMapTypes(type->v, {Value::To, Value::Alloc});
      break;
    case llvm::omp::Directive::OMPD_target_exit_data:
      CheckAllowedMapTypes(
          type->v, {Value::From, Value::Release, Value::Delete});
>>>>>>> ce7c17d5
      break;
    default:
      break;
    }
  }

  auto &&typeMods{
      OmpGetRepeatableModifier<parser::OmpMapTypeModifier>(modifiers)};
  struct Less {
    using Iterator = decltype(typeMods.begin());
    bool operator()(Iterator a, Iterator b) const {
      const parser::OmpMapTypeModifier *pa = *a;
      const parser::OmpMapTypeModifier *pb = *b;
      return pa->v < pb->v;
    }
  };
  if (auto maybeIter{FindDuplicate<Less>(typeMods)}) {
    context_.Say(GetContext().clauseSource,
        "Duplicate map-type-modifier entry '%s' will be ignored"_warn_en_US,
        parser::ToUpperCaseLetters(
            parser::OmpMapTypeModifier::EnumToString((**maybeIter)->v)));
  }
}

void OmpStructureChecker::Enter(const parser::OmpClause::Schedule &x) {
  CheckAllowedClause(llvm::omp::Clause::OMPC_schedule);
  const parser::OmpScheduleClause &scheduleClause = x.v;
  if (!OmpVerifyModifiers(scheduleClause, llvm::omp::OMPC_schedule,
          GetContext().clauseSource, context_)) {
    return;
  }

  // 2.7 Loop Construct Restriction
  if (llvm::omp::allDoSet.test(GetContext().directive)) {
    auto &modifiers{OmpGetModifiers(scheduleClause)};
    auto kind{std::get<parser::OmpScheduleClause::Kind>(scheduleClause.t)};
    auto &chunk{
        std::get<std::optional<parser::ScalarIntExpr>>(scheduleClause.t)};
    if (chunk) {
      if (kind == parser::OmpScheduleClause::Kind::Runtime ||
          kind == parser::OmpScheduleClause::Kind::Auto) {
        context_.Say(GetContext().clauseSource,
            "When SCHEDULE clause has %s specified, "
            "it must not have chunk size specified"_err_en_US,
            parser::ToUpperCaseLetters(
                parser::OmpScheduleClause::EnumToString(kind)));
      }
      if (const auto &chunkExpr{std::get<std::optional<parser::ScalarIntExpr>>(
              scheduleClause.t)}) {
        RequiresPositiveParameter(
            llvm::omp::Clause::OMPC_schedule, *chunkExpr, "chunk size");
      }
    }

    auto *ordering{
        OmpGetUniqueModifier<parser::OmpOrderingModifier>(modifiers)};
    if (ordering &&
        ordering->v == parser::OmpOrderingModifier::Value::Nonmonotonic) {
      if (kind != parser::OmpScheduleClause::Kind::Dynamic &&
          kind != parser::OmpScheduleClause::Kind::Guided) {
        context_.Say(GetContext().clauseSource,
            "The NONMONOTONIC modifier can only be specified with "
            "SCHEDULE(DYNAMIC) or SCHEDULE(GUIDED)"_err_en_US);
      }
    }
  }
}

void OmpStructureChecker::Enter(const parser::OmpClause::Device &x) {
  CheckAllowedClause(llvm::omp::Clause::OMPC_device);
  const parser::OmpDeviceClause &deviceClause{x.v};
  const auto &device{std::get<parser::ScalarIntExpr>(deviceClause.t)};
  RequiresPositiveParameter(
      llvm::omp::Clause::OMPC_device, device, "device expression");
  llvm::omp::Directive dir{GetContext().directive};

  if (OmpVerifyModifiers(deviceClause, llvm::omp::OMPC_device,
          GetContext().clauseSource, context_)) {
    auto &modifiers{OmpGetModifiers(deviceClause)};

    if (auto *deviceMod{
            OmpGetUniqueModifier<parser::OmpDeviceModifier>(modifiers)}) {
      using Value = parser::OmpDeviceModifier::Value;
      if (dir != llvm::omp::OMPD_target && deviceMod->v == Value::Ancestor) {
        auto name{OmpGetDescriptor<parser::OmpDeviceModifier>().name};
        context_.Say(OmpGetModifierSource(modifiers, deviceMod),
            "The ANCESTOR %s must not appear on the DEVICE clause on any directive other than the TARGET construct. Found on %s construct."_err_en_US,
            name.str(), parser::ToUpperCaseLetters(getDirectiveName(dir)));
      }
    }
  }
}

void OmpStructureChecker::Enter(const parser::OmpClause::Depend &x) {
  CheckAllowedClause(llvm::omp::Clause::OMPC_depend);
  llvm::omp::Directive dir{GetContext().directive};
  unsigned version{context_.langOptions().OpenMPVersion};

  auto *doaDep{std::get_if<parser::OmpDoacross>(&x.v.u)};
  auto *taskDep{std::get_if<parser::OmpDependClause::TaskDep>(&x.v.u)};
  assert(((doaDep == nullptr) != (taskDep == nullptr)) &&
      "Unexpected alternative in update clause");

  if (doaDep) {
    CheckDoacross(*doaDep);
    CheckDependenceType(doaDep->GetDepType());
  } else {
    CheckTaskDependenceType(taskDep->GetTaskDepType());
  }

  if (dir == llvm::omp::OMPD_depobj) {
    // [5.0:255:11], [5.1:288:3]
    // A depend clause on a depobj construct must not have source, sink [or
    // depobj](5.0) as dependence-type.
    if (version >= 50) {
      bool invalidDep{false};
      if (taskDep) {
        if (version == 50) {
          invalidDep = taskDep->GetTaskDepType() ==
              parser::OmpTaskDependenceType::Value::Depobj;
        }
      } else {
        invalidDep = true;
      }
      if (invalidDep) {
        context_.Say(GetContext().clauseSource,
            "A DEPEND clause on a DEPOBJ construct must not have %s as dependence type"_err_en_US,
            version == 50 ? "SINK, SOURCE or DEPOBJ" : "SINK or SOURCE");
      }
    }
  } else if (dir != llvm::omp::OMPD_ordered) {
    if (doaDep) {
      context_.Say(GetContext().clauseSource,
          "The SINK and SOURCE dependence types can only be used with the ORDERED directive, used here in the %s construct"_err_en_US,
          parser::ToUpperCaseLetters(getDirectiveName(dir)));
    }
  }
  if (taskDep) {
    auto &objList{std::get<parser::OmpObjectList>(taskDep->t)};
    if (dir == llvm::omp::OMPD_depobj) {
      // [5.0:255:13], [5.1:288:6], [5.2:322:26]
      // A depend clause on a depobj construct must only specify one locator.
      if (objList.v.size() != 1) {
        context_.Say(GetContext().clauseSource,
            "A DEPEND clause on a DEPOBJ construct must only specify "
            "one locator"_err_en_US);
      }
    }
    for (const auto &object : objList.v) {
      if (const auto *name{std::get_if<parser::Name>(&object.u)}) {
        context_.Say(GetContext().clauseSource,
            "Common block name ('%s') cannot appear in a DEPEND "
            "clause"_err_en_US,
            name->ToString());
      } else if (auto *designator{std::get_if<parser::Designator>(&object.u)}) {
        if (auto *dataRef{std::get_if<parser::DataRef>(&designator->u)}) {
          CheckDependList(*dataRef);
          if (const auto *arr{
                  std::get_if<common::Indirection<parser::ArrayElement>>(
                      &dataRef->u)}) {
            CheckArraySection(arr->value(), GetLastName(*dataRef),
                llvm::omp::Clause::OMPC_depend);
          }
        }
      }
    }
    if (OmpVerifyModifiers(*taskDep, llvm::omp::OMPC_depend,
            GetContext().clauseSource, context_)) {
      auto &modifiers{OmpGetModifiers(*taskDep)};
      if (OmpGetUniqueModifier<parser::OmpIterator>(modifiers)) {
        if (dir == llvm::omp::OMPD_depobj) {
          context_.Say(GetContext().clauseSource,
              "An iterator-modifier may specify multiple locators, a DEPEND clause on a DEPOBJ construct must only specify one locator"_warn_en_US);
        }
      }
    }
  }
}

void OmpStructureChecker::Enter(const parser::OmpClause::Doacross &x) {
  CheckAllowedClause(llvm::omp::Clause::OMPC_doacross);
  CheckDoacross(x.v.v);
}

void OmpStructureChecker::CheckDoacross(const parser::OmpDoacross &doa) {
  if (std::holds_alternative<parser::OmpDoacross::Source>(doa.u)) {
    // Nothing to check here.
    return;
  }

  // Process SINK dependence type. SINK may only appear in an ORDER construct,
  // which references a prior ORDERED(n) clause on a DO or SIMD construct
  // that marks the top of the loop nest.

  auto &sink{std::get<parser::OmpDoacross::Sink>(doa.u)};
  const std::list<parser::OmpIteration> &vec{sink.v.v};

  // Check if the variables in the iteration vector are unique.
  struct Less {
    using Iterator = std::list<parser::OmpIteration>::const_iterator;
    bool operator()(Iterator a, Iterator b) const {
      auto namea{std::get<parser::Name>(a->t)};
      auto nameb{std::get<parser::Name>(b->t)};
      assert(namea.symbol && nameb.symbol && "Unresolved symbols");
      // The non-determinism of the "<" doesn't matter, we only care about
      // equality, i.e.  a == b  <=>  !(a < b) && !(b < a)
      return reinterpret_cast<uintptr_t>(namea.symbol) <
          reinterpret_cast<uintptr_t>(nameb.symbol);
    }
  };
  if (auto maybeIter{FindDuplicate<Less>(vec)}) {
    auto name{std::get<parser::Name>((*maybeIter)->t)};
    context_.Say(name.source,
        "Duplicate variable '%s' in the iteration vector"_err_en_US,
        name.ToString());
  }

  // Check if the variables in the iteration vector are induction variables.
  // Ignore any mismatch between the size of the iteration vector and the
  // number of DO constructs on the stack. This is checked elsewhere.

  auto GetLoopDirective{[](const parser::OpenMPLoopConstruct &x) {
    auto &begin{std::get<parser::OmpBeginLoopDirective>(x.t)};
    return std::get<parser::OmpLoopDirective>(begin.t).v;
  }};
  auto GetLoopClauses{[](const parser::OpenMPLoopConstruct &x)
                          -> const std::list<parser::OmpClause> & {
    auto &begin{std::get<parser::OmpBeginLoopDirective>(x.t)};
    return std::get<parser::OmpClauseList>(begin.t).v;
  }};

  std::set<const Symbol *> inductionVars;
  for (const LoopConstruct &loop : llvm::reverse(loopStack_)) {
    if (auto *doc{std::get_if<const parser::DoConstruct *>(&loop)}) {
      // Do-construct, collect the induction variable.
      if (auto &control{(*doc)->GetLoopControl()}) {
        if (auto *b{std::get_if<parser::LoopControl::Bounds>(&control->u)}) {
          inductionVars.insert(b->name.thing.symbol);
        }
      }
    } else {
      // Omp-loop-construct, check if it's do/simd with an ORDERED clause.
      auto *loopc{std::get_if<const parser::OpenMPLoopConstruct *>(&loop)};
      assert(loopc && "Expecting OpenMPLoopConstruct");
      llvm::omp::Directive loopDir{GetLoopDirective(**loopc)};
      if (loopDir == llvm::omp::OMPD_do || loopDir == llvm::omp::OMPD_simd) {
        auto IsOrdered{[](const parser::OmpClause &c) {
          return c.Id() == llvm::omp::OMPC_ordered;
        }};
        // If it has ORDERED clause, stop the traversal.
        if (llvm::any_of(GetLoopClauses(**loopc), IsOrdered)) {
          break;
        }
      }
    }
  }
  for (const parser::OmpIteration &iter : vec) {
    auto &name{std::get<parser::Name>(iter.t)};
    if (!inductionVars.count(name.symbol)) {
      context_.Say(name.source,
          "The iteration vector element '%s' is not an induction variable within the ORDERED loop nest"_err_en_US,
          name.ToString());
    }
  }
}

void OmpStructureChecker::CheckCopyingPolymorphicAllocatable(
    SymbolSourceMap &symbols, const llvm::omp::Clause clause) {
  if (context_.ShouldWarn(common::UsageWarning::Portability)) {
    for (auto &[symbol, source] : symbols) {
      if (IsPolymorphicAllocatable(*symbol)) {
        context_.Warn(common::UsageWarning::Portability, source,
            "If a polymorphic variable with allocatable attribute '%s' is in %s clause, the behavior is unspecified"_port_en_US,
            symbol->name(),
            parser::ToUpperCaseLetters(getClauseName(clause).str()));
      }
    }
  }
}

void OmpStructureChecker::Enter(const parser::OmpClause::Copyprivate &x) {
  CheckAllowedClause(llvm::omp::Clause::OMPC_copyprivate);
  SymbolSourceMap symbols;
  GetSymbolsInObjectList(x.v, symbols);
  CheckIntentInPointer(symbols, llvm::omp::Clause::OMPC_copyprivate);
  CheckCopyingPolymorphicAllocatable(
      symbols, llvm::omp::Clause::OMPC_copyprivate);
  if (GetContext().directive == llvm::omp::Directive::OMPD_single) {
    context_.Say(GetContext().clauseSource,
        "%s clause is not allowed on the OMP %s directive,"
        " use it on OMP END %s directive "_err_en_US,
        parser::ToUpperCaseLetters(
            getClauseName(llvm::omp::Clause::OMPC_copyprivate).str()),
        parser::ToUpperCaseLetters(GetContext().directiveSource.ToString()),
        parser::ToUpperCaseLetters(GetContext().directiveSource.ToString()));
  }
}

void OmpStructureChecker::Enter(const parser::OmpClause::Lastprivate &x) {
  CheckAllowedClause(llvm::omp::Clause::OMPC_lastprivate);

  const auto &objectList{std::get<parser::OmpObjectList>(x.v.t)};
  CheckIsVarPartOfAnotherVar(
      GetContext().clauseSource, objectList, "LASTPRIVATE");

  DirectivesClauseTriple dirClauseTriple;
  SymbolSourceMap currSymbols;
  GetSymbolsInObjectList(objectList, currSymbols);
  CheckDefinableObjects(currSymbols, llvm::omp::Clause::OMPC_lastprivate);
  CheckCopyingPolymorphicAllocatable(
      currSymbols, llvm::omp::Clause::OMPC_lastprivate);

  // Check lastprivate variables in worksharing constructs
  dirClauseTriple.emplace(llvm::omp::Directive::OMPD_do,
      std::make_pair(
          llvm::omp::Directive::OMPD_parallel, llvm::omp::privateReductionSet));
  dirClauseTriple.emplace(llvm::omp::Directive::OMPD_sections,
      std::make_pair(
          llvm::omp::Directive::OMPD_parallel, llvm::omp::privateReductionSet));

  CheckPrivateSymbolsInOuterCxt(
      currSymbols, dirClauseTriple, llvm::omp::Clause::OMPC_lastprivate);

  OmpVerifyModifiers(
      x.v, llvm::omp::OMPC_lastprivate, GetContext().clauseSource, context_);
}

void OmpStructureChecker::Enter(const parser::OmpClause::Copyin &x) {
  CheckAllowedClause(llvm::omp::Clause::OMPC_copyin);

  SymbolSourceMap currSymbols;
  GetSymbolsInObjectList(x.v, currSymbols);
  CheckCopyingPolymorphicAllocatable(
      currSymbols, llvm::omp::Clause::OMPC_copyin);
}

void OmpStructureChecker::CheckStructureComponent(
    const parser::OmpObjectList &objects, llvm::omp::Clause clauseId) {
  auto CheckComponent{[&](const parser::Designator &designator) {
    if (auto *dataRef{std::get_if<parser::DataRef>(&designator.u)}) {
      if (!IsDataRefTypeParamInquiry(dataRef)) {
        if (auto *comp{parser::Unwrap<parser::StructureComponent>(*dataRef)}) {
          context_.Say(comp->component.source,
              "A variable that is part of another variable cannot appear on the %s clause"_err_en_US,
              parser::ToUpperCaseLetters(getClauseName(clauseId).str()));
        }
      }
    }
  }};

  for (const auto &object : objects.v) {
    common::visit(
        common::visitors{
            CheckComponent,
            [&](const parser::Name &name) {},
        },
        object.u);
  }
}

void OmpStructureChecker::Enter(const parser::OmpClause::Update &x) {
  CheckAllowedClause(llvm::omp::Clause::OMPC_update);
  llvm::omp::Directive dir{GetContext().directive};
  unsigned version{context_.langOptions().OpenMPVersion};

  auto *depType{std::get_if<parser::OmpDependenceType>(&x.v.u)};
  auto *taskType{std::get_if<parser::OmpTaskDependenceType>(&x.v.u)};
  assert(((depType == nullptr) != (taskType == nullptr)) &&
      "Unexpected alternative in update clause");

  if (depType) {
    CheckDependenceType(depType->v);
  } else if (taskType) {
    CheckTaskDependenceType(taskType->v);
  }

  // [5.1:288:4-5]
  // An update clause on a depobj construct must not have source, sink or depobj
  // as dependence-type.
  // [5.2:322:3]
  // task-dependence-type must not be depobj.
  if (dir == llvm::omp::OMPD_depobj) {
    if (version >= 51) {
      bool invalidDep{false};
      if (taskType) {
        invalidDep =
            taskType->v == parser::OmpTaskDependenceType::Value::Depobj;
      } else {
        invalidDep = true;
      }
      if (invalidDep) {
        context_.Say(GetContext().clauseSource,
            "An UPDATE clause on a DEPOBJ construct must not have SINK, SOURCE or DEPOBJ as dependence type"_err_en_US);
      }
    }
  }
}

void OmpStructureChecker::Enter(const parser::OmpClause::UseDevicePtr &x) {
  CheckStructureComponent(x.v, llvm::omp::Clause::OMPC_use_device_ptr);
  CheckAllowedClause(llvm::omp::Clause::OMPC_use_device_ptr);
  SymbolSourceMap currSymbols;
  GetSymbolsInObjectList(x.v, currSymbols);
  semantics::UnorderedSymbolSet listVars;
  for (auto [_, clause] : FindClauses(llvm::omp::Clause::OMPC_use_device_ptr)) {
    const auto &useDevicePtrClause{
        std::get<parser::OmpClause::UseDevicePtr>(clause->u)};
    const auto &useDevicePtrList{useDevicePtrClause.v};
    std::list<parser::Name> useDevicePtrNameList;
    for (const auto &ompObject : useDevicePtrList.v) {
      if (const auto *name{parser::Unwrap<parser::Name>(ompObject)}) {
        if (name->symbol) {
          if (!(IsBuiltinCPtr(*(name->symbol)))) {
            context_.Warn(common::UsageWarning::OpenMPUsage, clause->source,
                "Use of non-C_PTR type '%s' in USE_DEVICE_PTR is deprecated, use USE_DEVICE_ADDR instead"_warn_en_US,
                name->ToString());
          } else {
            useDevicePtrNameList.push_back(*name);
          }
        }
      }
    }
    CheckMultipleOccurrence(
        listVars, useDevicePtrNameList, clause->source, "USE_DEVICE_PTR");
  }
}

void OmpStructureChecker::Enter(const parser::OmpClause::UseDeviceAddr &x) {
  CheckStructureComponent(x.v, llvm::omp::Clause::OMPC_use_device_addr);
  CheckAllowedClause(llvm::omp::Clause::OMPC_use_device_addr);
  SymbolSourceMap currSymbols;
  GetSymbolsInObjectList(x.v, currSymbols);
  semantics::UnorderedSymbolSet listVars;
  for (auto [_, clause] :
      FindClauses(llvm::omp::Clause::OMPC_use_device_addr)) {
    const auto &useDeviceAddrClause{
        std::get<parser::OmpClause::UseDeviceAddr>(clause->u)};
    const auto &useDeviceAddrList{useDeviceAddrClause.v};
    std::list<parser::Name> useDeviceAddrNameList;
    for (const auto &ompObject : useDeviceAddrList.v) {
      if (const auto *name{parser::Unwrap<parser::Name>(ompObject)}) {
        if (name->symbol) {
          useDeviceAddrNameList.push_back(*name);
        }
      }
    }
    CheckMultipleOccurrence(
        listVars, useDeviceAddrNameList, clause->source, "USE_DEVICE_ADDR");
  }
}

void OmpStructureChecker::Enter(const parser::OmpClause::IsDevicePtr &x) {
  CheckAllowedClause(llvm::omp::Clause::OMPC_is_device_ptr);
  SymbolSourceMap currSymbols;
  GetSymbolsInObjectList(x.v, currSymbols);
  semantics::UnorderedSymbolSet listVars;
  for (auto [_, clause] : FindClauses(llvm::omp::Clause::OMPC_is_device_ptr)) {
    const auto &isDevicePtrClause{
        std::get<parser::OmpClause::IsDevicePtr>(clause->u)};
    const auto &isDevicePtrList{isDevicePtrClause.v};
    SymbolSourceMap currSymbols;
    GetSymbolsInObjectList(isDevicePtrList, currSymbols);
    for (auto &[symbol, source] : currSymbols) {
      if (!(IsBuiltinCPtr(*symbol))) {
        context_.Say(clause->source,
            "Variable '%s' in IS_DEVICE_PTR clause must be of type C_PTR"_err_en_US,
            source.ToString());
      } else if (!(IsDummy(*symbol))) {
        context_.Warn(common::UsageWarning::OpenMPUsage, clause->source,
            "Variable '%s' in IS_DEVICE_PTR clause must be a dummy argument. "
            "This semantic check is deprecated from OpenMP 5.2 and later."_warn_en_US,
            source.ToString());
      } else if (IsAllocatableOrPointer(*symbol) || IsValue(*symbol)) {
        context_.Warn(common::UsageWarning::OpenMPUsage, clause->source,
            "Variable '%s' in IS_DEVICE_PTR clause must be a dummy argument "
            "that does not have the ALLOCATABLE, POINTER or VALUE attribute. "
            "This semantic check is deprecated from OpenMP 5.2 and later."_warn_en_US,
            source.ToString());
      }
    }
  }
}

void OmpStructureChecker::Enter(const parser::OmpClause::HasDeviceAddr &x) {
  CheckAllowedClause(llvm::omp::Clause::OMPC_has_device_addr);
  SymbolSourceMap currSymbols;
  GetSymbolsInObjectList(x.v, currSymbols);
  semantics::UnorderedSymbolSet listVars;
  for (auto [_, clause] :
      FindClauses(llvm::omp::Clause::OMPC_has_device_addr)) {
    const auto &hasDeviceAddrClause{
        std::get<parser::OmpClause::HasDeviceAddr>(clause->u)};
    const auto &hasDeviceAddrList{hasDeviceAddrClause.v};
    std::list<parser::Name> hasDeviceAddrNameList;
    for (const auto &ompObject : hasDeviceAddrList.v) {
      if (const auto *name{parser::Unwrap<parser::Name>(ompObject)}) {
        if (name->symbol) {
          hasDeviceAddrNameList.push_back(*name);
        }
      }
    }
  }
}

void OmpStructureChecker::Enter(const parser::OmpClause::Enter &x) {
  CheckAllowedClause(llvm::omp::Clause::OMPC_enter);
  const parser::OmpObjectList &objList{x.v};
  SymbolSourceMap symbols;
  GetSymbolsInObjectList(objList, symbols);
<<<<<<< HEAD
  for (const auto &[sym, source] : symbols) {
    if (!IsExtendedListItem(*sym)) {
      context_.SayWithDecl(*sym, source,
          "'%s' must be a variable or a procedure"_err_en_US, sym->name());
=======
  for (const auto &[symbol, source] : symbols) {
    if (!IsExtendedListItem(*symbol)) {
      context_.SayWithDecl(*symbol, source,
          "'%s' must be a variable or a procedure"_err_en_US, symbol->name());
    }
  }
}

void OmpStructureChecker::Enter(const parser::OmpClause::From &x) {
  CheckAllowedClause(llvm::omp::Clause::OMPC_from);
  if (!OmpVerifyModifiers(
          x.v, llvm::omp::OMPC_from, GetContext().clauseSource, context_)) {
    return;
  }

  auto &modifiers{OmpGetModifiers(x.v)};
  unsigned version{context_.langOptions().OpenMPVersion};

  if (auto *iter{OmpGetUniqueModifier<parser::OmpIterator>(modifiers)}) {
    CheckIteratorModifier(*iter);
  }

  const auto &objList{std::get<parser::OmpObjectList>(x.v.t)};
  SymbolSourceMap symbols;
  GetSymbolsInObjectList(objList, symbols);
  for (const auto &[symbol, source] : symbols) {
    if (!IsVariableListItem(*symbol)) {
      context_.SayWithDecl(
          *symbol, source, "'%s' must be a variable"_err_en_US, symbol->name());
    }
  }

  // Ref: [4.5:109:19]
  // If a list item is an array section it must specify contiguous storage.
  if (version <= 45) {
    for (const parser::OmpObject &object : objList.v) {
      CheckIfContiguous(object);
>>>>>>> ce7c17d5
    }
  }
}

void OmpStructureChecker::Enter(const parser::OmpClause::To &x) {
  CheckAllowedClause(llvm::omp::Clause::OMPC_to);
<<<<<<< HEAD
  if (dirContext_.empty()) {
    return;
  }
=======
  if (!OmpVerifyModifiers(
          x.v, llvm::omp::OMPC_to, GetContext().clauseSource, context_)) {
    return;
  }

  auto &modifiers{OmpGetModifiers(x.v)};
  unsigned version{context_.langOptions().OpenMPVersion};

>>>>>>> ce7c17d5
  // The "to" clause is only allowed on "declare target" (pre-5.1), and
  // "target update". In the former case it can take an extended list item,
  // in the latter a variable (a locator).

  // The "declare target" construct (and the "to" clause on it) are already
  // handled (in the declare-target checkers), so just look at "to" in "target
  // update".
  if (GetContext().directive == llvm::omp::OMPD_declare_target) {
    return;
  }
<<<<<<< HEAD
  assert(GetContext().directive == llvm::omp::OMPD_target_update);

  const parser::OmpObjectList &objList{x.v};
  SymbolSourceMap symbols;
  GetSymbolsInObjectList(objList, symbols);
  for (const auto &[sym, source] : symbols) {
    if (!IsVariableListItem(*sym)) {
      context_.SayWithDecl(
          *sym, source, "'%s' must be a variable"_err_en_US, sym->name());
    }
  }
=======

  assert(GetContext().directive == llvm::omp::OMPD_target_update);
  if (auto *iter{OmpGetUniqueModifier<parser::OmpIterator>(modifiers)}) {
    CheckIteratorModifier(*iter);
  }

  const auto &objList{std::get<parser::OmpObjectList>(x.v.t)};
  SymbolSourceMap symbols;
  GetSymbolsInObjectList(objList, symbols);
  for (const auto &[symbol, source] : symbols) {
    if (!IsVariableListItem(*symbol)) {
      context_.SayWithDecl(
          *symbol, source, "'%s' must be a variable"_err_en_US, symbol->name());
    }
  }

  // Ref: [4.5:109:19]
  // If a list item is an array section it must specify contiguous storage.
  if (version <= 45) {
    for (const parser::OmpObject &object : objList.v) {
      CheckIfContiguous(object);
    }
  }
}

void OmpStructureChecker::Enter(const parser::OmpClause::OmpxBare &x) {
  // Don't call CheckAllowedClause, because it allows "ompx_bare" on
  // a non-combined "target" directive (for reasons of splitting combined
  // directives). In source code it's only allowed on "target teams".
  if (GetContext().directive != llvm::omp::Directive::OMPD_target_teams) {
    context_.Say(GetContext().clauseSource,
        "%s clause is only allowed on combined TARGET TEAMS"_err_en_US,
        parser::ToUpperCaseLetters(getClauseName(llvm::omp::OMPC_ompx_bare)));
  }
>>>>>>> ce7c17d5
}

llvm::StringRef OmpStructureChecker::getClauseName(llvm::omp::Clause clause) {
  return llvm::omp::getOpenMPClauseName(clause);
}

llvm::StringRef OmpStructureChecker::getDirectiveName(
    llvm::omp::Directive directive) {
  return llvm::omp::getOpenMPDirectiveName(directive);
}

const Symbol *OmpStructureChecker::GetObjectSymbol(
    const parser::OmpObject &object) {
  if (auto *name{std::get_if<parser::Name>(&object.u)}) {
    return &name->symbol->GetUltimate();
  } else if (auto *desg{std::get_if<parser::Designator>(&object.u)}) {
    return &GetLastName(*desg).symbol->GetUltimate();
  }
  return nullptr;
}

std::optional<parser::CharBlock> OmpStructureChecker::GetObjectSource(
    const parser::OmpObject &object) {
  if (auto *name{std::get_if<parser::Name>(&object.u)}) {
    return name->source;
  } else if (auto *desg{std::get_if<parser::Designator>(&object.u)}) {
    return GetLastName(*desg).source;
  }
  return std::nullopt;
}

void OmpStructureChecker::CheckDependList(const parser::DataRef &d) {
  common::visit(
      common::visitors{
          [&](const common::Indirection<parser::ArrayElement> &elem) {
            // Check if the base element is valid on Depend Clause
            CheckDependList(elem.value().base);
          },
          [&](const common::Indirection<parser::StructureComponent> &) {
            context_.Say(GetContext().clauseSource,
                "A variable that is part of another variable "
                "(such as an element of a structure) but is not an array "
                "element or an array section cannot appear in a DEPEND "
                "clause"_err_en_US);
          },
          [&](const common::Indirection<parser::CoindexedNamedObject> &) {
            context_.Say(GetContext().clauseSource,
                "Coarrays are not supported in DEPEND clause"_err_en_US);
          },
          [&](const parser::Name &) {},
      },
      d.u);
}

// Called from both Reduction and Depend clause.
void OmpStructureChecker::CheckArraySection(
    const parser::ArrayElement &arrayElement, const parser::Name &name,
    const llvm::omp::Clause clause) {
  if (!arrayElement.subscripts.empty()) {
    for (const auto &subscript : arrayElement.subscripts) {
      if (const auto *triplet{
              std::get_if<parser::SubscriptTriplet>(&subscript.u)}) {
        if (std::get<0>(triplet->t) && std::get<1>(triplet->t)) {
          const auto &lower{std::get<0>(triplet->t)};
          const auto &upper{std::get<1>(triplet->t)};
          if (lower && upper) {
            const auto lval{GetIntValue(lower)};
            const auto uval{GetIntValue(upper)};
            if (lval && uval && *uval < *lval) {
              context_.Say(GetContext().clauseSource,
                  "'%s' in %s clause"
                  " is a zero size array section"_err_en_US,
                  name.ToString(),
                  parser::ToUpperCaseLetters(getClauseName(clause).str()));
              break;
            } else if (std::get<2>(triplet->t)) {
              const auto &strideExpr{std::get<2>(triplet->t)};
              if (strideExpr) {
                if (clause == llvm::omp::Clause::OMPC_depend) {
                  context_.Say(GetContext().clauseSource,
                      "Stride should not be specified for array section in "
                      "DEPEND "
                      "clause"_err_en_US);
                }
              }
            }
          }
        }
      }
    }
  }
}

void OmpStructureChecker::CheckIntentInPointer(
    SymbolSourceMap &symbols, llvm::omp::Clause clauseId) {
  for (auto &[symbol, source] : symbols) {
    if (IsPointer(*symbol) && IsIntentIn(*symbol)) {
      context_.Say(source,
          "Pointer '%s' with the INTENT(IN) attribute may not appear in a %s clause"_err_en_US,
          symbol->name(),
          parser::ToUpperCaseLetters(getClauseName(clauseId).str()));
    }
  }
}

void OmpStructureChecker::CheckProcedurePointer(
    SymbolSourceMap &symbols, llvm::omp::Clause clause) {
  for (const auto &[symbol, source] : symbols) {
    if (IsProcedurePointer(*symbol)) {
      context_.Say(source,
          "Procedure pointer '%s' may not appear in a %s clause"_err_en_US,
          symbol->name(),
          parser::ToUpperCaseLetters(getClauseName(clause).str()));
    }
  }
}

void OmpStructureChecker::GetSymbolsInObjectList(
    const parser::OmpObjectList &objectList, SymbolSourceMap &symbols) {
  for (const auto &ompObject : objectList.v) {
    if (const auto *name{parser::Unwrap<parser::Name>(ompObject)}) {
      if (const auto *symbol{name->symbol}) {
        if (const auto *commonBlockDetails{
                symbol->detailsIf<CommonBlockDetails>()}) {
          for (const auto &object : commonBlockDetails->objects()) {
            symbols.emplace(&object->GetUltimate(), name->source);
          }
        } else {
          symbols.emplace(&symbol->GetUltimate(), name->source);
        }
      }
    }
  }
}

void OmpStructureChecker::CheckDefinableObjects(
    SymbolSourceMap &symbols, const llvm::omp::Clause clause) {
  for (auto &[symbol, source] : symbols) {
    if (auto msg{WhyNotDefinable(source, context_.FindScope(source),
            DefinabilityFlags{}, *symbol)}) {
      context_
          .Say(source,
              "Variable '%s' on the %s clause is not definable"_err_en_US,
              symbol->name(),
              parser::ToUpperCaseLetters(getClauseName(clause).str()))
          .Attach(std::move(msg->set_severity(parser::Severity::Because)));
    }
  }
}

void OmpStructureChecker::CheckPrivateSymbolsInOuterCxt(
    SymbolSourceMap &currSymbols, DirectivesClauseTriple &dirClauseTriple,
    const llvm::omp::Clause currClause) {
  SymbolSourceMap enclosingSymbols;
  auto range{dirClauseTriple.equal_range(GetContext().directive)};
  for (auto dirIter{range.first}; dirIter != range.second; ++dirIter) {
    auto enclosingDir{dirIter->second.first};
    auto enclosingClauseSet{dirIter->second.second};
    if (auto *enclosingContext{GetEnclosingContextWithDir(enclosingDir)}) {
      for (auto it{enclosingContext->clauseInfo.begin()};
          it != enclosingContext->clauseInfo.end(); ++it) {
        if (enclosingClauseSet.test(it->first)) {
          if (const auto *ompObjectList{GetOmpObjectList(*it->second)}) {
            GetSymbolsInObjectList(*ompObjectList, enclosingSymbols);
          }
        }
      }

      // Check if the symbols in current context are private in outer context
      for (auto &[symbol, source] : currSymbols) {
        if (enclosingSymbols.find(symbol) != enclosingSymbols.end()) {
          context_.Say(source,
              "%s variable '%s' is PRIVATE in outer context"_err_en_US,
              parser::ToUpperCaseLetters(getClauseName(currClause).str()),
              symbol->name());
        }
      }
    }
  }
}

bool OmpStructureChecker::CheckTargetBlockOnlyTeams(
    const parser::Block &block) {
  bool nestedTeams{false};

  if (!block.empty()) {
    auto it{block.begin()};
    if (const auto *ompConstruct{
            parser::Unwrap<parser::OpenMPConstruct>(*it)}) {
      if (const auto *ompBlockConstruct{
              std::get_if<parser::OpenMPBlockConstruct>(&ompConstruct->u)}) {
        const auto &beginBlockDir{
            std::get<parser::OmpBeginBlockDirective>(ompBlockConstruct->t)};
        const auto &beginDir{
            std::get<parser::OmpBlockDirective>(beginBlockDir.t)};
        if (beginDir.v == llvm::omp::Directive::OMPD_teams) {
          nestedTeams = true;
        }
      }
    }

    if (nestedTeams && ++it == block.end()) {
      return true;
    }
  }

  return false;
}

void OmpStructureChecker::CheckWorkshareBlockStmts(
    const parser::Block &block, parser::CharBlock source) {
  OmpWorkshareBlockChecker ompWorkshareBlockChecker{context_, source};

  for (auto it{block.begin()}; it != block.end(); ++it) {
    if (parser::Unwrap<parser::AssignmentStmt>(*it) ||
        parser::Unwrap<parser::ForallStmt>(*it) ||
        parser::Unwrap<parser::ForallConstruct>(*it) ||
        parser::Unwrap<parser::WhereStmt>(*it) ||
        parser::Unwrap<parser::WhereConstruct>(*it)) {
      parser::Walk(*it, ompWorkshareBlockChecker);
    } else if (const auto *ompConstruct{
                   parser::Unwrap<parser::OpenMPConstruct>(*it)}) {
      if (const auto *ompAtomicConstruct{
              std::get_if<parser::OpenMPAtomicConstruct>(&ompConstruct->u)}) {
        // Check if assignment statements in the enclosing OpenMP Atomic
        // construct are allowed in the Workshare construct
        parser::Walk(*ompAtomicConstruct, ompWorkshareBlockChecker);
      } else if (const auto *ompCriticalConstruct{
                     std::get_if<parser::OpenMPCriticalConstruct>(
                         &ompConstruct->u)}) {
        // All the restrictions on the Workshare construct apply to the
        // statements in the enclosing critical constructs
        const auto &criticalBlock{
            std::get<parser::Block>(ompCriticalConstruct->t)};
        CheckWorkshareBlockStmts(criticalBlock, source);
      } else {
        // Check if OpenMP constructs enclosed in the Workshare construct are
        // 'Parallel' constructs
        auto currentDir{llvm::omp::Directive::OMPD_unknown};
        if (const auto *ompBlockConstruct{
                std::get_if<parser::OpenMPBlockConstruct>(&ompConstruct->u)}) {
          const auto &beginBlockDir{
              std::get<parser::OmpBeginBlockDirective>(ompBlockConstruct->t)};
          const auto &beginDir{
              std::get<parser::OmpBlockDirective>(beginBlockDir.t)};
          currentDir = beginDir.v;
        } else if (const auto *ompLoopConstruct{
                       std::get_if<parser::OpenMPLoopConstruct>(
                           &ompConstruct->u)}) {
          const auto &beginLoopDir{
              std::get<parser::OmpBeginLoopDirective>(ompLoopConstruct->t)};
          const auto &beginDir{
              std::get<parser::OmpLoopDirective>(beginLoopDir.t)};
          currentDir = beginDir.v;
        } else if (const auto *ompSectionsConstruct{
                       std::get_if<parser::OpenMPSectionsConstruct>(
                           &ompConstruct->u)}) {
          const auto &beginSectionsDir{
              std::get<parser::OmpBeginSectionsDirective>(
                  ompSectionsConstruct->t)};
          const auto &beginDir{
              std::get<parser::OmpSectionsDirective>(beginSectionsDir.t)};
          currentDir = beginDir.v;
        }

        if (!llvm::omp::topParallelSet.test(currentDir)) {
          context_.Say(source,
              "OpenMP constructs enclosed in WORKSHARE construct may consist "
              "of ATOMIC, CRITICAL or PARALLEL constructs only"_err_en_US);
        }
      }
    } else {
      context_.Say(source,
          "The structured block in a WORKSHARE construct may consist of only "
          "SCALAR or ARRAY assignments, FORALL or WHERE statements, "
          "FORALL, WHERE, ATOMIC, CRITICAL or PARALLEL constructs"_err_en_US);
    }
  }
}

void OmpStructureChecker::CheckIfContiguous(const parser::OmpObject &object) {
  if (auto contig{IsContiguous(object)}; contig && !*contig) {
    const parser::Name *name{GetObjectName(object)};
    assert(name && "Expecting name component");
    context_.Say(name->source,
        "Reference to '%s' must be a contiguous object"_err_en_US,
        name->ToString());
  }
}

namespace {
struct NameHelper {
  template <typename T>
  static const parser::Name *Visit(const common::Indirection<T> &x) {
    return Visit(x.value());
  }
  static const parser::Name *Visit(const parser::Substring &x) {
    return Visit(std::get<parser::DataRef>(x.t));
  }
  static const parser::Name *Visit(const parser::ArrayElement &x) {
    return Visit(x.base);
  }
  static const parser::Name *Visit(const parser::Designator &x) {
    return common::visit([](auto &&s) { return Visit(s); }, x.u);
  }
  static const parser::Name *Visit(const parser::DataRef &x) {
    return common::visit([](auto &&s) { return Visit(s); }, x.u);
  }
  static const parser::Name *Visit(const parser::OmpObject &x) {
    return common::visit([](auto &&s) { return Visit(s); }, x.u);
  }
  template <typename T> static const parser::Name *Visit(T &&) {
    return nullptr;
  }
  static const parser::Name *Visit(const parser::Name &x) { return &x; }
};
} // namespace

const parser::Name *OmpStructureChecker::GetObjectName(
    const parser::OmpObject &object) {
  return NameHelper::Visit(object);
}

const parser::OmpObjectList *OmpStructureChecker::GetOmpObjectList(
    const parser::OmpClause &clause) {

  // Clauses with OmpObjectList as its data member
  using MemberObjectListClauses = std::tuple<parser::OmpClause::Copyprivate,
      parser::OmpClause::Copyin, parser::OmpClause::Enter,
      parser::OmpClause::Firstprivate, parser::OmpClause::Link,
      parser::OmpClause::Private, parser::OmpClause::Shared,
      parser::OmpClause::UseDevicePtr, parser::OmpClause::UseDeviceAddr>;

  // Clauses with OmpObjectList in the tuple
  using TupleObjectListClauses = std::tuple<parser::OmpClause::Aligned,
      parser::OmpClause::Allocate, parser::OmpClause::From,
      parser::OmpClause::Lastprivate, parser::OmpClause::Map,
      parser::OmpClause::Reduction, parser::OmpClause::To>;

  // TODO:: Generate the tuples using TableGen.
  // Handle other constructs with OmpObjectList such as OpenMPThreadprivate.
  return common::visit(
      common::visitors{
          [&](const auto &x) -> const parser::OmpObjectList * {
            using Ty = std::decay_t<decltype(x)>;
            if constexpr (common::HasMember<Ty, MemberObjectListClauses>) {
              return &x.v;
            } else if constexpr (common::HasMember<Ty,
                                     TupleObjectListClauses>) {
              return &(std::get<parser::OmpObjectList>(x.v.t));
            } else {
              return nullptr;
            }
          },
      },
      clause.u);
}

void OmpStructureChecker::Enter(
    const parser::OmpClause::AtomicDefaultMemOrder &x) {
  CheckAllowedRequiresClause(llvm::omp::Clause::OMPC_atomic_default_mem_order);
}

void OmpStructureChecker::Enter(const parser::OmpClause::DynamicAllocators &x) {
  CheckAllowedRequiresClause(llvm::omp::Clause::OMPC_dynamic_allocators);
}

void OmpStructureChecker::Enter(const parser::OmpClause::ReverseOffload &x) {
  CheckAllowedRequiresClause(llvm::omp::Clause::OMPC_reverse_offload);
}

void OmpStructureChecker::Enter(const parser::OmpClause::UnifiedAddress &x) {
  CheckAllowedRequiresClause(llvm::omp::Clause::OMPC_unified_address);
}

void OmpStructureChecker::Enter(
    const parser::OmpClause::UnifiedSharedMemory &x) {
  CheckAllowedRequiresClause(llvm::omp::Clause::OMPC_unified_shared_memory);
}

void OmpStructureChecker::Enter(const parser::DoConstruct &x) {
  Base::Enter(x);
  loopStack_.push_back(&x);
}

void OmpStructureChecker::Leave(const parser::DoConstruct &x) {
  assert(!loopStack_.empty() && "Expecting non-empty loop stack");
#ifndef NDEBUG
  const LoopConstruct &top = loopStack_.back();
  auto *doc{std::get_if<const parser::DoConstruct *>(&top)};
  assert(doc != nullptr && *doc == &x && "Mismatched loop constructs");
#endif
  loopStack_.pop_back();
  Base::Leave(x);
}

void OmpStructureChecker::CheckAllowedRequiresClause(llvmOmpClause clause) {
  CheckAllowedClause(clause);

  if (clause != llvm::omp::Clause::OMPC_atomic_default_mem_order) {
    // Check that it does not appear after a device construct
    if (deviceConstructFound_) {
      context_.Say(GetContext().clauseSource,
          "REQUIRES directive with '%s' clause found lexically after device "
          "construct"_err_en_US,
          parser::ToUpperCaseLetters(getClauseName(clause).str()));
    }
  }
}

} // namespace Fortran::semantics<|MERGE_RESOLUTION|>--- conflicted
+++ resolved
@@ -246,13 +246,10 @@
   return CheckAllowed(clause);
 }
 
-<<<<<<< HEAD
-=======
 bool OmpStructureChecker::IsCommonBlock(const Symbol &sym) {
   return sym.detailsIf<CommonBlockDetails>() != nullptr;
 }
 
->>>>>>> ce7c17d5
 bool OmpStructureChecker::IsVariableListItem(const Symbol &sym) {
   return evaluate::IsVariable(sym) || sym.attrs().test(Attr::POINTER);
 }
@@ -2716,26 +2713,14 @@
       if (auto *o_clause{FindClause(llvm::omp::Clause::OMPC_order)}) {
         const auto &orderClause{
             std::get<parser::OmpClause::Order>(o_clause->u)};
-<<<<<<< HEAD
-        if (std::get<parser::OmpOrderClause::Type>(orderClause.v.t) ==
-            parser::OmpOrderClause::Type::Concurrent) {
-=======
         if (std::get<parser::OmpOrderClause::Ordering>(orderClause.v.t) ==
             parser::OmpOrderClause::Ordering::Concurrent) {
->>>>>>> ce7c17d5
           context_.Say(sl_clause->source,
               "The `SAFELEN` clause cannot appear in the `SIMD` directive "
               "with `ORDER(CONCURRENT)` clause"_err_en_US);
         }
       }
     }
-<<<<<<< HEAD
-
-    // Sema checks related to presence of multiple list items within the same
-    // clause
-    CheckMultListItems();
-=======
->>>>>>> ce7c17d5
   } // SIMD
 
   // Semantic checks related to presence of multiple list items within the same
@@ -2799,32 +2784,6 @@
 
 void OmpStructureChecker::Enter(const parser::OmpClause &x) {
   SetContextClause(x);
-<<<<<<< HEAD
-
-  // The visitors for these clauses do their own checks.
-  switch (x.Id()) {
-  case llvm::omp::Clause::OMPC_copyprivate:
-  case llvm::omp::Clause::OMPC_enter:
-  case llvm::omp::Clause::OMPC_lastprivate:
-  case llvm::omp::Clause::OMPC_reduction:
-  case llvm::omp::Clause::OMPC_to:
-    return;
-  default:
-    break;
-  }
-
-  if (const parser::OmpObjectList * objList{GetOmpObjectList(x)}) {
-    SymbolSourceMap symbols;
-    GetSymbolsInObjectList(*objList, symbols);
-    for (const auto &[sym, source] : symbols) {
-      if (!IsVariableListItem(*sym)) {
-        deferredNonVariables_.insert({sym, source});
-      }
-    }
-  }
-}
-=======
->>>>>>> ce7c17d5
 
   // The visitors for these clauses do their own checks.
   switch (x.Id()) {
@@ -2888,10 +2847,6 @@
 CHECK_SIMPLE_CLAUSE(Simd, OMPC_simd)
 CHECK_SIMPLE_CLAUSE(Sizes, OMPC_sizes)
 CHECK_SIMPLE_CLAUSE(Permutation, OMPC_permutation)
-<<<<<<< HEAD
-CHECK_SIMPLE_CLAUSE(TaskReduction, OMPC_task_reduction)
-=======
->>>>>>> ce7c17d5
 CHECK_SIMPLE_CLAUSE(Uniform, OMPC_uniform)
 CHECK_SIMPLE_CLAUSE(Unknown, OMPC_unknown)
 CHECK_SIMPLE_CLAUSE(Untied, OMPC_untied)
@@ -2914,11 +2869,6 @@
 CHECK_SIMPLE_CLAUSE(Compare, OMPC_compare)
 CHECK_SIMPLE_CLAUSE(CancellationConstructType, OMPC_cancellation_construct_type)
 CHECK_SIMPLE_CLAUSE(OmpxAttribute, OMPC_ompx_attribute)
-<<<<<<< HEAD
-CHECK_SIMPLE_CLAUSE(OmpxBare, OMPC_ompx_bare)
-CHECK_SIMPLE_CLAUSE(Fail, OMPC_fail)
-=======
->>>>>>> ce7c17d5
 CHECK_SIMPLE_CLAUSE(Weak, OMPC_weak)
 
 CHECK_REQ_SCALAR_INT_CLAUSE(NumTeams, OMPC_num_teams)
@@ -3797,24 +3747,15 @@
 }
 
 void OmpStructureChecker::CheckAllowedMapTypes(
-<<<<<<< HEAD
-    const parser::OmpMapClause::Type &type,
-    const std::list<parser::OmpMapClause::Type> &allowedMapTypeList) {
-=======
     const parser::OmpMapType::Value &type,
     const std::list<parser::OmpMapType::Value> &allowedMapTypeList) {
->>>>>>> ce7c17d5
   if (!llvm::is_contained(allowedMapTypeList, type)) {
     std::string commaSeparatedMapTypes;
     llvm::interleave(
         allowedMapTypeList.begin(), allowedMapTypeList.end(),
-<<<<<<< HEAD
-        [&](const parser::OmpMapClause::Type &mapType) {
-=======
         [&](const parser::OmpMapType::Value &mapType) {
->>>>>>> ce7c17d5
           commaSeparatedMapTypes.append(parser::ToUpperCaseLetters(
-              parser::OmpMapClause::EnumToString(mapType)));
+              parser::OmpMapType::EnumToString(mapType)));
         },
         [&] { commaSeparatedMapTypes.append(", "); });
     context_.Say(GetContext().clauseSource,
@@ -3826,11 +3767,6 @@
 
 void OmpStructureChecker::Enter(const parser::OmpClause::Map &x) {
   CheckAllowedClause(llvm::omp::Clause::OMPC_map);
-<<<<<<< HEAD
-  using Type = parser::OmpMapClause::Type;
-
-  if (const auto &mapType{std::get<std::optional<Type>>(x.v.t)}) {
-=======
   if (!OmpVerifyModifiers(
           x.v, llvm::omp::OMPC_map, GetContext().clauseSource, context_)) {
     return;
@@ -3848,7 +3784,6 @@
   }
   if (auto *type{OmpGetUniqueModifier<parser::OmpMapType>(modifiers)}) {
     using Value = parser::OmpMapType::Value;
->>>>>>> ce7c17d5
     switch (GetContext().directive) {
     case llvm::omp::Directive::OMPD_target:
     case llvm::omp::Directive::OMPD_target_teams:
@@ -3858,15 +3793,6 @@
     case llvm::omp::Directive::OMPD_target_teams_distribute_parallel_do_simd:
     case llvm::omp::Directive::OMPD_target_data:
       CheckAllowedMapTypes(
-<<<<<<< HEAD
-          *mapType, {Type::To, Type::From, Type::Tofrom, Type::Alloc});
-      break;
-    case llvm::omp::Directive::OMPD_target_enter_data:
-      CheckAllowedMapTypes(*mapType, {Type::To, Type::Alloc});
-      break;
-    case llvm::omp::Directive::OMPD_target_exit_data:
-      CheckAllowedMapTypes(*mapType, {Type::From, Type::Release, Type::Delete});
-=======
           type->v, {Value::To, Value::From, Value::Tofrom, Value::Alloc});
       break;
     case llvm::omp::Directive::OMPD_target_enter_data:
@@ -3875,7 +3801,6 @@
     case llvm::omp::Directive::OMPD_target_exit_data:
       CheckAllowedMapTypes(
           type->v, {Value::From, Value::Release, Value::Delete});
->>>>>>> ce7c17d5
       break;
     default:
       break;
@@ -4385,12 +4310,6 @@
   const parser::OmpObjectList &objList{x.v};
   SymbolSourceMap symbols;
   GetSymbolsInObjectList(objList, symbols);
-<<<<<<< HEAD
-  for (const auto &[sym, source] : symbols) {
-    if (!IsExtendedListItem(*sym)) {
-      context_.SayWithDecl(*sym, source,
-          "'%s' must be a variable or a procedure"_err_en_US, sym->name());
-=======
   for (const auto &[symbol, source] : symbols) {
     if (!IsExtendedListItem(*symbol)) {
       context_.SayWithDecl(*symbol, source,
@@ -4428,18 +4347,12 @@
   if (version <= 45) {
     for (const parser::OmpObject &object : objList.v) {
       CheckIfContiguous(object);
->>>>>>> ce7c17d5
     }
   }
 }
 
 void OmpStructureChecker::Enter(const parser::OmpClause::To &x) {
   CheckAllowedClause(llvm::omp::Clause::OMPC_to);
-<<<<<<< HEAD
-  if (dirContext_.empty()) {
-    return;
-  }
-=======
   if (!OmpVerifyModifiers(
           x.v, llvm::omp::OMPC_to, GetContext().clauseSource, context_)) {
     return;
@@ -4448,7 +4361,6 @@
   auto &modifiers{OmpGetModifiers(x.v)};
   unsigned version{context_.langOptions().OpenMPVersion};
 
->>>>>>> ce7c17d5
   // The "to" clause is only allowed on "declare target" (pre-5.1), and
   // "target update". In the former case it can take an extended list item,
   // in the latter a variable (a locator).
@@ -4459,19 +4371,6 @@
   if (GetContext().directive == llvm::omp::OMPD_declare_target) {
     return;
   }
-<<<<<<< HEAD
-  assert(GetContext().directive == llvm::omp::OMPD_target_update);
-
-  const parser::OmpObjectList &objList{x.v};
-  SymbolSourceMap symbols;
-  GetSymbolsInObjectList(objList, symbols);
-  for (const auto &[sym, source] : symbols) {
-    if (!IsVariableListItem(*sym)) {
-      context_.SayWithDecl(
-          *sym, source, "'%s' must be a variable"_err_en_US, sym->name());
-    }
-  }
-=======
 
   assert(GetContext().directive == llvm::omp::OMPD_target_update);
   if (auto *iter{OmpGetUniqueModifier<parser::OmpIterator>(modifiers)}) {
@@ -4506,7 +4405,6 @@
         "%s clause is only allowed on combined TARGET TEAMS"_err_en_US,
         parser::ToUpperCaseLetters(getClauseName(llvm::omp::OMPC_ompx_bare)));
   }
->>>>>>> ce7c17d5
 }
 
 llvm::StringRef OmpStructureChecker::getClauseName(llvm::omp::Clause clause) {
