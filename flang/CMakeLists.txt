cmake_minimum_required(VERSION 3.20.0)
set(LLVM_SUBPROJECT_TITLE "Flang")

if(NOT DEFINED LLVM_COMMON_CMAKE_UTILS)
  set(LLVM_COMMON_CMAKE_UTILS ${CMAKE_CURRENT_SOURCE_DIR}/../cmake)
endif()
include(${LLVM_COMMON_CMAKE_UTILS}/Modules/CMakePolicy.cmake
  NO_POLICY_SCOPE)

set(CMAKE_BUILD_WITH_INSTALL_NAME_DIR ON)

# Flang requires C++17.
set(CMAKE_CXX_STANDARD 17)
set(CMAKE_CXX_STANDARD_REQUIRED TRUE)
set(CMAKE_CXX_EXTENSIONS OFF)

if (LLVM_ENABLE_EH)
  # To match with the flang guidelines we currently disable
  # building with exception support in core LLVM.
  message(FATAL_ERROR "Flang does not currently support building with \
          LLVM exceptions enabled.  Please disable LLVM_ENABLE_EH when building \
          flang.")
endif()

set(FLANG_SOURCE_DIR ${CMAKE_CURRENT_SOURCE_DIR})

if (CMAKE_SOURCE_DIR STREQUAL CMAKE_BINARY_DIR AND NOT MSVC_IDE)
  message(FATAL_ERROR "In-source builds are not allowed. \
          Please create a directory and run cmake from there,\
          passing the path to this source directory as the last argument.\
          This process created the file `CMakeCache.txt' and the directory\
          `CMakeFiles'. Please delete them.")
endif()

option(FLANG_ENABLE_WERROR "Fail and stop building flang if a warning is triggered." OFF)

# Check for a standalone build and configure as appropriate from
# there.
if (CMAKE_SOURCE_DIR STREQUAL CMAKE_CURRENT_SOURCE_DIR)
  message("Building Flang as a standalone project.")
  project(Flang)
  set(FLANG_STANDALONE_BUILD ON)
else()
  set(FLANG_STANDALONE_BUILD OFF)
endif()

# Must go below project(..)
include(GNUInstallDirs)

# MSVC + clang-cl build requires clang_rt.builtin.${target} library
if (MSVC AND CMAKE_CXX_COMPILER_ID MATCHES Clang)
  include(HandleCompilerRT)
  find_compiler_rt_library(builtins CLANG_RT_BUILTINS_LIBRARY)
  get_filename_component(LIBDIR "${CLANG_RT_BUILTINS_LIBRARY}" DIRECTORY)
  if (IS_DIRECTORY "${LIBDIR}")
    link_libraries(${CLANG_RT_BUILTINS_LIBRARY})
  endif()

  if (MSVC_VERSION EQUAL 1942)
    message(FATAL_ERROR "Flang cannot be built with clang and the MSVC 17.12 "
            "toolchain version. Please upgrade to 17.13 or later, or switch "
            "to the 17.10 LTSC release. "
            "See https://github.com/microsoft/STL/issues/4959 for more details.")
  endif()
endif()

if(CMAKE_SIZEOF_VOID_P EQUAL 4)
  message(FATAL_ERROR "flang isn't supported on 32 bit CPUs")
endif()

if (FLANG_STANDALONE_BUILD)
  set(FLANG_BINARY_DIR ${CMAKE_CURRENT_BINARY_DIR})
  set(CMAKE_INCLUDE_CURRENT_DIR ON)
  if (NOT MSVC_IDE)
    set(LLVM_ENABLE_ASSERTIONS ${ENABLE_ASSERTIONS}
      CACHE BOOL "Enable assertions")
    # Assertions follow llvm's configuration.
    mark_as_advanced(LLVM_ENABLE_ASSERTIONS)
  endif()

  # If the user specifies a relative path to LLVM_DIR, the calls to include
  # LLVM modules fail. Append the absolute path to LLVM_DIR instead.
  if (LLVM_DIR)
    get_filename_component(LLVM_DIR_ABSOLUTE ${LLVM_DIR}
      REALPATH BASE_DIR ${CMAKE_CURRENT_BINARY_DIR})
    list(APPEND CMAKE_MODULE_PATH ${LLVM_DIR_ABSOLUTE})
  endif()
  # We need a pre-built/installed version of LLVM.
  find_package(LLVM REQUIRED HINTS "${LLVM_DIR_ABSOLUTE}")
  if (NOT LLVM_DIR_ABSOLUTE)
    # If the user did not specify a LLVM_DIR (and therefore LLVM_DIR_ABSOLUTE
    # was not set), append the discovered path to CMAKE_MODULE_PATH.
    list(APPEND CMAKE_MODULE_PATH ${LLVM_DIR})
  endif()

  # Users might specify a path to CLANG_DIR that's:
  #   * a full path, or
  #   * a path relative to the path of this script.
  # Append the absolute path to CLANG_DIR so that find_package works in both
  # cases.
  if (CLANG_DIR)
    get_filename_component(
      CLANG_DIR_ABSOLUTE
      ${CLANG_DIR}
      REALPATH
      BASE_DIR ${CMAKE_CURRENT_BINARY_DIR})
    list(APPEND CMAKE_MODULE_PATH ${CLANG_DIR_ABSOLUTE})

    # TODO: Remove when libclangDriver is lifted out of Clang
    find_package(Clang REQUIRED PATHS "${CLANG_DIR_ABSOLUTE}" NO_DEFAULT_PATH)
  else()
    find_package(Clang REQUIRED)
    list(APPEND CMAKE_MODULE_PATH ${Clang_DIR})
  endif()

  # If LLVM links to zlib we need the imported targets so we can too.
  if(LLVM_ENABLE_ZLIB)
    find_package(ZLIB REQUIRED)
  endif()
  option(LLVM_ENABLE_PEDANTIC "Compile with pedantic enabled." ON)
  if(CMAKE_COMPILER_IS_GNUCXX)
    set(USE_NO_MAYBE_UNINITIALIZED 1)
  endif()

  include(AddLLVM)
  include(HandleLLVMOptions)
  include(VersionFromVCS)
  include(GetErrcMessages)

  include(AddClang)

  include(TableGen)
  # If the user specifies a relative path to MLIR_DIR, the calls to include
  # MLIR modules fail. Append the absolute path to MLIR_DIR instead.
  if (MLIR_DIR)
    get_filename_component(MLIR_DIR_ABSOLUTE ${MLIR_DIR}
      REALPATH BASE_DIR ${CMAKE_CURRENT_BINARY_DIR})
    list(APPEND CMAKE_MODULE_PATH ${MLIR_DIR_ABSOLUTE})
  endif()
  find_package(MLIR REQUIRED CONFIG HINTS ${MLIR_DIR_ABSOLUTE})
  if (NOT MLIR_DIR_ABSOLUTE)
    list(APPEND CMAKE_MODULE_PATH ${MLIR_DIR})
  endif()
  # Use SYSTEM for the same reasons as for LLVM includes
  include_directories(SYSTEM ${MLIR_INCLUDE_DIRS})
  include(AddMLIR)
  find_program(MLIR_TABLEGEN_EXE "mlir-tblgen" ${LLVM_TOOLS_BINARY_DIR}
    NO_DEFAULT_PATH)

  option(LLVM_INSTALL_TOOLCHAIN_ONLY
    "Only include toolchain files in the 'install' target." OFF)
  option(LLVM_FORCE_USE_OLD_TOOLCHAIN
    "Set to ON to force using an old, unsupported host toolchain." OFF)


  # Add LLVM include files as if they were SYSTEM because there are complex unused
  # parameter issues that may or may not appear depending on the environments and
  # compilers (ifdefs are involved). This allows warnings from LLVM headers to be
  # ignored while keeping -Wunused-parameter a fatal error inside f18 code base.
  # This may have to be fine-tuned if flang headers are consider part of this
  # LLVM_INCLUDE_DIRS when merging in the monorepo (Warning from flang headers
  # should not be suppressed).
  include_directories(SYSTEM ${LLVM_INCLUDE_DIRS})
  add_definitions(${LLVM_DEFINITIONS})

  # LLVM's cmake configuration files currently sneak in a c++11 flag.
  # We look for it here and remove it from Flang's compile flags to
  # avoid some mixed compilation flangs (e.g. -std=c++11 ... -std=c++17).
  if (DEFINED LLVM_CXX_STD)
    message("LLVM configuration set a C++ standard: ${LLVM_CXX_STD}")
    if (NOT LLVM_CXX_STD EQUAL "c++17")
      message("Flang: Overriding LLVM's 'cxx_std' setting...")
      message("    removing '-std=${LLVM_CXX_STD}'")
      message("    CMAKE_CXX_FLAGS='${CMAKE_CXX_FLAGS}'")
      string(REPLACE " -std=${LLVM_CXX_STD}" "" CMAKE_CXX_FLAGS "${CMAKE_CXX_FLAGS}")
      message("    [NEW] CMAKE_CXX_FLAGS='${CMAKE_CXX_FLAGS}'")
    endif()
  endif()

  link_directories("${LLVM_LIBRARY_DIR}")

  set(CMAKE_RUNTIME_OUTPUT_DIRECTORY ${CMAKE_BINARY_DIR}/bin)
  set(CMAKE_LIBRARY_OUTPUT_DIRECTORY
    ${CMAKE_BINARY_DIR}/lib${LLVM_LIBDIR_SUFFIX})
  set(CMAKE_ARCHIVE_OUTPUT_DIRECTORY
    ${CMAKE_BINARY_DIR}/lib${LLVM_LIBDIR_SUFFIX})

  set(LLVM_EXTERNAL_LIT "${LLVM_TOOLS_BINARY_DIR}/llvm-lit" CACHE STRING "Command used to spawn lit")

  option(FLANG_INCLUDE_TESTS
         "Generate build targets for the Flang unit tests."
         ON)

  get_errc_messages(LLVM_LIT_ERRC_MESSAGES)

#Handle unittests when out-of-tree
  set(FLANG_GTEST_AVAIL 0)
  if (FLANG_INCLUDE_TESTS)
    set(UNITTEST_DIR ${LLVM_THIRD_PARTY_DIR}/unittest)
    if(EXISTS ${UNITTEST_DIR}/googletest/include/gtest/gtest.h)
      if (NOT TARGET llvm_gtest)
        add_subdirectory(${UNITTEST_DIR} third-party/unittest)
      endif()
      set(FLANG_GTEST_AVAIL 1)
    else()
      message(WARNING
      "Unit-tests will be skipped as LLVM install does not include google-test related headers and libraries.")
      set(FLANG_GTEST_AVAIL 0)
    endif()
  endif()
  if (FLANG_GTEST_AVAIL)
    add_custom_target(check-all DEPENDS check-flang FlangUnitTests)
  else()
    add_custom_target(check-all DEPENDS check-flang )
  endif()
  if (LLVM_BUILD_DOCS)
    add_custom_target(doxygen ALL)
  endif()

else()
  option(FLANG_INCLUDE_TESTS
         "Generate build targets for the Flang unit tests."
         ${LLVM_INCLUDE_TESTS})
  set(FLANG_GTEST_AVAIL 1)

  if(FLANG_STANDALONE_BUILD)
    set(FLANG_BINARY_DIR ${CMAKE_BINARY_DIR}/tools/flang)
  else()
    set(FLANG_BINARY_DIR ${CMAKE_CURRENT_BINARY_DIR})
  endif()

  set(MLIR_MAIN_SRC_DIR ${LLVM_MAIN_SRC_DIR}/../mlir ) # --src-root
  set(MLIR_INCLUDE_DIR ${MLIR_MAIN_SRC_DIR}/include ) # --includedir
  set(MLIR_TABLEGEN_OUTPUT_DIR ${CMAKE_BINARY_DIR}/tools/mlir/include)
  include_directories(SYSTEM ${MLIR_INCLUDE_DIR})
  include_directories(SYSTEM ${MLIR_TABLEGEN_OUTPUT_DIR})
endif()

if (NOT "flang-rt" IN_LIST LLVM_ENABLE_RUNTIMES)
  message(STATUS "Not building Flang-RT. For a usable Fortran toolchain, either add LLVM_ENABLE_RUNTIMES=flang-rt, or compile a standalone Flang-RT.")
endif ()

set(FLANG_TOOLS_INSTALL_DIR "${CMAKE_INSTALL_BINDIR}" CACHE PATH
    "Path for binary subdirectory (defaults to '${CMAKE_INSTALL_BINDIR}')")
mark_as_advanced(FLANG_TOOLS_INSTALL_DIR)

set(FLANG_INTRINSIC_MODULES_DIR ${CMAKE_BINARY_DIR}/include/flang)
set(FLANG_INCLUDE_DIR ${FLANG_BINARY_DIR}/include)

# TODO: Remove when libclangDriver is lifted out of Clang
if(FLANG_STANDALONE_BUILD)
  set(CLANG_INCLUDE_DIR ${CLANG_INCLUDE_DIRS} )
  # No need to specify TableGen output dir as that's embedded in CLANG_DIR
else()
  set(CLANG_INCLUDE_DIR ${LLVM_MAIN_SRC_DIR}/../clang/include )
  # Specify TableGen output dir for things like DiagnosticCommonKinds.inc,
  # DiagnosticDriverKinds.inc (required for reporting diagnostics)
  set(CLANG_TABLEGEN_OUTPUT_DIR ${CMAKE_BINARY_DIR}/tools/clang/include)
  include_directories(SYSTEM ${CLANG_TABLEGEN_OUTPUT_DIR})
endif()
include_directories(SYSTEM ${CLANG_INCLUDE_DIR})

# tco tool and FIR lib output directories
if(FLANG_STANDALONE_BUILD)
  set(LLVM_RUNTIME_OUTPUT_INTDIR ${CMAKE_BINARY_DIR}/bin)
  set(LLVM_LIBRARY_OUTPUT_INTDIR ${CMAKE_BINARY_DIR}/lib)
endif()
# Always build tco tool
set(LLVM_BUILD_TOOLS ON)

include_directories(BEFORE
  ${FLANG_BINARY_DIR}/include
  ${FLANG_SOURCE_DIR}/include)

# Add Flang-centric modules to cmake path.
list(INSERT CMAKE_MODULE_PATH 0
  "${FLANG_SOURCE_DIR}/cmake/modules"
  "${LLVM_COMMON_CMAKE_UTILS}/Modules"
  )
include(AddFlang)

if (NOT DEFAULT_SYSROOT)
  set(DEFAULT_SYSROOT "" CACHE PATH
    "The <path> to use for the system root for all compiler invocations (--sysroot=<path>).")
endif()

if (NOT ENABLE_LINKER_BUILD_ID)
  set(ENABLE_LINKER_BUILD_ID OFF CACHE BOOL "pass --build-id to ld")
endif()

set(FLANG_DEFAULT_LINKER "" CACHE STRING
  "Default linker to use (linker name or absolute path, empty for platform default)")

set(FLANG_DEFAULT_RTLIB "" CACHE STRING
   "Default Fortran runtime library to use (\"libflang_rt\"), leave empty for platform default.")

if (NOT(FLANG_DEFAULT_RTLIB STREQUAL ""))
  message(WARNING "Resetting Flang's default runtime library to use platform default.")
  set(FLANG_DEFAULT_RTLIB "" CACHE STRING
      "Default runtime library to use (empty for platform default)" FORCE)
endif()



set(PACKAGE_VERSION "${LLVM_PACKAGE_VERSION}")
if (NOT PACKAGE_VERSION)
  set(PACKAGE_VERSION ${LLVM_VERSION_MAJOR})
endif()


if (NOT DEFINED FLANG_VERSION_MAJOR)
  set(FLANG_VERSION_MAJOR ${LLVM_VERSION_MAJOR})
endif()

if (NOT DEFINED FLANG_VERSION_MINOR)
  set(FLANG_VERSION_MINOR ${LLVM_VERSION_MINOR})
endif()

if (NOT DEFINED FLANG_VERSION_PATCHLEVEL)
  set(FLANG_VERSION_PATCHLEVEL ${LLVM_VERSION_PATCH})
endif()

# Unlike PACKAGE_VERSION, FLANG_VERSION does not include LLVM_VERSION_SUFFIX.
set(FLANG_VERSION "${FLANG_VERSION_MAJOR}.${FLANG_VERSION_MINOR}.${FLANG_VERSION_PATCHLEVEL}")
message(STATUS "Flang version: ${FLANG_VERSION}")
# Flang executable version information
set(FLANG_EXECUTABLE_VERSION
    "${FLANG_VERSION_MAJOR}" CACHE STRING
    "Major version number to appended to the flang executable name.")
set(LIBFLANG_LIBRARY_VERSION
    "${FLANG_VERSION_MAJOR}" CACHE STRING
    "Major version number to appended to the libflang library.")

mark_as_advanced(FLANG_EXECUTABLE_VERSION LIBFLANG_LIBRARY_VERSION)

set(FLANG_VENDOR ${PACKAGE_VENDOR} CACHE STRING
  "Vendor-specific Flang version information.")
set(FLANG_VENDOR_UTI "org.llvm.flang" CACHE STRING
  "Vendor-specific uti.")

if (FLANG_VENDOR)
  add_definitions(-DFLANG_VENDOR="${FLANG_VENDOR} ")
endif()

set(FLANG_REPOSITORY_STRING "" CACHE STRING
  "Vendor-specific text for showing the repository the source is taken from.")
if (FLANG_REPOSITORY_STRING)
  add_definitions(-DFLANG_REPOSITORY_STRING="${FLANG_REPOSITORY_STRING}")
endif()

# Configure Flang's Version.inc file.
configure_file(
  ${CMAKE_CURRENT_SOURCE_DIR}/include/flang/Version.inc.in
  ${CMAKE_CURRENT_BINARY_DIR}/include/flang/Version.inc)
# Configure Flang's version info header file.
configure_file(
  ${FLANG_SOURCE_DIR}/include/flang/Config/config.h.cmake
  ${FLANG_BINARY_DIR}/include/flang/Config/config.h)

if (FLANG_ENABLE_WERROR)
  # The following is taken from llvm/cmake/modules/HandleLLVMOptions.cmake
  # Keep this up-to-date with that file
  if( MSVC )
    append("/WX" CMAKE_C_FLAGS CMAKE_CXX_FLAGS)
  endif()
  if ( LLVM_COMPILER_IS_GCC_COMPATIBLE )
    append("-Werror" CMAKE_C_FLAGS CMAKE_CXX_FLAGS)
    append("-Wno-error" CMAKE_REQUIRED_FLAGS)
  endif( LLVM_COMPILER_IS_GCC_COMPATIBLE )
endif()

# Builtin check_cxx_compiler_flag doesn't seem to work correctly
macro(check_compiler_flag flag resultVar)
  unset(${resultVar} CACHE)
  check_cxx_compiler_flag("${flag}" ${resultVar})
endmacro()

check_compiler_flag("-Werror -Wno-deprecated-copy" CXX_SUPPORTS_NO_DEPRECATED_COPY_FLAG)
if (CXX_SUPPORTS_NO_DEPRECATED_COPY_FLAG)
  set(CMAKE_CXX_FLAGS "${CMAKE_CXX_FLAGS} -Wno-deprecated-copy")
endif()
check_compiler_flag("-Wstring-conversion" CXX_SUPPORTS_NO_STRING_CONVERSION_FLAG)
if (CXX_SUPPORTS_NO_STRING_CONVERSION_FLAG)
  set(CMAKE_CXX_FLAGS "${CMAKE_CXX_FLAGS} -Wno-string-conversion")
endif()
check_compiler_flag("-Wno-ctad-maybe-unsupported" CXX_SUPPORTS_NO_CTAD_MAYBE_UNSUPPORTED_FLAG)
if (CXX_SUPPORTS_NO_CTAD_MAYBE_UNSUPPORTED_FLAG)
  set(CMAKE_CXX_FLAGS "${CMAKE_CXX_FLAGS} -Wno-ctad-maybe-unsupported")
endif()

# Add appropriate flags for GCC
if (LLVM_COMPILER_IS_GCC_COMPATIBLE)

  if (NOT "${CMAKE_CXX_COMPILER_ID}" MATCHES "Clang")
    set(CMAKE_CXX_FLAGS "${CMAKE_CXX_FLAGS} -fno-strict-aliasing -fno-semantic-interposition")
  else()
    set(CMAKE_CXX_FLAGS "${CMAKE_CXX_FLAGS} -Wno-unused-command-line-argument -Wstring-conversion \
          -Wcovered-switch-default")
  endif()  # Clang.

  check_cxx_compiler_flag("-Werror -Wnested-anon-types" CXX_SUPPORTS_NO_NESTED_ANON_TYPES_FLAG)
  if (CXX_SUPPORTS_NO_NESTED_ANON_TYPES_FLAG)
    set(CMAKE_CXX_FLAGS "${CMAKE_CXX_FLAGS} -Wno-nested-anon-types")
  endif()

  # Add to build type flags.
  set(CMAKE_CXX_FLAGS_DEBUG "${CMAKE_CXX_FLAGS_DEBUG} -DDEBUGF18")
  set(CMAKE_CXX_FLAGS_MINSIZEREL "${CMAKE_CXX_FLAGS_MINSIZEREL} -DCHECK=\"(void)\"")

  # Building shared libraries is bad for performance with GCC by default
  # due to the need to preserve the right to override external entry points
  if (BUILD_SHARED_LIBS AND NOT (CMAKE_CXX_COMPILER_ID MATCHES "Clang"))
   set(CMAKE_CXX_FLAGS_RELEASE "${CMAKE_CXX_FLAGS_RELEASE} -fno-semantic-interposition")
  endif()

endif()

# Clang on Darwin enables non-POSIX extensions by default, which allows the
# macro HUGE to leak out of <math.h> even when it is never directly included,
# conflicting with Flang's HUGE symbols.
# Set _POSIX_C_SOURCE to avoid including these extensions.
if (APPLE)
  set(CMAKE_CXX_FLAGS "${CMAKE_CXX_FLAGS} -D_POSIX_C_SOURCE=200809")
endif()

list(REMOVE_DUPLICATES CMAKE_CXX_FLAGS)

# Determine HOST_LINK_VERSION on Darwin.
set(HOST_LINK_VERSION)
if (APPLE)
  set(LD_V_OUTPUT)
  execute_process(
    COMMAND sh -c "${CMAKE_LINKER} -v 2>&1 | head -1"
    RESULT_VARIABLE HAD_ERROR
    OUTPUT_VARIABLE LD_V_OUTPUT)
  if (NOT HAD_ERROR)
    if ("${LD_V_OUTPUT}" MATCHES ".*ld64-([0-9.]+).*")
      string(REGEX REPLACE ".*ld64-([0-9.]+).*" "\\1" HOST_LINK_VERSION ${LD_V_OUTPUT})
    elseif ("${LD_V_OUTPUT}" MATCHES "[^0-9]*([0-9.]+).*")
      string(REGEX REPLACE "[^0-9]*([0-9.]+).*" "\\1" HOST_LINK_VERSION ${LD_V_OUTPUT})
    endif()
  else()
    message(FATAL_ERROR "${CMAKE_LINKER} failed with status ${HAD_ERROR}")
  endif()
endif()

include(AddFlang)
include(FlangCommon)

if (FLANG_INCLUDE_TESTS)
  add_compile_definitions(FLANG_INCLUDE_TESTS=1)
endif()

option(FLANG_CUF_RUNTIME
  "Compile CUDA Fortran runtime sources" OFF)
if (FLANG_CUF_RUNTIME)
  find_package(CUDAToolkit REQUIRED)
endif()

add_subdirectory(include)
add_subdirectory(lib)
add_subdirectory(cmake/modules)

option(FLANG_BUILD_TOOLS
  "Build the Flang tools. If OFF, just generate build targets." ON)
if (FLANG_BUILD_TOOLS)
  add_subdirectory(tools)
endif()

<<<<<<< HEAD
option(FLANG_CUF_RUNTIME
  "Compile CUDA Fortran runtime sources" OFF)
if (FLANG_CUF_RUNTIME)
  find_package(CUDAToolkit REQUIRED)
endif()
=======
if (FLANG_INCLUDE_RUNTIME)
  add_subdirectory(runtime)
endif ()
>>>>>>> 51011af9

if (LLVM_INCLUDE_EXAMPLES)
  add_subdirectory(examples)
endif()

if (FLANG_INCLUDE_TESTS)
  add_subdirectory(test)
  if (FLANG_GTEST_AVAIL)
    add_subdirectory(unittests)
  endif ()
endif()

option(FLANG_INCLUDE_DOCS "Generate build targets for the Flang docs."
       ${LLVM_INCLUDE_DOCS})
if (FLANG_INCLUDE_DOCS)
  add_subdirectory(docs)
endif()

# Custom target to install Flang libraries.
add_custom_target(flang-libraries)
set_target_properties(flang-libraries PROPERTIES FOLDER "Flang/Meta")

if (NOT LLVM_ENABLE_IDE)
  add_llvm_install_targets(install-flang-libraries
   DEPENDS flang-libraries
   COMPONENT flang-libraries)
endif()

get_property(FLANG_LIBS GLOBAL PROPERTY FLANG_LIBS)
if (FLANG_LIBS)
  list(REMOVE_DUPLICATES FLANG_LIBS)
  foreach(lib ${FLANG_LIBS})
    add_dependencies(flang-libraries ${lib})
    if (NOT LLVM_ENABLE_IDE)
      add_dependencies(install-flang-libraries install-${lib})
    endif()
  endforeach()
endif()

if (NOT LLVM_INSTALL_TOOLCHAIN_ONLY)
  add_llvm_install_targets(install-flang-headers
    COMPONENT flang-headers)

  install(DIRECTORY include/flang
    DESTINATION "${CMAKE_INSTALL_INCLUDEDIR}"
    COMPONENT flang-headers
    FILES_MATCHING
    PATTERN "*.def"
    PATTERN "*.h"
    PATTERN "*.inc"
    PATTERN "*.td"
    PATTERN "config.h" EXCLUDE
    PATTERN ".git"     EXCLUDE
    PATTERN "CMakeFiles" EXCLUDE)

  install(DIRECTORY ${FLANG_INCLUDE_DIR}/flang
    DESTINATION "${CMAKE_INSTALL_INCLUDEDIR}"
    COMPONENT flang-headers
    FILES_MATCHING
    PATTERN "*.inc"
    )
endif()

# Put ISO_Fortran_binding.h into the include files of the build area now
# so that we can run tests before installing
include(GetClangResourceDir)
get_clang_resource_dir(HEADER_BINARY_DIR PREFIX ${LLVM_LIBRARY_OUTPUT_INTDIR}/.. SUBDIR include)
configure_file(
  ${FLANG_SOURCE_DIR}/include/flang/ISO_Fortran_binding.h
  ${HEADER_BINARY_DIR}/ISO_Fortran_binding.h COPYONLY)

# llvm-test-suite fails if it does not find the the file in this location.
configure_file(
  ${FLANG_SOURCE_DIR}/include/flang/ISO_Fortran_binding.h
  ${LLVM_RUNTIME_OUTPUT_INTDIR}/../include/flang COPYONLY)

# And also install it into the install area
get_clang_resource_dir(HEADER_INSTALL_DIR SUBDIR include)
install(
  FILES include/flang/ISO_Fortran_binding.h
  DESTINATION ${HEADER_INSTALL_DIR} )
<|MERGE_RESOLUTION|>--- conflicted
+++ resolved
@@ -451,12 +451,6 @@
   add_compile_definitions(FLANG_INCLUDE_TESTS=1)
 endif()
 
-option(FLANG_CUF_RUNTIME
-  "Compile CUDA Fortran runtime sources" OFF)
-if (FLANG_CUF_RUNTIME)
-  find_package(CUDAToolkit REQUIRED)
-endif()
-
 add_subdirectory(include)
 add_subdirectory(lib)
 add_subdirectory(cmake/modules)
@@ -466,18 +460,6 @@
 if (FLANG_BUILD_TOOLS)
   add_subdirectory(tools)
 endif()
-
-<<<<<<< HEAD
-option(FLANG_CUF_RUNTIME
-  "Compile CUDA Fortran runtime sources" OFF)
-if (FLANG_CUF_RUNTIME)
-  find_package(CUDAToolkit REQUIRED)
-endif()
-=======
-if (FLANG_INCLUDE_RUNTIME)
-  add_subdirectory(runtime)
-endif ()
->>>>>>> 51011af9
 
 if (LLVM_INCLUDE_EXAMPLES)
   add_subdirectory(examples)
