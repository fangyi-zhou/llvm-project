//===- DriverUtils.cpp ----------------------------------------------------===//
//
// Part of the LLVM Project, under the Apache License v2.0 with LLVM Exceptions.
// See https://llvm.org/LICENSE.txt for license information.
// SPDX-License-Identifier: Apache-2.0 WITH LLVM-exception
//
//===----------------------------------------------------------------------===//
//
// This file contains utility functions for the ctx.driver. Because there
// are so many small functions, we created this separate file to make
// Driver.cpp less cluttered.
//
//===----------------------------------------------------------------------===//

#include "Config.h"
#include "Driver.h"
#include "lld/Common/CommonLinkerContext.h"
#include "lld/Common/Reproduce.h"
#include "llvm/Option/Option.h"
#include "llvm/Support/CommandLine.h"
#include "llvm/Support/FileSystem.h"
#include "llvm/Support/Path.h"
#include "llvm/Support/TimeProfiler.h"
#include "llvm/TargetParser/Host.h"
#include "llvm/TargetParser/Triple.h"
#include <optional>

using namespace llvm;
using namespace llvm::sys;
using namespace llvm::opt;
using namespace lld;
using namespace lld::elf;

// Create OptTable

// Create prefix string literals used in Options.td
#define PREFIX(NAME, VALUE)                                                    \
  static constexpr StringLiteral NAME##_init[] = VALUE;                        \
  static constexpr ArrayRef<StringLiteral> NAME(NAME##_init,                   \
                                                std::size(NAME##_init) - 1);
#include "Options.inc"
#undef PREFIX

// Create table mapping all options defined in Options.td
static constexpr opt::OptTable::Info optInfo[] = {
#define OPTION(...) LLVM_CONSTRUCT_OPT_INFO(__VA_ARGS__),
#include "Options.inc"
#undef OPTION
};

ELFOptTable::ELFOptTable() : GenericOptTable(optInfo) {}

// Set color diagnostics according to --color-diagnostics={auto,always,never}
// or --no-color-diagnostics flags.
static void handleColorDiagnostics(opt::InputArgList &args) {
  auto *arg = args.getLastArg(OPT_color_diagnostics);
  if (!arg)
    return;
  StringRef s = arg->getValue();
  if (s == "always")
    lld::errs().enable_colors(true);
  else if (s == "never")
    lld::errs().enable_colors(false);
  else if (s != "auto")
    error("unknown option: --color-diagnostics=" + s);
}

static cl::TokenizerCallback getQuotingStyle(opt::InputArgList &args) {
  if (auto *arg = args.getLastArg(OPT_rsp_quoting)) {
    StringRef s = arg->getValue();
    if (s != "windows" && s != "posix")
      error("invalid response file quoting: " + s);
    if (s == "windows")
      return cl::TokenizeWindowsCommandLine;
    return cl::TokenizeGNUCommandLine;
  }
  if (Triple(sys::getProcessTriple()).isOSWindows())
    return cl::TokenizeWindowsCommandLine;
  return cl::TokenizeGNUCommandLine;
}

// Gold LTO plugin takes a `--plugin-opt foo=bar` option as an alias for
// `--plugin-opt=foo=bar`. We want to handle `--plugin-opt=foo=` as an
// option name and `bar` as a value. Unfortunately, OptParser cannot
// handle an option with a space in it.
//
// In this function, we concatenate command line arguments so that
// `--plugin-opt <foo>` is converted to `--plugin-opt=<foo>`. This is a
// bit hacky, but looks like it is still better than handling --plugin-opt
// options by hand.
static void concatLTOPluginOptions(SmallVectorImpl<const char *> &args) {
  SmallVector<const char *, 256> v;
  for (size_t i = 0, e = args.size(); i != e; ++i) {
    StringRef s = args[i];
    if ((s == "-plugin-opt" || s == "--plugin-opt") && i + 1 != e) {
      v.push_back(saver().save(s + "=" + args[i + 1]).data());
      ++i;
    } else {
      v.push_back(args[i]);
    }
  }
  args = std::move(v);
}

// Parses a given list of options.
opt::InputArgList ELFOptTable::parse(ArrayRef<const char *> argv) {
  // Make InputArgList from string vectors.
  unsigned missingIndex;
  unsigned missingCount;
  SmallVector<const char *, 256> vec(argv.data(), argv.data() + argv.size());

  // We need to get the quoting style for response files before parsing all
  // options so we parse here before and ignore all the options but
  // --rsp-quoting.
  opt::InputArgList args = this->ParseArgs(vec, missingIndex, missingCount);

  // Expand response files (arguments in the form of @<filename>)
  // and then parse the argument again.
  cl::ExpandResponseFiles(saver(), getQuotingStyle(args), vec);
  concatLTOPluginOptions(vec);
  args = this->ParseArgs(vec, missingIndex, missingCount);

  handleColorDiagnostics(args);
  if (missingCount)
    error(Twine(args.getArgString(missingIndex)) + ": missing argument");

  for (opt::Arg *arg : args.filtered(OPT_UNKNOWN)) {
    std::string nearest;
    if (findNearest(arg->getAsString(args), nearest) > 1)
      error("unknown argument '" + arg->getAsString(args) + "'");
    else
      error("unknown argument '" + arg->getAsString(args) +
            "', did you mean '" + nearest + "'");
  }
  return args;
}

void elf::printHelp(Ctx &ctx) {
  ELFOptTable().printHelp(
      lld::outs(), (ctx.arg.progName + " [options] file...").str().c_str(),
      "lld", false /*ShowHidden*/, true /*ShowAllAliases*/);
  lld::outs() << "\n";

  // Scripts generated by Libtool versions up to 2021-10 expect /: supported
  // targets:.* elf/ in a message for the --help option. If it doesn't match,
  // the scripts assume that the linker doesn't support very basic features
  // such as shared libraries. Therefore, we need to print out at least "elf".
  lld::outs() << ctx.arg.progName << ": supported targets: elf\n";
}

static std::string rewritePath(StringRef s) {
  if (fs::exists(s))
    return relativeToRoot(s);
  return std::string(s);
}

// Reconstructs command line arguments so that so that you can re-run
// the same command with the same inputs. This is for --reproduce.
std::string elf::createResponseFile(const opt::InputArgList &args) {
  SmallString<0> data;
  raw_svector_ostream os(data);
  os << "--chroot .\n";

  // Copy the command line to the output while rewriting paths.
  for (auto *arg : args) {
    switch (arg->getOption().getID()) {
    case OPT_reproduce:
      break;
    case OPT_INPUT:
      os << quote(rewritePath(arg->getValue())) << "\n";
      break;
    case OPT_o:
    case OPT_Map:
    case OPT_print_archive_stats:
    case OPT_why_extract:
      // If an output path contains directories, "lld @response.txt" will
      // likely fail because the archive we are creating doesn't contain empty
      // directories for the output path (-o doesn't create directories).
      // Strip directories to prevent the issue.
      os << arg->getSpelling();
      if (arg->getOption().getRenderStyle() == opt::Option::RenderSeparateStyle)
        os << ' ';
      os << quote(path::filename(arg->getValue())) << '\n';
      break;
    case OPT_lto_sample_profile:
      os << arg->getSpelling() << quote(rewritePath(arg->getValue())) << "\n";
      break;
    case OPT_call_graph_ordering_file:
    case OPT_default_script:
    case OPT_dynamic_list:
    case OPT_export_dynamic_symbol_list:
    case OPT_just_symbols:
    case OPT_library_path:
    case OPT_remap_inputs_file:
    case OPT_retain_symbols_file:
    case OPT_rpath:
    case OPT_script:
    case OPT_symbol_ordering_file:
    case OPT_sysroot:
    case OPT_version_script:
      os << arg->getSpelling() << " " << quote(rewritePath(arg->getValue()))
         << "\n";
      break;
    default:
      os << toString(*arg) << "\n";
    }
  }
  return std::string(data);
}

// Find a file by concatenating given paths. If a resulting path
// starts with "=", the character is replaced with a --sysroot value.
static std::optional<std::string> findFile(Ctx &ctx, StringRef path1,
                                           const Twine &path2) {
  SmallString<128> s;
  if (path1.starts_with("="))
    path::append(s, ctx.arg.sysroot, path1.substr(1), path2);
  else
    path::append(s, path1, path2);

  if (fs::exists(s))
    return std::string(s);
  return std::nullopt;
}

std::optional<std::string> elf::findFromSearchPaths(Ctx &ctx, StringRef path) {
  for (StringRef dir : ctx.arg.searchPaths)
<<<<<<< HEAD
    if (std::optional<std::string> s = findFile(dir, path))
=======
    if (std::optional<std::string> s = findFile(ctx, dir, path))
>>>>>>> dd326b12
      return s;
  return std::nullopt;
}

// This is for -l<basename>. We'll look for lib<basename>.so or lib<basename>.a from
// search paths.
std::optional<std::string> elf::searchLibraryBaseName(Ctx &ctx,
                                                      StringRef name) {
  for (StringRef dir : ctx.arg.searchPaths) {
    if (!ctx.arg.isStatic)
<<<<<<< HEAD
      if (std::optional<std::string> s = findFile(dir, "lib" + name + ".so"))
=======
      if (std::optional<std::string> s =
              findFile(ctx, dir, "lib" + name + ".so"))
>>>>>>> dd326b12
        return s;
    if (std::optional<std::string> s = findFile(ctx, dir, "lib" + name + ".a"))
      return s;
  }
  return std::nullopt;
}

// This is for -l<namespec>.
std::optional<std::string> elf::searchLibrary(Ctx &ctx, StringRef name) {
  llvm::TimeTraceScope timeScope("Locate library", name);
  if (name.starts_with(":"))
    return findFromSearchPaths(ctx, name.substr(1));
  return searchLibraryBaseName(ctx, name);
}

// If a linker/version script doesn't exist in the current directory, we also
// look for the script in the '-L' search paths. This matches the behaviour of
// '-T', --version-script=, and linker script INPUT() command in ld.bfd.
std::optional<std::string> elf::searchScript(Ctx &ctx, StringRef name) {
  if (fs::exists(name))
    return name.str();
  return findFromSearchPaths(ctx, name);
}<|MERGE_RESOLUTION|>--- conflicted
+++ resolved
@@ -225,11 +225,7 @@
 
 std::optional<std::string> elf::findFromSearchPaths(Ctx &ctx, StringRef path) {
   for (StringRef dir : ctx.arg.searchPaths)
-<<<<<<< HEAD
-    if (std::optional<std::string> s = findFile(dir, path))
-=======
     if (std::optional<std::string> s = findFile(ctx, dir, path))
->>>>>>> dd326b12
       return s;
   return std::nullopt;
 }
@@ -240,12 +236,8 @@
                                                       StringRef name) {
   for (StringRef dir : ctx.arg.searchPaths) {
     if (!ctx.arg.isStatic)
-<<<<<<< HEAD
-      if (std::optional<std::string> s = findFile(dir, "lib" + name + ".so"))
-=======
       if (std::optional<std::string> s =
               findFile(ctx, dir, "lib" + name + ".so"))
->>>>>>> dd326b12
         return s;
     if (std::optional<std::string> s = findFile(ctx, dir, "lib" + name + ".a"))
       return s;
