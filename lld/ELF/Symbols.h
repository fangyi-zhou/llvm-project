//===- Symbols.h ------------------------------------------------*- C++ -*-===//
//
// Part of the LLVM Project, under the Apache License v2.0 with LLVM Exceptions.
// See https://llvm.org/LICENSE.txt for license information.
// SPDX-License-Identifier: Apache-2.0 WITH LLVM-exception
//
//===----------------------------------------------------------------------===//
//
// This file defines various types of Symbols.
//
//===----------------------------------------------------------------------===//

#ifndef LLD_ELF_SYMBOLS_H
#define LLD_ELF_SYMBOLS_H

#include "Config.h"
#include "lld/Common/LLVM.h"
#include "lld/Common/Memory.h"
#include "llvm/ADT/DenseMap.h"
#include "llvm/Object/ELF.h"
#include "llvm/Support/Compiler.h"
#include <tuple>

namespace lld::elf {
class CommonSymbol;
class Defined;
class OutputSection;
class SectionBase;
class InputSectionBase;
class SharedSymbol;
class Symbol;
class Undefined;
class LazySymbol;
class InputFile;

// Returns a string representation for a symbol for diagnostics.
std::string toStr(Ctx &, const Symbol &);
const ELFSyncStream &operator<<(const ELFSyncStream &, const Symbol *);

void printTraceSymbol(const Symbol &sym, StringRef name);

enum {
  NEEDS_GOT = 1 << 0,
  NEEDS_PLT = 1 << 1,
  HAS_DIRECT_RELOC = 1 << 2,
  // True if this symbol needs a canonical PLT entry, or (during
  // postScanRelocations) a copy relocation.
  NEEDS_COPY = 1 << 3,
  NEEDS_TLSDESC = 1 << 4,
  NEEDS_TLSGD = 1 << 5,
  NEEDS_TLSGD_TO_IE = 1 << 6,
  NEEDS_GOT_DTPREL = 1 << 7,
  NEEDS_TLSIE = 1 << 8,
  NEEDS_GOT_AUTH = 1 << 9,
  NEEDS_GOT_NONAUTH = 1 << 10,
};

// The base class for real symbol classes.
class Symbol {
public:
  enum Kind {
    PlaceholderKind,
    DefinedKind,
    CommonKind,
    SharedKind,
    UndefinedKind,
    LazyKind,
  };

  Kind kind() const { return static_cast<Kind>(symbolKind); }

  // The file from which this symbol was created.
  InputFile *file;

  // The default copy constructor is deleted due to atomic flags. Define one for
  // places where no atomic is needed.
  Symbol(const Symbol &o) { memcpy(static_cast<void *>(this), &o, sizeof(o)); }

protected:
  const char *nameData;
  // 32-bit size saves space.
  uint32_t nameSize;

public:
  // The next three fields have the same meaning as the ELF symbol attributes.
  // type and binding are placed in this order to optimize generating st_info,
  // which is defined as (binding << 4) + (type & 0xf), on a little-endian
  // system.
  uint8_t type : 4; // symbol type

  // Symbol binding. This is not overwritten by replace() to track
  // changes during resolution. In particular:
  //  - An undefined weak is still weak when it resolves to a shared library.
  //  - An undefined weak will not extract archive members, but we have to
  //    remember it is weak.
  uint8_t binding : 4;

  uint8_t stOther; // st_other field value

  uint8_t symbolKind;

  // The partition whose dynamic symbol table contains this symbol's definition.
  uint8_t partition;

  // True if this symbol is preemptible at load time.
  LLVM_PREFERRED_TYPE(bool)
  uint8_t isPreemptible : 1;

  // True if the symbol was used for linking and thus need to be added to the
  // output file's symbol table. This is true for all symbols except for
  // unreferenced DSO symbols, lazy (archive) symbols, and bitcode symbols that
  // are unreferenced except by other bitcode objects.
  LLVM_PREFERRED_TYPE(bool)
  uint8_t isUsedInRegularObj : 1;

  // True if an undefined or shared symbol is used from a live section.
  //
  // NOTE: In Writer.cpp the field is used to mark local defined symbols
  // which are referenced by relocations when -r or --emit-relocs is given.
  LLVM_PREFERRED_TYPE(bool)
  uint8_t used : 1;

  // Used by a Defined symbol with protected or default visibility, to record
  // whether it is required to be exported into .dynsym. This is set when any of
  // the following conditions hold:
  //
  // - If there is an interposable symbol from a DSO. Note: We also do this for
  //   STV_PROTECTED symbols which can't be interposed (to match BFD behavior).
  // - If -shared or --export-dynamic is specified, any symbol in an object
  //   file/bitcode sets this property, unless suppressed by LTO
  //   canBeOmittedFromSymbolTable().
  //
  // Primarily set in two locations, (a) after parseSymbolVersion and
  // (b) during demoteSymbols.
  LLVM_PREFERRED_TYPE(bool)
  uint8_t isExported : 1;

  // Used to compute isExported. Set when defined or referenced by a SharedFile.
  LLVM_PREFERRED_TYPE(bool)
  uint8_t exportDynamic : 1;

  LLVM_PREFERRED_TYPE(bool)
  uint8_t ltoCanOmit : 1;

  // True if this symbol is specified by --trace-symbol option.
  LLVM_PREFERRED_TYPE(bool)
  uint8_t traced : 1;

  // True if the name contains '@'.
  LLVM_PREFERRED_TYPE(bool)
  uint8_t hasVersionSuffix : 1;

  // Symbol visibility. This is the computed minimum visibility of all
  // observed non-DSO symbols.
  uint8_t visibility() const { return stOther & 3; }
  void setVisibility(uint8_t visibility) {
    stOther = (stOther & ~3) | visibility;
  }

  bool includeInDynsym(Ctx &) const;
  uint8_t computeBinding(Ctx &) const;
  bool isGlobal() const { return binding == llvm::ELF::STB_GLOBAL; }
  bool isWeak() const { return binding == llvm::ELF::STB_WEAK; }

  bool isUndefined() const { return symbolKind == UndefinedKind; }
  bool isCommon() const { return symbolKind == CommonKind; }
  bool isDefined() const { return symbolKind == DefinedKind; }
  bool isShared() const { return symbolKind == SharedKind; }
  bool isPlaceholder() const { return symbolKind == PlaceholderKind; }

  bool isLocal() const { return binding == llvm::ELF::STB_LOCAL; }

  bool isLazy() const { return symbolKind == LazyKind; }

  // True if this is an undefined weak symbol. This only works once
  // all input files have been added.
  bool isUndefWeak() const { return isWeak() && isUndefined(); }

  StringRef getName() const { return {nameData, nameSize}; }

  void setName(StringRef s) {
    nameData = s.data();
    nameSize = s.size();
  }

  void parseSymbolVersion(Ctx &);

  // Get the NUL-terminated version suffix ("", "@...", or "@@...").
  //
  // For @@, the name has been truncated by insert(). For @, the name has been
  // truncated by Symbol::parseSymbolVersion(ctx).
  const char *getVersionSuffix() const { return nameData + nameSize; }

  uint32_t getGotIdx(Ctx &ctx) const { return ctx.symAux[auxIdx].gotIdx; }
  uint32_t getPltIdx(Ctx &ctx) const { return ctx.symAux[auxIdx].pltIdx; }
  uint32_t getTlsDescIdx(Ctx &ctx) const {
    return ctx.symAux[auxIdx].tlsDescIdx;
  }
  uint32_t getTlsGdIdx(Ctx &ctx) const { return ctx.symAux[auxIdx].tlsGdIdx; }

  bool isInGot(Ctx &ctx) const { return getGotIdx(ctx) != uint32_t(-1); }
  bool isInPlt(Ctx &ctx) const { return getPltIdx(ctx) != uint32_t(-1); }

  uint64_t getVA(Ctx &, int64_t addend = 0) const;

  uint64_t getGotOffset(Ctx &) const;
  uint64_t getGotVA(Ctx &) const;
  uint64_t getGotPltOffset(Ctx &) const;
  uint64_t getGotPltVA(Ctx &) const;
  uint64_t getPltVA(Ctx &) const;
  uint64_t getSize() const;
  OutputSection *getOutputSection() const;

  // The following two functions are used for symbol resolution.
  //
  // You are expected to call mergeProperties for all symbols in input
  // files so that attributes that are attached to names rather than
  // indivisual symbol (such as visibility) are merged together.
  //
  // Every time you read a new symbol from an input, you are supposed
  // to call resolve() with the new symbol. That function replaces
  // "this" object as a result of name resolution if the new symbol is
  // more appropriate to be included in the output.
  //
  // For example, if "this" is an undefined symbol and a new symbol is
  // a defined symbol, "this" is replaced with the new symbol.
  void mergeProperties(const Symbol &other);
  void resolve(Ctx &, const Undefined &other);
  void resolve(Ctx &, const CommonSymbol &other);
  void resolve(Ctx &, const Defined &other);
  void resolve(Ctx &, const LazySymbol &other);
  void resolve(Ctx &, const SharedSymbol &other);

  // If this is a lazy symbol, extract an input file and add the symbol
  // in the file to the symbol table. Calling this function on
  // non-lazy object causes a runtime error.
  void extract(Ctx &) const;

  void checkDuplicate(Ctx &, const Defined &other) const;

private:
  bool shouldReplace(Ctx &, const Defined &other) const;

protected:
  Symbol(Kind k, InputFile *file, StringRef name, uint8_t binding,
         uint8_t stOther, uint8_t type)
      : file(file), nameData(name.data()), nameSize(name.size()), type(type),
        binding(binding), stOther(stOther), symbolKind(k), exportDynamic(false),
        ltoCanOmit(false), archSpecificBit(false) {}

  void overwrite(Symbol &sym, Kind k) const {
    if (sym.traced)
      printTraceSymbol(*this, sym.getName());
    sym.file = file;
    sym.type = type;
    sym.binding = binding;
    sym.stOther = (stOther & ~3) | sym.visibility();
    sym.symbolKind = k;
  }

public:
  // True if this symbol is in the Iplt sub-section of the Plt and the Igot
  // sub-section of the .got.plt or .got.
  LLVM_PREFERRED_TYPE(bool)
  uint8_t isInIplt : 1;

  // True if this symbol needs a GOT entry and its GOT entry is actually in
  // Igot. This will be true only for certain non-preemptible ifuncs.
  LLVM_PREFERRED_TYPE(bool)
  uint8_t gotInIgot : 1;

  // True if defined relative to a section discarded by ICF.
  LLVM_PREFERRED_TYPE(bool)
  uint8_t folded : 1;

  // Allow reuse of a bit between architecture-exclusive symbol flags.
  // - needsTocRestore(): On PPC64, true if a call to this symbol needs to be
  //   followed by a restore of the toc pointer.
  // - isTagged(): On AArch64, true if the symbol needs special relocation and
  //   metadata semantics because it's tagged, under the AArch64 MemtagABI.
  LLVM_PREFERRED_TYPE(bool)
  uint8_t archSpecificBit : 1;
  bool needsTocRestore() const { return archSpecificBit; }
  bool isTagged() const { return archSpecificBit; }
  void setNeedsTocRestore(bool v) { archSpecificBit = v; }
  void setIsTagged(bool v) {
    archSpecificBit = v;
  }

  // True if this symbol is defined by a symbol assignment or wrapped by --wrap.
  //
  // LTO shouldn't inline the symbol because it doesn't know the final content
  // of the symbol.
  LLVM_PREFERRED_TYPE(bool)
  uint8_t scriptDefined : 1;

  // True if defined in a DSO. There may also be a definition in a relocatable
  // object file.
  LLVM_PREFERRED_TYPE(bool)
  uint8_t dsoDefined : 1;

  // True if defined in a DSO as protected visibility.
  LLVM_PREFERRED_TYPE(bool)
  uint8_t dsoProtected : 1;

  // Temporary flags used to communicate which symbol entries need PLT and GOT
  // entries during postScanRelocations();
  std::atomic<uint16_t> flags;

  // A ctx.symAux index used to access GOT/PLT entry indexes. This is allocated
  // in postScanRelocations().
  uint32_t auxIdx;
  uint32_t dynsymIndex;

  // If `file` is SharedFile (for SharedSymbol or copy-relocated Defined), this
  // represents the Verdef index within the input DSO, which will be converted
  // to a Verneed index in the output. Otherwise, this represents the Verdef
  // index (VER_NDX_LOCAL, VER_NDX_GLOBAL, or a named version).
  uint16_t versionId;
  LLVM_PREFERRED_TYPE(bool)
  uint8_t versionScriptAssigned : 1;

  // True if targeted by a range extension thunk.
  LLVM_PREFERRED_TYPE(bool)
  uint8_t thunkAccessed : 1;

  // True if the symbol is in the --dynamic-list file. A Defined symbol with
  // protected or default visibility with this property is required to be
  // exported into .dynsym.
  LLVM_PREFERRED_TYPE(bool)
  uint8_t inDynamicList : 1;

  // Used to track if there has been at least one undefined reference to the
  // symbol. For Undefined and SharedSymbol, the binding may change to STB_WEAK
  // if the first undefined reference from a non-shared object is weak.
  LLVM_PREFERRED_TYPE(bool)
  uint8_t referenced : 1;

  // Used to track if this symbol will be referenced after wrapping is performed
  // (i.e. this will be true for foo if __real_foo is referenced, and will be
  // true for __wrap_foo if foo is referenced).
  LLVM_PREFERRED_TYPE(bool)
  uint8_t referencedAfterWrap : 1;

  void setFlags(uint16_t bits) {
    flags.fetch_or(bits, std::memory_order_relaxed);
  }
  bool hasFlag(uint16_t bit) const {
    assert(bit && (bit & (bit - 1)) == 0 && "bit must be a power of 2");
    return flags.load(std::memory_order_relaxed) & bit;
  }

  bool needsDynReloc() const {
    return flags.load(std::memory_order_relaxed) &
           (NEEDS_COPY | NEEDS_GOT | NEEDS_PLT | NEEDS_TLSDESC | NEEDS_TLSGD |
            NEEDS_TLSGD_TO_IE | NEEDS_GOT_DTPREL | NEEDS_TLSIE);
  }
  void allocateAux(Ctx &ctx) {
    assert(auxIdx == 0);
    auxIdx = ctx.symAux.size();
    ctx.symAux.emplace_back();
  }

  bool isSection() const { return type == llvm::ELF::STT_SECTION; }
  bool isTls() const { return type == llvm::ELF::STT_TLS; }
  bool isFunc() const { return type == llvm::ELF::STT_FUNC; }
  bool isGnuIFunc() const { return type == llvm::ELF::STT_GNU_IFUNC; }
  bool isObject() const { return type == llvm::ELF::STT_OBJECT; }
  bool isFile() const { return type == llvm::ELF::STT_FILE; }
};

// Represents a symbol that is defined in the current output file.
class Defined : public Symbol {
public:
  Defined(Ctx &ctx, InputFile *file, StringRef name, uint8_t binding,
          uint8_t stOther, uint8_t type, uint64_t value, uint64_t size,
          SectionBase *section)
      : Symbol(DefinedKind, file, name, binding, stOther, type), value(value),
        size(size), section(section) {
  }
  void overwrite(Symbol &sym) const;

  static bool classof(const Symbol *s) { return s->isDefined(); }

  uint64_t value;
  uint64_t size;
  SectionBase *section;
};

// Represents a common symbol.
//
// On Unix, it is traditionally allowed to write variable definitions
// without initialization expressions (such as "int foo;") to header
// files. Such definition is called "tentative definition".
//
// Using tentative definition is usually considered a bad practice
// because you should write only declarations (such as "extern int
// foo;") to header files. Nevertheless, the linker and the compiler
// have to do something to support bad code by allowing duplicate
// definitions for this particular case.
//
// Common symbols represent variable definitions without initializations.
// The compiler creates common symbols when it sees variable definitions
// without initialization (you can suppress this behavior and let the
// compiler create a regular defined symbol by -fno-common).
//
// The linker allows common symbols to be replaced by regular defined
// symbols. If there are remaining common symbols after name resolution is
// complete, they are converted to regular defined symbols in a .bss
// section. (Therefore, the later passes don't see any CommonSymbols.)
class CommonSymbol : public Symbol {
public:
  CommonSymbol(Ctx &ctx, InputFile *file, StringRef name, uint8_t binding,
               uint8_t stOther, uint8_t type, uint64_t alignment, uint64_t size)
      : Symbol(CommonKind, file, name, binding, stOther, type),
        alignment(alignment), size(size) {
  }
  void overwrite(Symbol &sym) const {
    Symbol::overwrite(sym, CommonKind);
    auto &s = static_cast<CommonSymbol &>(sym);
    s.alignment = alignment;
    s.size = size;
  }

  static bool classof(const Symbol *s) { return s->isCommon(); }

  uint32_t alignment;
  uint64_t size;
};

class Undefined : public Symbol {
public:
  Undefined(InputFile *file, StringRef name, uint8_t binding, uint8_t stOther,
            uint8_t type, uint32_t discardedSecIdx = 0)
      : Symbol(UndefinedKind, file, name, binding, stOther, type),
        discardedSecIdx(discardedSecIdx) {}
  void overwrite(Symbol &sym) const {
    Symbol::overwrite(sym, UndefinedKind);
    auto &s = static_cast<Undefined &>(sym);
    s.discardedSecIdx = discardedSecIdx;
    s.nonPrevailing = nonPrevailing;
  }

  static bool classof(const Symbol *s) { return s->kind() == UndefinedKind; }

  // The section index if in a discarded section, 0 otherwise.
  uint32_t discardedSecIdx;
  bool nonPrevailing = false;
};

class SharedSymbol : public Symbol {
public:
  static bool classof(const Symbol *s) { return s->kind() == SharedKind; }

  SharedSymbol(InputFile &file, StringRef name, uint8_t binding,
               uint8_t stOther, uint8_t type, uint64_t value, uint64_t size,
               uint32_t alignment)
      : Symbol(SharedKind, &file, name, binding, stOther, type), value(value),
        size(size), alignment(alignment) {
    dsoProtected = visibility() == llvm::ELF::STV_PROTECTED;
    // GNU ifunc is a mechanism to allow user-supplied functions to
    // resolve PLT slot values at load-time. This is contrary to the
    // regular symbol resolution scheme in which symbols are resolved just
    // by name. Using this hook, you can program how symbols are solved
    // for you program. For example, you can make "memcpy" to be resolved
    // to a SSE-enabled version of memcpy only when a machine running the
    // program supports the SSE instruction set.
    //
    // Naturally, such symbols should always be called through their PLT
    // slots. What GNU ifunc symbols point to are resolver functions, and
    // calling them directly doesn't make sense (unless you are writing a
    // loader).
    //
    // For DSO symbols, we always call them through PLT slots anyway.
    // So there's no difference between GNU ifunc and regular function
    // symbols if they are in DSOs. So we can handle GNU_IFUNC as FUNC.
    if (this->type == llvm::ELF::STT_GNU_IFUNC)
      this->type = llvm::ELF::STT_FUNC;
  }
  void overwrite(Symbol &sym) const {
    Symbol::overwrite(sym, SharedKind);
    auto &s = static_cast<SharedSymbol &>(sym);
    s.dsoProtected = dsoProtected;
    s.value = value;
    s.size = size;
    s.alignment = alignment;
  }

  uint64_t value; // st_value
  uint64_t size;  // st_size
  uint32_t alignment;
};

// LazySymbol symbols represent symbols in object files between --start-lib and
// --end-lib options. LLD also handles traditional archives as if all the files
// in the archive are surrounded by --start-lib and --end-lib.
//
// A special complication is the handling of weak undefined symbols. They should
// not load a file, but we have to remember we have seen both the weak undefined
// and the lazy. We represent that with a lazy symbol with a weak binding. This
// means that code looking for undefined symbols normally also has to take lazy
// symbols into consideration.
class LazySymbol : public Symbol {
public:
  LazySymbol(InputFile &file)
      : Symbol(LazyKind, &file, {}, llvm::ELF::STB_GLOBAL,
               llvm::ELF::STV_DEFAULT, llvm::ELF::STT_NOTYPE) {}
  void overwrite(Symbol &sym) const { Symbol::overwrite(sym, LazyKind); }

  static bool classof(const Symbol *s) { return s->kind() == LazyKind; }
};

// A buffer class that is large enough to hold any Symbol-derived
// object. We allocate memory using this class and instantiate a symbol
// using the placement new.

// It is important to keep the size of SymbolUnion small for performance and
// memory usage reasons. 64 bytes is a soft limit based on the size of Defined
// on a 64-bit system. This is enforced by a static_assert in Symbols.cpp.
union SymbolUnion {
  alignas(Defined) char a[sizeof(Defined)];
  alignas(CommonSymbol) char b[sizeof(CommonSymbol)];
  alignas(Undefined) char c[sizeof(Undefined)];
  alignas(SharedSymbol) char d[sizeof(SharedSymbol)];
  alignas(LazySymbol) char e[sizeof(LazySymbol)];
};

template <typename... T> Defined *makeDefined(T &&...args) {
  auto *sym = getSpecificAllocSingleton<SymbolUnion>().Allocate();
  memset(sym, 0, sizeof(Symbol));
  auto &s = *new (reinterpret_cast<Defined *>(sym)) Defined(std::forward<T>(args)...);
  return &s;
}

void reportDuplicate(Ctx &, const Symbol &sym, const InputFile *newFile,
                     InputSectionBase *errSec, uint64_t errOffset);
void maybeWarnUnorderableSymbol(Ctx &, const Symbol *sym);
bool computeIsPreemptible(Ctx &, const Symbol &sym);
<<<<<<< HEAD
=======
void parseVersionAndComputeIsPreemptible(Ctx &);
>>>>>>> ce7c17d5

} // namespace lld::elf

#endif<|MERGE_RESOLUTION|>--- conflicted
+++ resolved
@@ -536,10 +536,7 @@
                      InputSectionBase *errSec, uint64_t errOffset);
 void maybeWarnUnorderableSymbol(Ctx &, const Symbol *sym);
 bool computeIsPreemptible(Ctx &, const Symbol &sym);
-<<<<<<< HEAD
-=======
 void parseVersionAndComputeIsPreemptible(Ctx &);
->>>>>>> ce7c17d5
 
 } // namespace lld::elf
 
