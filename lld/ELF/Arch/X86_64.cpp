--- conflicted
+++ resolved
@@ -186,11 +186,7 @@
     return false;
 
   uint64_t addrLoc = is.getOutputSection()->addr + is.outSecOff + r.offset;
-<<<<<<< HEAD
-  uint64_t targetOffset = is.getRelocTargetVA(ctx, r, addrLoc);
-=======
   uint64_t targetOffset = is.getRelocTargetVA(is.getCtx(), r, addrLoc);
->>>>>>> dd326b12
 
   // If this jmp is a fall thru, the target offset is the beginning of the
   // next section.
