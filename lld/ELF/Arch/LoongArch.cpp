--- conflicted
+++ resolved
@@ -801,13 +801,9 @@
     dest = rHi20.sym->getPltVA(ctx);
   else if (rHi20.expr == RE_LOONGARCH_PAGE_PC ||
            rHi20.expr == RE_LOONGARCH_GOT_PAGE_PC)
-<<<<<<< HEAD
-    symBase = rHi20.sym->getVA(ctx);
+    dest = rHi20.sym->getVA(ctx);
   else if (rHi20.expr == RE_LOONGARCH_TLSGD_PAGE_PC)
-    symBase = ctx.in.got->getGlobalDynAddr(*rHi20.sym);
-=======
-    dest = rHi20.sym->getVA(ctx);
->>>>>>> b3900f6c
+    dest = ctx.in.got->getGlobalDynAddr(*rHi20.sym);
   else {
     Err(ctx) << getErrorLoc(ctx, (const uint8_t *)loc) << "unknown expr ("
              << rHi20.expr << ") against symbol " << rHi20.sym
