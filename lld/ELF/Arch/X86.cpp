//===- X86.cpp ------------------------------------------------------------===//
//
// Part of the LLVM Project, under the Apache License v2.0 with LLVM Exceptions.
// See https://llvm.org/LICENSE.txt for license information.
// SPDX-License-Identifier: Apache-2.0 WITH LLVM-exception
//
//===----------------------------------------------------------------------===//

#include "OutputSections.h"
#include "Symbols.h"
#include "SyntheticSections.h"
#include "Target.h"
#include "lld/Common/ErrorHandler.h"
#include "llvm/Support/Endian.h"

using namespace llvm;
using namespace llvm::support::endian;
using namespace llvm::ELF;
using namespace lld;
using namespace lld::elf;

namespace {
class X86 : public TargetInfo {
public:
  X86(Ctx &);
  int getTlsGdRelaxSkip(RelType type) const override;
  RelExpr getRelExpr(RelType type, const Symbol &s,
                     const uint8_t *loc) const override;
  int64_t getImplicitAddend(const uint8_t *buf, RelType type) const override;
  void writeGotPltHeader(uint8_t *buf) const override;
  RelType getDynRel(RelType type) const override;
  void writeGotPlt(uint8_t *buf, const Symbol &s) const override;
  void writeIgotPlt(uint8_t *buf, const Symbol &s) const override;
  void writePltHeader(uint8_t *buf) const override;
  void writePlt(uint8_t *buf, const Symbol &sym,
                uint64_t pltEntryAddr) const override;
  void relocate(uint8_t *loc, const Relocation &rel,
                uint64_t val) const override;

  RelExpr adjustTlsExpr(RelType type, RelExpr expr) const override;
  void relocateAlloc(InputSectionBase &sec, uint8_t *buf) const override;

private:
  void relaxTlsGdToLe(uint8_t *loc, const Relocation &rel, uint64_t val) const;
  void relaxTlsGdToIe(uint8_t *loc, const Relocation &rel, uint64_t val) const;
  void relaxTlsLdToLe(uint8_t *loc, const Relocation &rel, uint64_t val) const;
  void relaxTlsIeToLe(uint8_t *loc, const Relocation &rel, uint64_t val) const;
};
} // namespace

X86::X86(Ctx &ctx) : TargetInfo(ctx) {
  copyRel = R_386_COPY;
  gotRel = R_386_GLOB_DAT;
  pltRel = R_386_JUMP_SLOT;
  iRelativeRel = R_386_IRELATIVE;
  relativeRel = R_386_RELATIVE;
  symbolicRel = R_386_32;
  tlsDescRel = R_386_TLS_DESC;
  tlsGotRel = R_386_TLS_TPOFF;
  tlsModuleIndexRel = R_386_TLS_DTPMOD32;
  tlsOffsetRel = R_386_TLS_DTPOFF32;
  gotBaseSymInGotPlt = true;
  pltHeaderSize = 16;
  pltEntrySize = 16;
  ipltEntrySize = 16;
  trapInstr = {0xcc, 0xcc, 0xcc, 0xcc}; // 0xcc = INT3

  // Align to the non-PAE large page size (known as a superpage or huge page).
  // FreeBSD automatically promotes large, superpage-aligned allocations.
  defaultImageBase = 0x400000;
}

int X86::getTlsGdRelaxSkip(RelType type) const {
  // TLSDESC relocations are processed separately. See relaxTlsGdToLe below.
  return type == R_386_TLS_GOTDESC || type == R_386_TLS_DESC_CALL ? 1 : 2;
}

RelExpr X86::getRelExpr(RelType type, const Symbol &s,
                        const uint8_t *loc) const {
  switch (type) {
  case R_386_8:
  case R_386_16:
  case R_386_32:
    return R_ABS;
  case R_386_TLS_LDO_32:
    return R_DTPREL;
  case R_386_TLS_GD:
    return R_TLSGD_GOTPLT;
  case R_386_TLS_LDM:
    return R_TLSLD_GOTPLT;
  case R_386_PLT32:
    return R_PLT_PC;
  case R_386_PC8:
  case R_386_PC16:
  case R_386_PC32:
    return R_PC;
  case R_386_GOTPC:
    return R_GOTPLTONLY_PC;
  case R_386_TLS_IE:
    return R_GOT;
  case R_386_GOT32:
  case R_386_GOT32X:
    // These relocations are arguably mis-designed because their calculations
    // depend on the instructions they are applied to. This is bad because we
    // usually don't care about whether the target section contains valid
    // machine instructions or not. But this is part of the documented ABI, so
    // we had to implement as the standard requires.
    //
    // x86 does not support PC-relative data access. Therefore, in order to
    // access GOT contents, a GOT address needs to be known at link-time
    // (which means non-PIC) or compilers have to emit code to get a GOT
    // address at runtime (which means code is position-independent but
    // compilers need to emit extra code for each GOT access.) This decision
    // is made at compile-time. In the latter case, compilers emit code to
    // load a GOT address to a register, which is usually %ebx.
    //
    // So, there are two ways to refer to symbol foo's GOT entry: foo@GOT or
    // foo@GOT(%ebx).
    //
    // foo@GOT is not usable in PIC. If we are creating a PIC output and if we
    // find such relocation, we should report an error. foo@GOT is resolved to
    // an *absolute* address of foo's GOT entry, because both GOT address and
    // foo's offset are known. In other words, it's G + A.
    //
    // foo@GOT(%ebx) needs to be resolved to a *relative* offset from a GOT to
    // foo's GOT entry in the table, because GOT address is not known but foo's
    // offset in the table is known. It's G + A - GOT.
    //
    // It's unfortunate that compilers emit the same relocation for these
    // different use cases. In order to distinguish them, we have to read a
    // machine instruction.
    //
    // The following code implements it. We assume that Loc[0] is the first byte
    // of a displacement or an immediate field of a valid machine
    // instruction. That means a ModRM byte is at Loc[-1]. By taking a look at
    // the byte, we can determine whether the instruction uses the operand as an
    // absolute address (R_GOT) or a register-relative address (R_GOTPLT).
    return (loc[-1] & 0xc7) == 0x5 ? R_GOT : R_GOTPLT;
  case R_386_TLS_GOTDESC:
    return R_TLSDESC_GOTPLT;
  case R_386_TLS_DESC_CALL:
    return R_TLSDESC_CALL;
  case R_386_TLS_GOTIE:
    return R_GOTPLT;
  case R_386_GOTOFF:
    return R_GOTPLTREL;
  case R_386_TLS_LE:
    return R_TPREL;
  case R_386_TLS_LE_32:
    return R_TPREL_NEG;
  case R_386_NONE:
    return R_NONE;
  default:
<<<<<<< HEAD
    error(getErrorLoc(ctx, loc) + "unknown relocation (" + Twine(type) +
          ") against symbol " + toString(s));
=======
    Err(ctx) << getErrorLoc(ctx, loc) << "unknown relocation (" << type.v
             << ") against symbol " << &s;
>>>>>>> ce7c17d5
    return R_NONE;
  }
}

RelExpr X86::adjustTlsExpr(RelType type, RelExpr expr) const {
  switch (expr) {
  default:
    return expr;
  case R_RELAX_TLS_GD_TO_IE:
    return R_RELAX_TLS_GD_TO_IE_GOTPLT;
  case R_RELAX_TLS_GD_TO_LE:
    return type == R_386_TLS_GD ? R_RELAX_TLS_GD_TO_LE_NEG
                                : R_RELAX_TLS_GD_TO_LE;
  }
}

void X86::writeGotPltHeader(uint8_t *buf) const {
  write32le(buf, ctx.mainPart->dynamic->getVA());
}

void X86::writeGotPlt(uint8_t *buf, const Symbol &s) const {
  // Entries in .got.plt initially points back to the corresponding
  // PLT entries with a fixed offset to skip the first instruction.
  write32le(buf, s.getPltVA(ctx) + 6);
}

void X86::writeIgotPlt(uint8_t *buf, const Symbol &s) const {
  // An x86 entry is the address of the ifunc resolver function.
  write32le(buf, s.getVA(ctx));
}

RelType X86::getDynRel(RelType type) const {
  if (type == R_386_TLS_LE)
    return R_386_TLS_TPOFF;
  if (type == R_386_TLS_LE_32)
    return R_386_TLS_TPOFF32;
  return type;
}

void X86::writePltHeader(uint8_t *buf) const {
  if (ctx.arg.isPic) {
    const uint8_t v[] = {
        0xff, 0xb3, 0x04, 0x00, 0x00, 0x00, // pushl 4(%ebx)
        0xff, 0xa3, 0x08, 0x00, 0x00, 0x00, // jmp *8(%ebx)
        0x90, 0x90, 0x90, 0x90              // nop
    };
    memcpy(buf, v, sizeof(v));
    return;
  }

  const uint8_t pltData[] = {
      0xff, 0x35, 0, 0, 0, 0, // pushl (GOTPLT+4)
      0xff, 0x25, 0, 0, 0, 0, // jmp *(GOTPLT+8)
      0x90, 0x90, 0x90, 0x90, // nop
  };
  memcpy(buf, pltData, sizeof(pltData));
  uint32_t gotPlt = ctx.in.gotPlt->getVA();
  write32le(buf + 2, gotPlt + 4);
  write32le(buf + 8, gotPlt + 8);
}

void X86::writePlt(uint8_t *buf, const Symbol &sym,
                   uint64_t pltEntryAddr) const {
  unsigned relOff = ctx.in.relaPlt->entsize * sym.getPltIdx(ctx);
  if (ctx.arg.isPic) {
    const uint8_t inst[] = {
        0xff, 0xa3, 0, 0, 0, 0, // jmp *foo@GOT(%ebx)
        0x68, 0,    0, 0, 0,    // pushl $reloc_offset
        0xe9, 0,    0, 0, 0,    // jmp .PLT0@PC
    };
    memcpy(buf, inst, sizeof(inst));
    write32le(buf + 2, sym.getGotPltVA(ctx) - ctx.in.gotPlt->getVA());
  } else {
    const uint8_t inst[] = {
        0xff, 0x25, 0, 0, 0, 0, // jmp *foo@GOT
        0x68, 0,    0, 0, 0,    // pushl $reloc_offset
        0xe9, 0,    0, 0, 0,    // jmp .PLT0@PC
    };
    memcpy(buf, inst, sizeof(inst));
    write32le(buf + 2, sym.getGotPltVA(ctx));
  }

  write32le(buf + 7, relOff);
  write32le(buf + 12, ctx.in.plt->getVA() - pltEntryAddr - 16);
}

int64_t X86::getImplicitAddend(const uint8_t *buf, RelType type) const {
  switch (type) {
  case R_386_8:
  case R_386_PC8:
    return SignExtend64<8>(*buf);
  case R_386_16:
  case R_386_PC16:
    return SignExtend64<16>(read16le(buf));
  case R_386_32:
  case R_386_GLOB_DAT:
  case R_386_GOT32:
  case R_386_GOT32X:
  case R_386_GOTOFF:
  case R_386_GOTPC:
  case R_386_IRELATIVE:
  case R_386_PC32:
  case R_386_PLT32:
  case R_386_RELATIVE:
  case R_386_TLS_GOTDESC:
  case R_386_TLS_DESC_CALL:
  case R_386_TLS_DTPMOD32:
  case R_386_TLS_DTPOFF32:
  case R_386_TLS_LDO_32:
  case R_386_TLS_LDM:
  case R_386_TLS_IE:
  case R_386_TLS_IE_32:
  case R_386_TLS_LE:
  case R_386_TLS_LE_32:
  case R_386_TLS_GD:
  case R_386_TLS_GD_32:
  case R_386_TLS_GOTIE:
  case R_386_TLS_TPOFF:
  case R_386_TLS_TPOFF32:
    return SignExtend64<32>(read32le(buf));
  case R_386_TLS_DESC:
    return SignExtend64<32>(read32le(buf + 4));
  case R_386_NONE:
  case R_386_JUMP_SLOT:
    // These relocations are defined as not having an implicit addend.
    return 0;
  default:
<<<<<<< HEAD
    internalLinkerError(getErrorLoc(ctx, buf),
                        "cannot read addend for relocation " + toString(type));
=======
    InternalErr(ctx, buf) << "cannot read addend for relocation " << type;
>>>>>>> ce7c17d5
    return 0;
  }
}

void X86::relocate(uint8_t *loc, const Relocation &rel, uint64_t val) const {
  switch (rel.type) {
  case R_386_8:
    // R_386_{PC,}{8,16} are not part of the i386 psABI, but they are
    // being used for some 16-bit programs such as boot loaders, so
    // we want to support them.
    checkIntUInt(ctx, loc, val, 8, rel);
    *loc = val;
    break;
  case R_386_PC8:
    checkInt(ctx, loc, val, 8, rel);
    *loc = val;
    break;
  case R_386_16:
    checkIntUInt(ctx, loc, val, 16, rel);
    write16le(loc, val);
    break;
  case R_386_PC16:
    // R_386_PC16 is normally used with 16 bit code. In that situation
    // the PC is 16 bits, just like the addend. This means that it can
    // point from any 16 bit address to any other if the possibility
    // of wrapping is included.
    // The only restriction we have to check then is that the destination
    // address fits in 16 bits. That is impossible to do here. The problem is
    // that we are passed the final value, which already had the
    // current location subtracted from it.
    // We just check that Val fits in 17 bits. This misses some cases, but
    // should have no false positives.
    checkInt(ctx, loc, val, 17, rel);
    write16le(loc, val);
    break;
  case R_386_32:
  case R_386_GOT32:
  case R_386_GOT32X:
  case R_386_GOTOFF:
  case R_386_GOTPC:
  case R_386_PC32:
  case R_386_PLT32:
  case R_386_RELATIVE:
  case R_386_TLS_GOTDESC:
  case R_386_TLS_DESC_CALL:
  case R_386_TLS_DTPMOD32:
  case R_386_TLS_DTPOFF32:
  case R_386_TLS_GD:
  case R_386_TLS_GOTIE:
  case R_386_TLS_IE:
  case R_386_TLS_LDM:
  case R_386_TLS_LDO_32:
  case R_386_TLS_LE:
  case R_386_TLS_LE_32:
  case R_386_TLS_TPOFF:
  case R_386_TLS_TPOFF32:
    checkInt(ctx, loc, val, 32, rel);
    write32le(loc, val);
    break;
  case R_386_TLS_DESC:
    // The addend is stored in the second 32-bit word.
    write32le(loc + 4, val);
    break;
  default:
    llvm_unreachable("unknown relocation");
  }
}

void X86::relaxTlsGdToLe(uint8_t *loc, const Relocation &rel,
                         uint64_t val) const {
  if (rel.type == R_386_TLS_GD) {
    // Convert (loc[-2] == 0x04)
    //   leal x@tlsgd(, %ebx, 1), %eax
    //   call ___tls_get_addr@plt
    // or
    //   leal x@tlsgd(%reg), %eax
    //   call *___tls_get_addr@got(%reg)
    // to
    const uint8_t inst[] = {
        0x65, 0xa1, 0x00, 0x00, 0x00, 0x00, // movl %gs:0, %eax
        0x81, 0xe8, 0,    0,    0,    0,    // subl x@ntpoff(%ebx), %eax
    };
    uint8_t *w = loc[-2] == 0x04 ? loc - 3 : loc - 2;
    memcpy(w, inst, sizeof(inst));
    write32le(w + 8, val);
  } else if (rel.type == R_386_TLS_GOTDESC) {
    // Convert leal x@tlsdesc(%ebx), %eax to leal x@ntpoff, %eax.
    //
    // Note: call *x@tlsdesc(%eax) may not immediately follow this instruction.
    if (memcmp(loc - 2, "\x8d\x83", 2)) {
<<<<<<< HEAD
      error(getErrorLoc(ctx, loc - 2) +
            "R_386_TLS_GOTDESC must be used in leal x@tlsdesc(%ebx), %eax");
=======
      ErrAlways(ctx)
          << getErrorLoc(ctx, loc - 2)
          << "R_386_TLS_GOTDESC must be used in leal x@tlsdesc(%ebx), %eax";
>>>>>>> ce7c17d5
      return;
    }
    loc[-1] = 0x05;
    write32le(loc, val);
  } else {
    // Convert call *x@tlsdesc(%eax) to xchg ax, ax.
    assert(rel.type == R_386_TLS_DESC_CALL);
    loc[0] = 0x66;
    loc[1] = 0x90;
  }
}

void X86::relaxTlsGdToIe(uint8_t *loc, const Relocation &rel,
                         uint64_t val) const {
  if (rel.type == R_386_TLS_GD) {
    // Convert (loc[-2] == 0x04)
    //   leal x@tlsgd(, %ebx, 1), %eax
    //   call ___tls_get_addr@plt
    // or
    //   leal x@tlsgd(%reg), %eax
    //   call *___tls_get_addr@got(%reg)
    const uint8_t inst[] = {
        0x65, 0xa1, 0x00, 0x00, 0x00, 0x00, // movl %gs:0, %eax
        0x03, 0x83, 0,    0,    0,    0,    // addl x@gottpoff(%ebx), %eax
    };
    uint8_t *w = loc[-2] == 0x04 ? loc - 3 : loc - 2;
    memcpy(w, inst, sizeof(inst));
    write32le(w + 8, val);
  } else if (rel.type == R_386_TLS_GOTDESC) {
    // Convert leal x@tlsdesc(%ebx), %eax to movl x@gotntpoff(%ebx), %eax.
    if (memcmp(loc - 2, "\x8d\x83", 2)) {
<<<<<<< HEAD
      error(getErrorLoc(ctx, loc - 2) +
            "R_386_TLS_GOTDESC must be used in leal x@tlsdesc(%ebx), %eax");
=======
      ErrAlways(ctx)
          << getErrorLoc(ctx, loc - 2)
          << "R_386_TLS_GOTDESC must be used in leal x@tlsdesc(%ebx), %eax";
>>>>>>> ce7c17d5
      return;
    }
    loc[-2] = 0x8b;
    write32le(loc, val);
  } else {
    // Convert call *x@tlsdesc(%eax) to xchg ax, ax.
    assert(rel.type == R_386_TLS_DESC_CALL);
    loc[0] = 0x66;
    loc[1] = 0x90;
  }
}

// In some conditions, relocations can be optimized to avoid using GOT.
// This function does that for Initial Exec to Local Exec case.
void X86::relaxTlsIeToLe(uint8_t *loc, const Relocation &rel,
                         uint64_t val) const {
  // Ulrich's document section 6.2 says that @gotntpoff can
  // be used with MOVL or ADDL instructions.
  // @indntpoff is similar to @gotntpoff, but for use in
  // position dependent code.
  uint8_t reg = (loc[-1] >> 3) & 7;

  if (rel.type == R_386_TLS_IE) {
    if (loc[-1] == 0xa1) {
      // "movl foo@indntpoff,%eax" -> "movl $foo,%eax"
      // This case is different from the generic case below because
      // this is a 5 byte instruction while below is 6 bytes.
      loc[-1] = 0xb8;
    } else if (loc[-2] == 0x8b) {
      // "movl foo@indntpoff,%reg" -> "movl $foo,%reg"
      loc[-2] = 0xc7;
      loc[-1] = 0xc0 | reg;
    } else {
      // "addl foo@indntpoff,%reg" -> "addl $foo,%reg"
      loc[-2] = 0x81;
      loc[-1] = 0xc0 | reg;
    }
  } else {
    assert(rel.type == R_386_TLS_GOTIE);
    if (loc[-2] == 0x8b) {
      // "movl foo@gottpoff(%rip),%reg" -> "movl $foo,%reg"
      loc[-2] = 0xc7;
      loc[-1] = 0xc0 | reg;
    } else {
      // "addl foo@gotntpoff(%rip),%reg" -> "leal foo(%reg),%reg"
      loc[-2] = 0x8d;
      loc[-1] = 0x80 | (reg << 3) | reg;
    }
  }
  write32le(loc, val);
}

void X86::relaxTlsLdToLe(uint8_t *loc, const Relocation &rel,
                         uint64_t val) const {
  if (rel.type == R_386_TLS_LDO_32) {
    write32le(loc, val);
    return;
  }

  if (loc[4] == 0xe8) {
    // Convert
    //   leal x(%reg),%eax
    //   call ___tls_get_addr@plt
    // to
    const uint8_t inst[] = {
        0x65, 0xa1, 0x00, 0x00, 0x00, 0x00, // movl %gs:0,%eax
        0x90,                               // nop
        0x8d, 0x74, 0x26, 0x00,             // leal 0(%esi,1),%esi
    };
    memcpy(loc - 2, inst, sizeof(inst));
    return;
  }

  // Convert
  //   leal x(%reg),%eax
  //   call *___tls_get_addr@got(%reg)
  // to
  const uint8_t inst[] = {
      0x65, 0xa1, 0x00, 0x00, 0x00, 0x00, // movl %gs:0,%eax
      0x8d, 0xb6, 0x00, 0x00, 0x00, 0x00, // leal (%esi),%esi
  };
  memcpy(loc - 2, inst, sizeof(inst));
}

void X86::relocateAlloc(InputSectionBase &sec, uint8_t *buf) const {
  uint64_t secAddr = sec.getOutputSection()->addr;
  if (auto *s = dyn_cast<InputSection>(&sec))
    secAddr += s->outSecOff;
  for (const Relocation &rel : sec.relocs()) {
    uint8_t *loc = buf + rel.offset;
    const uint64_t val =
        SignExtend64(sec.getRelocTargetVA(ctx, rel, secAddr + rel.offset), 32);
    switch (rel.expr) {
    case R_RELAX_TLS_GD_TO_IE_GOTPLT:
      relaxTlsGdToIe(loc, rel, val);
      continue;
    case R_RELAX_TLS_GD_TO_LE:
    case R_RELAX_TLS_GD_TO_LE_NEG:
      relaxTlsGdToLe(loc, rel, val);
      continue;
    case R_RELAX_TLS_LD_TO_LE:
      relaxTlsLdToLe(loc, rel, val);
      break;
    case R_RELAX_TLS_IE_TO_LE:
      relaxTlsIeToLe(loc, rel, val);
      continue;
    default:
      relocate(loc, rel, val);
      break;
    }
  }
}

// If Intel Indirect Branch Tracking is enabled, we have to emit special PLT
// entries containing endbr32 instructions. A PLT entry will be split into two
// parts, one in .plt.sec (writePlt), and the other in .plt (writeIBTPlt).
namespace {
class IntelIBT : public X86 {
public:
  IntelIBT(Ctx &ctx) : X86(ctx) { pltHeaderSize = 0; }
  void writeGotPlt(uint8_t *buf, const Symbol &s) const override;
  void writePlt(uint8_t *buf, const Symbol &sym,
                uint64_t pltEntryAddr) const override;
  void writeIBTPlt(uint8_t *buf, size_t numEntries) const override;

  static const unsigned IBTPltHeaderSize = 16;
};
} // namespace

void IntelIBT::writeGotPlt(uint8_t *buf, const Symbol &s) const {
  uint64_t va = ctx.in.ibtPlt->getVA() + IBTPltHeaderSize +
                s.getPltIdx(ctx) * pltEntrySize;
  write32le(buf, va);
}

void IntelIBT::writePlt(uint8_t *buf, const Symbol &sym,
                        uint64_t /*pltEntryAddr*/) const {
  if (ctx.arg.isPic) {
    const uint8_t inst[] = {
        0xf3, 0x0f, 0x1e, 0xfb,       // endbr32
        0xff, 0xa3, 0,    0,    0, 0, // jmp *name@GOT(%ebx)
        0x66, 0x0f, 0x1f, 0x44, 0, 0, // nop
    };
    memcpy(buf, inst, sizeof(inst));
    write32le(buf + 6, sym.getGotPltVA(ctx) - ctx.in.gotPlt->getVA());
    return;
  }

  const uint8_t inst[] = {
      0xf3, 0x0f, 0x1e, 0xfb,       // endbr32
      0xff, 0x25, 0,    0,    0, 0, // jmp *foo@GOT
      0x66, 0x0f, 0x1f, 0x44, 0, 0, // nop
  };
  memcpy(buf, inst, sizeof(inst));
  write32le(buf + 6, sym.getGotPltVA(ctx));
}

void IntelIBT::writeIBTPlt(uint8_t *buf, size_t numEntries) const {
  writePltHeader(buf);
  buf += IBTPltHeaderSize;

  const uint8_t inst[] = {
      0xf3, 0x0f, 0x1e, 0xfb,    // endbr32
      0x68, 0,    0,    0,    0, // pushl $reloc_offset
      0xe9, 0,    0,    0,    0, // jmpq .PLT0@PC
      0x66, 0x90,                // nop
  };

  for (size_t i = 0; i < numEntries; ++i) {
    memcpy(buf, inst, sizeof(inst));
    write32le(buf + 5, i * sizeof(object::ELF32LE::Rel));
    write32le(buf + 10, -pltHeaderSize - sizeof(inst) * i - 30);
    buf += sizeof(inst);
  }
}

namespace {
class RetpolinePic : public X86 {
public:
  RetpolinePic(Ctx &);
  void writeGotPlt(uint8_t *buf, const Symbol &s) const override;
  void writePltHeader(uint8_t *buf) const override;
  void writePlt(uint8_t *buf, const Symbol &sym,
                uint64_t pltEntryAddr) const override;
};

class RetpolineNoPic : public X86 {
public:
  RetpolineNoPic(Ctx &);
  void writeGotPlt(uint8_t *buf, const Symbol &s) const override;
  void writePltHeader(uint8_t *buf) const override;
  void writePlt(uint8_t *buf, const Symbol &sym,
                uint64_t pltEntryAddr) const override;
};
} // namespace

RetpolinePic::RetpolinePic(Ctx &ctx) : X86(ctx) {
  pltHeaderSize = 48;
  pltEntrySize = 32;
  ipltEntrySize = 32;
}

void RetpolinePic::writeGotPlt(uint8_t *buf, const Symbol &s) const {
  write32le(buf, s.getPltVA(ctx) + 17);
}

void RetpolinePic::writePltHeader(uint8_t *buf) const {
  const uint8_t insn[] = {
      0xff, 0xb3, 4,    0,    0,    0,          // 0:    pushl 4(%ebx)
      0x50,                                     // 6:    pushl %eax
      0x8b, 0x83, 8,    0,    0,    0,          // 7:    mov 8(%ebx), %eax
      0xe8, 0x0e, 0x00, 0x00, 0x00,             // d:    call next
      0xf3, 0x90,                               // 12: loop: pause
      0x0f, 0xae, 0xe8,                         // 14:   lfence
      0xeb, 0xf9,                               // 17:   jmp loop
      0xcc, 0xcc, 0xcc, 0xcc, 0xcc, 0xcc, 0xcc, // 19:   int3; .align 16
      0x89, 0x0c, 0x24,                         // 20: next: mov %ecx, (%esp)
      0x8b, 0x4c, 0x24, 0x04,                   // 23:   mov 0x4(%esp), %ecx
      0x89, 0x44, 0x24, 0x04,                   // 27:   mov %eax ,0x4(%esp)
      0x89, 0xc8,                               // 2b:   mov %ecx, %eax
      0x59,                                     // 2d:   pop %ecx
      0xc3,                                     // 2e:   ret
      0xcc,                                     // 2f:   int3; padding
  };
  memcpy(buf, insn, sizeof(insn));
}

void RetpolinePic::writePlt(uint8_t *buf, const Symbol &sym,
                            uint64_t pltEntryAddr) const {
  unsigned relOff = ctx.in.relaPlt->entsize * sym.getPltIdx(ctx);
  const uint8_t insn[] = {
      0x50,                            // pushl %eax
      0x8b, 0x83, 0,    0,    0,    0, // mov foo@GOT(%ebx), %eax
      0xe8, 0,    0,    0,    0,       // call plt+0x20
      0xe9, 0,    0,    0,    0,       // jmp plt+0x12
      0x68, 0,    0,    0,    0,       // pushl $reloc_offset
      0xe9, 0,    0,    0,    0,       // jmp plt+0
      0xcc, 0xcc, 0xcc, 0xcc, 0xcc,    // int3; padding
  };
  memcpy(buf, insn, sizeof(insn));

  uint32_t ebx = ctx.in.gotPlt->getVA();
  unsigned off = pltEntryAddr - ctx.in.plt->getVA();
  write32le(buf + 3, sym.getGotPltVA(ctx) - ebx);
  write32le(buf + 8, -off - 12 + 32);
  write32le(buf + 13, -off - 17 + 18);
  write32le(buf + 18, relOff);
  write32le(buf + 23, -off - 27);
}

RetpolineNoPic::RetpolineNoPic(Ctx &ctx) : X86(ctx) {
  pltHeaderSize = 48;
  pltEntrySize = 32;
  ipltEntrySize = 32;
}

void RetpolineNoPic::writeGotPlt(uint8_t *buf, const Symbol &s) const {
  write32le(buf, s.getPltVA(ctx) + 16);
}

void RetpolineNoPic::writePltHeader(uint8_t *buf) const {
  const uint8_t insn[] = {
      0xff, 0x35, 0,    0,    0,    0, // 0:    pushl GOTPLT+4
      0x50,                            // 6:    pushl %eax
      0xa1, 0,    0,    0,    0,       // 7:    mov GOTPLT+8, %eax
      0xe8, 0x0f, 0x00, 0x00, 0x00,    // c:    call next
      0xf3, 0x90,                      // 11: loop: pause
      0x0f, 0xae, 0xe8,                // 13:   lfence
      0xeb, 0xf9,                      // 16:   jmp loop
      0xcc, 0xcc, 0xcc, 0xcc, 0xcc,    // 18:   int3
      0xcc, 0xcc, 0xcc,                // 1f:   int3; .align 16
      0x89, 0x0c, 0x24,                // 20: next: mov %ecx, (%esp)
      0x8b, 0x4c, 0x24, 0x04,          // 23:   mov 0x4(%esp), %ecx
      0x89, 0x44, 0x24, 0x04,          // 27:   mov %eax ,0x4(%esp)
      0x89, 0xc8,                      // 2b:   mov %ecx, %eax
      0x59,                            // 2d:   pop %ecx
      0xc3,                            // 2e:   ret
      0xcc,                            // 2f:   int3; padding
  };
  memcpy(buf, insn, sizeof(insn));

  uint32_t gotPlt = ctx.in.gotPlt->getVA();
  write32le(buf + 2, gotPlt + 4);
  write32le(buf + 8, gotPlt + 8);
}

void RetpolineNoPic::writePlt(uint8_t *buf, const Symbol &sym,
                              uint64_t pltEntryAddr) const {
  unsigned relOff = ctx.in.relaPlt->entsize * sym.getPltIdx(ctx);
  const uint8_t insn[] = {
      0x50,                         // 0:  pushl %eax
      0xa1, 0,    0,    0,    0,    // 1:  mov foo_in_GOT, %eax
      0xe8, 0,    0,    0,    0,    // 6:  call plt+0x20
      0xe9, 0,    0,    0,    0,    // b:  jmp plt+0x11
      0x68, 0,    0,    0,    0,    // 10: pushl $reloc_offset
      0xe9, 0,    0,    0,    0,    // 15: jmp plt+0
      0xcc, 0xcc, 0xcc, 0xcc, 0xcc, // 1a: int3; padding
      0xcc,                         // 1f: int3; padding
  };
  memcpy(buf, insn, sizeof(insn));

  unsigned off = pltEntryAddr - ctx.in.plt->getVA();
  write32le(buf + 2, sym.getGotPltVA(ctx));
  write32le(buf + 7, -off - 11 + 32);
  write32le(buf + 12, -off - 16 + 17);
  write32le(buf + 17, relOff);
  write32le(buf + 22, -off - 26);
}

void elf::setX86TargetInfo(Ctx &ctx) {
  if (ctx.arg.zRetpolineplt) {
    if (ctx.arg.isPic)
      ctx.target.reset(new RetpolinePic(ctx));
    else
      ctx.target.reset(new RetpolineNoPic(ctx));
    return;
  }

  if (ctx.arg.andFeatures & GNU_PROPERTY_X86_FEATURE_1_IBT)
    ctx.target.reset(new IntelIBT(ctx));
  else
    ctx.target.reset(new X86(ctx));
}<|MERGE_RESOLUTION|>--- conflicted
+++ resolved
@@ -151,13 +151,8 @@
   case R_386_NONE:
     return R_NONE;
   default:
-<<<<<<< HEAD
-    error(getErrorLoc(ctx, loc) + "unknown relocation (" + Twine(type) +
-          ") against symbol " + toString(s));
-=======
     Err(ctx) << getErrorLoc(ctx, loc) << "unknown relocation (" << type.v
              << ") against symbol " << &s;
->>>>>>> ce7c17d5
     return R_NONE;
   }
 }
@@ -285,12 +280,7 @@
     // These relocations are defined as not having an implicit addend.
     return 0;
   default:
-<<<<<<< HEAD
-    internalLinkerError(getErrorLoc(ctx, buf),
-                        "cannot read addend for relocation " + toString(type));
-=======
     InternalErr(ctx, buf) << "cannot read addend for relocation " << type;
->>>>>>> ce7c17d5
     return 0;
   }
 }
@@ -381,14 +371,9 @@
     //
     // Note: call *x@tlsdesc(%eax) may not immediately follow this instruction.
     if (memcmp(loc - 2, "\x8d\x83", 2)) {
-<<<<<<< HEAD
-      error(getErrorLoc(ctx, loc - 2) +
-            "R_386_TLS_GOTDESC must be used in leal x@tlsdesc(%ebx), %eax");
-=======
       ErrAlways(ctx)
           << getErrorLoc(ctx, loc - 2)
           << "R_386_TLS_GOTDESC must be used in leal x@tlsdesc(%ebx), %eax";
->>>>>>> ce7c17d5
       return;
     }
     loc[-1] = 0x05;
@@ -420,14 +405,9 @@
   } else if (rel.type == R_386_TLS_GOTDESC) {
     // Convert leal x@tlsdesc(%ebx), %eax to movl x@gotntpoff(%ebx), %eax.
     if (memcmp(loc - 2, "\x8d\x83", 2)) {
-<<<<<<< HEAD
-      error(getErrorLoc(ctx, loc - 2) +
-            "R_386_TLS_GOTDESC must be used in leal x@tlsdesc(%ebx), %eax");
-=======
       ErrAlways(ctx)
           << getErrorLoc(ctx, loc - 2)
           << "R_386_TLS_GOTDESC must be used in leal x@tlsdesc(%ebx), %eax";
->>>>>>> ce7c17d5
       return;
     }
     loc[-2] = 0x8b;
