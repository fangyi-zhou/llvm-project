--- conflicted
+++ resolved
@@ -2,19 +2,11 @@
 ## Test that we can handle --emit-relocs while relaxing.
 
 # RUN: llvm-mc --filetype=obj --triple=loongarch32 --mattr=+relax %s -o %t.32.o
-<<<<<<< HEAD
 # RUN: llvm-mc --filetype=obj --triple=loongarch64 --mattr=+relax --defsym ELF64=1 %s -o %t.64.o
-# RUN: ld.lld -Ttext=0x10000 -section-start=.got=0x20000 --emit-relocs --relax %t.32.o -o %t.32
-# RUN: ld.lld -Ttext=0x10000 -section-start=.got=0x20000 --emit-relocs --relax %t.64.o -o %t.64
+# RUN: ld.lld -Ttext=0x10000 -section-start=.got=0x20000 --emit-relocs %t.32.o -o %t.32
+# RUN: ld.lld -Ttext=0x10000 -section-start=.got=0x20000 --emit-relocs %t.64.o -o %t.64
 # RUN: llvm-objdump -dr %t.32 | FileCheck %s --check-prefixes=RELAX,RELAX32
 # RUN: llvm-objdump -dr %t.64 | FileCheck %s --check-prefixes=RELAX,RELAX64
-=======
-# RUN: llvm-mc --filetype=obj --triple=loongarch64 --mattr=+relax %s -o %t.64.o
-# RUN: ld.lld -Ttext=0x10000 -section-start=.got=0x20000 --emit-relocs %t.32.o -o %t.32
-# RUN: ld.lld -Ttext=0x10000 -section-start=.got=0x20000 --emit-relocs %t.64.o -o %t.64
-# RUN: llvm-objdump -dr %t.32 | FileCheck %s --check-prefix=RELAX
-# RUN: llvm-objdump -dr %t.64 | FileCheck %s --check-prefix=RELAX
->>>>>>> 924d5112
 
 ## -r should keep original relocations.
 # RUN: ld.lld -r %t.64.o -o %t.64.r
