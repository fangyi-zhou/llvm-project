# REQUIRES: loongarch
## Test that we can handle --emit-relocs while relaxing.

<<<<<<< HEAD
# RUN: llvm-mc --filetype=obj --triple=loongarch32 --mattr=+relax --defsym ELF32=1 %s -o %t.32.o
# RUN: llvm-mc --filetype=obj --triple=loongarch64 --mattr=+relax %s -o %t.64.o
# RUN: ld.lld -Ttext=0x10000 -section-start=.got=0x20000 --emit-relocs --relax %t.32.o -o %t.32
# RUN: ld.lld -Ttext=0x10000 -section-start=.got=0x20000 --emit-relocs --relax %t.64.o -o %t.64
# RUN: llvm-objdump -dr %t.32 | FileCheck %s --check-prefix=RELAX
# RUN: llvm-objdump -dr %t.64 | FileCheck %s --check-prefix=RELAX
=======
# RUN: llvm-mc --filetype=obj --triple=loongarch32 --mattr=+relax %s -o %t.32.o
# RUN: llvm-mc --filetype=obj --triple=loongarch64 --mattr=+relax --defsym ELF64=1 %s -o %t.64.o
# RUN: ld.lld -Ttext=0x10000 -section-start=.got=0x20000 --emit-relocs %t.32.o -o %t.32
# RUN: ld.lld -Ttext=0x10000 -section-start=.got=0x20000 --emit-relocs %t.64.o -o %t.64
# RUN: llvm-objdump -dr %t.32 | FileCheck %s --check-prefixes=RELAX,RELAX32
# RUN: llvm-objdump -dr %t.64 | FileCheck %s --check-prefixes=RELAX,RELAX64
>>>>>>> b3900f6c

## -r should keep original relocations.
# RUN: ld.lld -r %t.64.o -o %t.64.r
# RUN: llvm-objdump -dr %t.64.r | FileCheck %s --check-prefix=CHECKR

## --no-relax should keep original relocations.
# RUN: ld.lld -Ttext=0x10000 -section-start=.got=0x20000 --emit-relocs --no-relax %t.64.o -o %t.64.norelax
# RUN: llvm-objdump -dr %t.64.norelax | FileCheck %s --check-prefix=NORELAX

# RELAX:      00010000 <_start>:
# RELAX-NEXT:   pcaddi    $a0, 0
# RELAX-NEXT:     R_LARCH_RELAX _start
# RELAX-NEXT:     R_LARCH_RELAX *ABS*
# RELAX-NEXT:     R_LARCH_PCREL20_S2 _start
# RELAX-NEXT:     R_LARCH_RELAX *ABS*
# RELAX-NEXT:   pcaddi    $a0, -1
# RELAX-NEXT:     R_LARCH_RELAX _start
# RELAX-NEXT:     R_LARCH_RELAX *ABS*
# RELAX-NEXT:     R_LARCH_PCREL20_S2 _start
# RELAX-NEXT:     R_LARCH_RELAX *ABS*
<<<<<<< HEAD
# RELAX-NEXT:   lu12i.w   $a0, 0
# RELAX-NEXT:     R_LARCH_TLS_LE_HI20 a
# RELAX-NEXT:   ori       $a0, $a0, 0
# RELAX-NEXT:     R_LARCH_TLS_LE_LO12 a
# RELAX-NEXT:   pcaddi    $a0, {{[0-9]+}}
# RELAX-NEXT:     R_LARCH_RELAX a
# RELAX-NEXT:     R_LARCH_RELAX *ABS*
# RELAX-NEXT:     R_LARCH_TLS_GD_PCREL20_S2 a
# RELAX-NEXT:     R_LARCH_RELAX *ABS*
# RELAX-NEXT:   pcaddi    $a0, {{[0-9]+}}
# RELAX-NEXT:     R_LARCH_RELAX a
# RELAX-NEXT:     R_LARCH_RELAX *ABS*
# RELAX-NEXT:     R_LARCH_TLS_LD_PCREL20_S2 a
# RELAX-NEXT:     R_LARCH_RELAX *ABS*
# RELAX-NEXT:   addi.{{[dw]}} $a0, $tp, 0
# RELAX-NEXT:     R_LARCH_RELAX a
# RELAX-NEXT:     R_LARCH_RELAX *ABS*
# RELAX-NEXT:     R_LARCH_RELAX a
# RELAX-NEXT:     R_LARCH_RELAX *ABS*
# RELAX-NEXT:     R_LARCH_TLS_LE_LO12_R a
# RELAX-NEXT:     R_LARCH_RELAX *ABS*
# RELAX-NEXT:   nop
# RELAX-NEXT:     R_LARCH_ALIGN *ABS*+0xc
# RELAX-NEXT:   ret
=======
# RELAX32-NEXT:  nop
# RELAX32-NEXT:    R_LARCH_ALIGN *ABS*+0xc
# RELAX32-NEXT:  nop
# RELAX32-NEXT:  ret

# RELAX64-NEXT:  bl  -8
# RELAX64-NEXT:    R_LARCH_B26 _start
# RELAX64-NEXT:    R_LARCH_RELAX *ABS*
# RELAX64-NEXT:  b   -12
# RELAX64-NEXT:    R_LARCH_B26 _start
# RELAX64-NEXT:    R_LARCH_RELAX *ABS*
# RELAX64-NEXT:  ret
# RELAX64-NEXT:    R_LARCH_ALIGN *ABS*+0xc
>>>>>>> b3900f6c

# NORELAX:      <_start>:
# NORELAX-NEXT:   pcalau12i $a0, 0
# NORELAX-NEXT:     R_LARCH_PCALA_HI20 _start
# NORELAX-NEXT:     R_LARCH_RELAX *ABS*
# NORELAX-NEXT:   addi.d    $a0, $a0, 0
# NORELAX-NEXT:     R_LARCH_PCALA_LO12 _start
# NORELAX-NEXT:     R_LARCH_RELAX *ABS*
# NORELAX-NEXT:   pcalau12i $a0, 16
# NORELAX-NEXT:     R_LARCH_GOT_PC_HI20 _start
# NORELAX-NEXT:     R_LARCH_RELAX *ABS*
# NORELAX-NEXT:   ld.d      $a0, $a0, 0
# NORELAX-NEXT:     R_LARCH_GOT_PC_LO12 _start
# NORELAX-NEXT:     R_LARCH_RELAX *ABS*
<<<<<<< HEAD
# NORELAX-NEXT:   lu12i.w   $a0, 0
# NORELAX-NEXT:     R_LARCH_TLS_LE_HI20 a
# NORELAX-NEXT:   ori       $a0, $a0, 0
# NORELAX-NEXT:     R_LARCH_TLS_LE_LO12 a
# NORELAX-NEXT:   pcalau12i $a0, 16
# NORELAX-NEXT:     R_LARCH_TLS_GD_PC_HI20 a
# NORELAX-NEXT:     R_LARCH_RELAX *ABS*
# NORELAX-NEXT:   addi.d    $a0, $a0, 8
# NORELAX-NEXT:     R_LARCH_GOT_PC_LO12 a
# NORELAX-NEXT:     R_LARCH_RELAX *ABS*
# NORELAX-NEXT:   pcalau12i $a0, 16
# NORELAX-NEXT:     R_LARCH_TLS_LD_PC_HI20 a
# NORELAX-NEXT:     R_LARCH_RELAX *ABS*
# NORELAX-NEXT:   addi.d    $a0, $a0, 8
# NORELAX-NEXT:     R_LARCH_GOT_PC_LO12 a
# NORELAX-NEXT:     R_LARCH_RELAX *ABS*
# NORELAX-NEXT:   lu12i.w   $a0, 0
# NORELAX-NEXT:     R_LARCH_TLS_LE_HI20_R a
# NORELAX-NEXT:     R_LARCH_RELAX *ABS*
# NORELAX-NEXT:   add.d     $a0, $a0, $tp
# NORELAX-NEXT:     R_LARCH_TLS_LE_ADD_R a
# NORELAX-NEXT:     R_LARCH_RELAX *ABS*
# NORELAX-NEXT:   addi.d    $a0, $a0, 0
# NORELAX-NEXT:     R_LARCH_TLS_LE_LO12_R a
# NORELAX-NEXT:     R_LARCH_RELAX *ABS*
# NORELAX-NEXT:   nop
=======
# NORELAX-NEXT:   pcaddu18i $ra, 0
# NORELAX-NEXT:     R_LARCH_CALL36 _start
# NORELAX-NEXT:     R_LARCH_RELAX *ABS*
# NORELAX-NEXT:   jirl   $ra, $ra, -16
# NORELAX-NEXT:   pcaddu18i $a0, 0
# NORELAX-NEXT:     R_LARCH_CALL36 _start
# NORELAX-NEXT:     R_LARCH_RELAX *ABS*
# NORELAX-NEXT:   jirl $zero, $a0, -24
# NORELAX-NEXT:   ret
>>>>>>> b3900f6c
# NORELAX-NEXT:     R_LARCH_ALIGN *ABS*+0xc
# NORELAX-NEXT:   nop
# NORELAX-NEXT:   nop
# NORELAX-NEXT:   ret

# CHECKR:      <_start>:
# CHECKR-NEXT:   pcalau12i $a0, 0
# CHECKR-NEXT:     R_LARCH_PCALA_HI20 _start
# CHECKR-NEXT:     R_LARCH_RELAX *ABS*
# CHECKR-NEXT:   addi.d    $a0, $a0, 0
# CHECKR-NEXT:     R_LARCH_PCALA_LO12 _start
# CHECKR-NEXT:     R_LARCH_RELAX *ABS*
# CHECKR-NEXT:   pcalau12i $a0, 0
# CHECKR-NEXT:     R_LARCH_GOT_PC_HI20 _start
# CHECKR-NEXT:     R_LARCH_RELAX *ABS*
# CHECKR-NEXT:   ld.d      $a0, $a0, 0
# CHECKR-NEXT:     R_LARCH_GOT_PC_LO12 _start
# CHECKR-NEXT:     R_LARCH_RELAX *ABS*
<<<<<<< HEAD
# CHECKR-NEXT:   lu12i.w   $a0, 0
# CHECKR-NEXT:     R_LARCH_TLS_LE_HI20 a
# CHECKR-NEXT:   ori       $a0, $a0, 0
# CHECKR-NEXT:     R_LARCH_TLS_LE_LO12 a
# CHECKR-NEXT:   pcalau12i $a0, 0
# CHECKR-NEXT:     R_LARCH_TLS_GD_PC_HI20 a
# CHECKR-NEXT:     R_LARCH_RELAX *ABS*
# CHECKR-NEXT:   addi.d    $a0, $a0, 0
# CHECKR-NEXT:     R_LARCH_GOT_PC_LO12 a
# CHECKR-NEXT:     R_LARCH_RELAX *ABS*
# CHECKR-NEXT:   pcalau12i $a0, 0
# CHECKR-NEXT:     R_LARCH_TLS_LD_PC_HI20 a
# CHECKR-NEXT:     R_LARCH_RELAX *ABS*
# CHECKR-NEXT:   addi.d    $a0, $a0, 0
# CHECKR-NEXT:     R_LARCH_GOT_PC_LO12 a
# CHECKR-NEXT:     R_LARCH_RELAX *ABS*
# CHECKR-NEXT:   lu12i.w   $a0, 0
# CHECKR-NEXT:     R_LARCH_TLS_LE_HI20_R a
# CHECKR-NEXT:     R_LARCH_RELAX *ABS*
# CHECKR-NEXT:   add.d     $a0, $a0, $tp
# CHECKR-NEXT:     R_LARCH_TLS_LE_ADD_R a
# CHECKR-NEXT:     R_LARCH_RELAX *ABS*
# CHECKR-NEXT:   addi.d    $a0, $a0, 0
# CHECKR-NEXT:     R_LARCH_TLS_LE_LO12_R a
# CHECKR-NEXT:     R_LARCH_RELAX *ABS*
=======
# CHECKR-NEXT:   pcaddu18i $ra, 0
# CHECKR-NEXT:     R_LARCH_CALL36 _start
# CHECKR-NEXT:     R_LARCH_RELAX *ABS*
# CHECKR-NEXT:   jirl   $ra, $ra, 0
# CHECKR-NEXT:   pcaddu18i $a0, 0
# CHECKR-NEXT:     R_LARCH_CALL36 _start
# CHECKR-NEXT:     R_LARCH_RELAX *ABS*
# CHECKR-NEXT:   jr     $a0
>>>>>>> b3900f6c
# CHECKR-NEXT:   nop
# CHECKR-NEXT:     R_LARCH_ALIGN *ABS*+0xc
# CHECKR-NEXT:   nop
# CHECKR-NEXT:   nop
# CHECKR-NEXT:   ret

.macro add dst, src1, src2, src3
.ifdef ELF32
add.w \dst, \src1, \src2, \src3
.else
add.d \dst, \src1, \src2, \src3
.endif
.endm
.macro addi dst, src1, src2
.ifdef ELF32
addi.w \dst, \src1, \src2
.else
addi.d \dst, \src1, \src2
.endif
.endm

.global _start
_start:
  la.pcrel $a0, _start
  la.got   $a0, _start
<<<<<<< HEAD

  la.tls.le $a0, a  # without R_LARCH_RELAX reloaction
  la.tls.gd $a0, a
  la.tls.ld $a0, a

  lu12i.w $a0, %le_hi20_r(a)
  add $a0, $a0, $tp, %le_add_r(a)
  addi $a0, $a0, %le_lo12_r(a)

=======
.ifdef ELF64
  call36 _start
  tail36 $a0, _start
.endif
>>>>>>> b3900f6c
  .p2align 4
  ret

.section .tbss,"awT",@nobits
.globl a
a:
.zero 4<|MERGE_RESOLUTION|>--- conflicted
+++ resolved
@@ -1,21 +1,12 @@
 # REQUIRES: loongarch
 ## Test that we can handle --emit-relocs while relaxing.
 
-<<<<<<< HEAD
-# RUN: llvm-mc --filetype=obj --triple=loongarch32 --mattr=+relax --defsym ELF32=1 %s -o %t.32.o
-# RUN: llvm-mc --filetype=obj --triple=loongarch64 --mattr=+relax %s -o %t.64.o
-# RUN: ld.lld -Ttext=0x10000 -section-start=.got=0x20000 --emit-relocs --relax %t.32.o -o %t.32
-# RUN: ld.lld -Ttext=0x10000 -section-start=.got=0x20000 --emit-relocs --relax %t.64.o -o %t.64
-# RUN: llvm-objdump -dr %t.32 | FileCheck %s --check-prefix=RELAX
-# RUN: llvm-objdump -dr %t.64 | FileCheck %s --check-prefix=RELAX
-=======
 # RUN: llvm-mc --filetype=obj --triple=loongarch32 --mattr=+relax %s -o %t.32.o
 # RUN: llvm-mc --filetype=obj --triple=loongarch64 --mattr=+relax --defsym ELF64=1 %s -o %t.64.o
 # RUN: ld.lld -Ttext=0x10000 -section-start=.got=0x20000 --emit-relocs %t.32.o -o %t.32
 # RUN: ld.lld -Ttext=0x10000 -section-start=.got=0x20000 --emit-relocs %t.64.o -o %t.64
 # RUN: llvm-objdump -dr %t.32 | FileCheck %s --check-prefixes=RELAX,RELAX32
 # RUN: llvm-objdump -dr %t.64 | FileCheck %s --check-prefixes=RELAX,RELAX64
->>>>>>> b3900f6c
 
 ## -r should keep original relocations.
 # RUN: ld.lld -r %t.64.o -o %t.64.r
@@ -36,36 +27,6 @@
 # RELAX-NEXT:     R_LARCH_RELAX *ABS*
 # RELAX-NEXT:     R_LARCH_PCREL20_S2 _start
 # RELAX-NEXT:     R_LARCH_RELAX *ABS*
-<<<<<<< HEAD
-# RELAX-NEXT:   lu12i.w   $a0, 0
-# RELAX-NEXT:     R_LARCH_TLS_LE_HI20 a
-# RELAX-NEXT:   ori       $a0, $a0, 0
-# RELAX-NEXT:     R_LARCH_TLS_LE_LO12 a
-# RELAX-NEXT:   pcaddi    $a0, {{[0-9]+}}
-# RELAX-NEXT:     R_LARCH_RELAX a
-# RELAX-NEXT:     R_LARCH_RELAX *ABS*
-# RELAX-NEXT:     R_LARCH_TLS_GD_PCREL20_S2 a
-# RELAX-NEXT:     R_LARCH_RELAX *ABS*
-# RELAX-NEXT:   pcaddi    $a0, {{[0-9]+}}
-# RELAX-NEXT:     R_LARCH_RELAX a
-# RELAX-NEXT:     R_LARCH_RELAX *ABS*
-# RELAX-NEXT:     R_LARCH_TLS_LD_PCREL20_S2 a
-# RELAX-NEXT:     R_LARCH_RELAX *ABS*
-# RELAX-NEXT:   addi.{{[dw]}} $a0, $tp, 0
-# RELAX-NEXT:     R_LARCH_RELAX a
-# RELAX-NEXT:     R_LARCH_RELAX *ABS*
-# RELAX-NEXT:     R_LARCH_RELAX a
-# RELAX-NEXT:     R_LARCH_RELAX *ABS*
-# RELAX-NEXT:     R_LARCH_TLS_LE_LO12_R a
-# RELAX-NEXT:     R_LARCH_RELAX *ABS*
-# RELAX-NEXT:   nop
-# RELAX-NEXT:     R_LARCH_ALIGN *ABS*+0xc
-# RELAX-NEXT:   ret
-=======
-# RELAX32-NEXT:  nop
-# RELAX32-NEXT:    R_LARCH_ALIGN *ABS*+0xc
-# RELAX32-NEXT:  nop
-# RELAX32-NEXT:  ret
 
 # RELAX64-NEXT:  bl  -8
 # RELAX64-NEXT:    R_LARCH_B26 _start
@@ -73,9 +34,38 @@
 # RELAX64-NEXT:  b   -12
 # RELAX64-NEXT:    R_LARCH_B26 _start
 # RELAX64-NEXT:    R_LARCH_RELAX *ABS*
+
+# RELAX-NEXT:   lu12i.w   $a0, 0
+# RELAX-NEXT:     R_LARCH_TLS_LE_HI20 a
+# RELAX-NEXT:   ori       $a0, $a0, 0
+# RELAX-NEXT:     R_LARCH_TLS_LE_LO12 a
+# RELAX-NEXT:   pcaddi    $a0, [[#]]
+# RELAX-NEXT:     R_LARCH_RELAX a
+# RELAX-NEXT:     R_LARCH_RELAX *ABS*
+# RELAX-NEXT:     R_LARCH_TLS_GD_PCREL20_S2 a
+# RELAX-NEXT:     R_LARCH_RELAX *ABS*
+# RELAX-NEXT:   pcaddi    $a0, [[#]]
+# RELAX-NEXT:     R_LARCH_RELAX a
+# RELAX-NEXT:     R_LARCH_RELAX *ABS*
+# RELAX-NEXT:     R_LARCH_TLS_LD_PCREL20_S2 a
+# RELAX-NEXT:     R_LARCH_RELAX *ABS*
+# RELAX-NEXT:   addi.{{[dw]}} $a0, $tp, 0
+# RELAX-NEXT:     R_LARCH_RELAX a
+# RELAX-NEXT:     R_LARCH_RELAX *ABS*
+# RELAX-NEXT:     R_LARCH_RELAX a
+# RELAX-NEXT:     R_LARCH_RELAX *ABS*
+# RELAX-NEXT:     R_LARCH_TLS_LE_LO12_R a
+# RELAX-NEXT:     R_LARCH_RELAX *ABS*
+
+# RELAX32-NEXT:  nop
+# RELAX32-NEXT:    R_LARCH_ALIGN *ABS*+0xc
+# RELAX32-NEXT:  ret
+
+# RELAX64-NEXT:  nop
+# RELAX64-NEXT:    R_LARCH_ALIGN *ABS*+0xc
+# RELAX64-NEXT:  nop
+# RELAX64-NEXT:  nop
 # RELAX64-NEXT:  ret
-# RELAX64-NEXT:    R_LARCH_ALIGN *ABS*+0xc
->>>>>>> b3900f6c
 
 # NORELAX:      <_start>:
 # NORELAX-NEXT:   pcalau12i $a0, 0
@@ -90,7 +80,14 @@
 # NORELAX-NEXT:   ld.d      $a0, $a0, 0
 # NORELAX-NEXT:     R_LARCH_GOT_PC_LO12 _start
 # NORELAX-NEXT:     R_LARCH_RELAX *ABS*
-<<<<<<< HEAD
+# NORELAX-NEXT:   pcaddu18i $ra, 0
+# NORELAX-NEXT:     R_LARCH_CALL36 _start
+# NORELAX-NEXT:     R_LARCH_RELAX *ABS*
+# NORELAX-NEXT:   jirl   $ra, $ra, -16
+# NORELAX-NEXT:   pcaddu18i $a0, 0
+# NORELAX-NEXT:     R_LARCH_CALL36 _start
+# NORELAX-NEXT:     R_LARCH_RELAX *ABS*
+# NORELAX-NEXT:   jirl $zero, $a0, -24
 # NORELAX-NEXT:   lu12i.w   $a0, 0
 # NORELAX-NEXT:     R_LARCH_TLS_LE_HI20 a
 # NORELAX-NEXT:   ori       $a0, $a0, 0
@@ -117,17 +114,6 @@
 # NORELAX-NEXT:     R_LARCH_TLS_LE_LO12_R a
 # NORELAX-NEXT:     R_LARCH_RELAX *ABS*
 # NORELAX-NEXT:   nop
-=======
-# NORELAX-NEXT:   pcaddu18i $ra, 0
-# NORELAX-NEXT:     R_LARCH_CALL36 _start
-# NORELAX-NEXT:     R_LARCH_RELAX *ABS*
-# NORELAX-NEXT:   jirl   $ra, $ra, -16
-# NORELAX-NEXT:   pcaddu18i $a0, 0
-# NORELAX-NEXT:     R_LARCH_CALL36 _start
-# NORELAX-NEXT:     R_LARCH_RELAX *ABS*
-# NORELAX-NEXT:   jirl $zero, $a0, -24
-# NORELAX-NEXT:   ret
->>>>>>> b3900f6c
 # NORELAX-NEXT:     R_LARCH_ALIGN *ABS*+0xc
 # NORELAX-NEXT:   nop
 # NORELAX-NEXT:   nop
@@ -146,7 +132,14 @@
 # CHECKR-NEXT:   ld.d      $a0, $a0, 0
 # CHECKR-NEXT:     R_LARCH_GOT_PC_LO12 _start
 # CHECKR-NEXT:     R_LARCH_RELAX *ABS*
-<<<<<<< HEAD
+# CHECKR-NEXT:   pcaddu18i $ra, 0
+# CHECKR-NEXT:     R_LARCH_CALL36 _start
+# CHECKR-NEXT:     R_LARCH_RELAX *ABS*
+# CHECKR-NEXT:   jirl   $ra, $ra, 0
+# CHECKR-NEXT:   pcaddu18i $a0, 0
+# CHECKR-NEXT:     R_LARCH_CALL36 _start
+# CHECKR-NEXT:     R_LARCH_RELAX *ABS*
+# CHECKR-NEXT:   jr     $a0
 # CHECKR-NEXT:   lu12i.w   $a0, 0
 # CHECKR-NEXT:     R_LARCH_TLS_LE_HI20 a
 # CHECKR-NEXT:   ori       $a0, $a0, 0
@@ -172,16 +165,6 @@
 # CHECKR-NEXT:   addi.d    $a0, $a0, 0
 # CHECKR-NEXT:     R_LARCH_TLS_LE_LO12_R a
 # CHECKR-NEXT:     R_LARCH_RELAX *ABS*
-=======
-# CHECKR-NEXT:   pcaddu18i $ra, 0
-# CHECKR-NEXT:     R_LARCH_CALL36 _start
-# CHECKR-NEXT:     R_LARCH_RELAX *ABS*
-# CHECKR-NEXT:   jirl   $ra, $ra, 0
-# CHECKR-NEXT:   pcaddu18i $a0, 0
-# CHECKR-NEXT:     R_LARCH_CALL36 _start
-# CHECKR-NEXT:     R_LARCH_RELAX *ABS*
-# CHECKR-NEXT:   jr     $a0
->>>>>>> b3900f6c
 # CHECKR-NEXT:   nop
 # CHECKR-NEXT:     R_LARCH_ALIGN *ABS*+0xc
 # CHECKR-NEXT:   nop
@@ -189,17 +172,18 @@
 # CHECKR-NEXT:   ret
 
 .macro add dst, src1, src2, src3
-.ifdef ELF32
+.ifdef ELF64
+add.d \dst, \src1, \src2, \src3
+.else
 add.w \dst, \src1, \src2, \src3
-.else
-add.d \dst, \src1, \src2, \src3
 .endif
 .endm
+
 .macro addi dst, src1, src2
-.ifdef ELF32
+.ifdef ELF64
+addi.d \dst, \src1, \src2
+.else
 addi.w \dst, \src1, \src2
-.else
-addi.d \dst, \src1, \src2
 .endif
 .endm
 
@@ -207,22 +191,20 @@
 _start:
   la.pcrel $a0, _start
   la.got   $a0, _start
-<<<<<<< HEAD
-
-  la.tls.le $a0, a  # without R_LARCH_RELAX reloaction
-  la.tls.gd $a0, a
-  la.tls.ld $a0, a
-
-  lu12i.w $a0, %le_hi20_r(a)
-  add $a0, $a0, $tp, %le_add_r(a)
-  addi $a0, $a0, %le_lo12_r(a)
-
-=======
+
 .ifdef ELF64
   call36 _start
   tail36 $a0, _start
 .endif
->>>>>>> b3900f6c
+
+  la.tls.le $a0, a  # without R_LARCH_RELAX reloaction
+  la.tls.gd $a0, a
+  la.tls.ld $a0, a
+
+  lu12i.w $a0, %le_hi20_r(a)
+  add $a0, $a0, $tp, %le_add_r(a)
+  addi $a0, $a0, %le_lo12_r(a)
+
   .p2align 4
   ret
 
