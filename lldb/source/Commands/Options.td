--- conflicted
+++ resolved
@@ -835,7 +835,7 @@
   Desc<"Overwrite an existing command at this node.">;
 }
 
-let Command = "script" in {
+let Command = "scripting run" in {
   def script_language : Option<"language", "l">,
     EnumArg<"ScriptLang">, Desc<"Specify the scripting "
     " language. If none is specific the default scripting language is used.">;
@@ -1425,8 +1425,6 @@
     Desc<"Dump the total possible debug info statistics. "
     "Force loading all the debug information if not yet loaded, and collect "
     "statistics with those.">;
-<<<<<<< HEAD
-=======
   def statistics_dump_targets: Option<"targets", "r">, Group<1>,
     Arg<"Boolean">,
     Desc<"Dump statistics for the targets, including breakpoints, expression "
@@ -1442,9 +1440,12 @@
     "this is turned off unless specified. "
     "In default mode, if both '--targets' and '--modules' are 'true', a list "
     "of module identifiers will be added to the 'targets' section.">;
->>>>>>> 4ae23bcc
   def statistics_dump_transcript: Option<"transcript", "t">, Group<1>,
+    Arg<"Boolean">,
     Desc<"If the setting interpreter.save-transcript is enabled and this "
-    "option is specified, include a JSON array with all commands the user and/"
-    "or scripts executed during a debug session.">;
+    "option is 'true', include a JSON array with all commands the user and/or "
+    "scripts executed during a debug session. "
+    "Defaults to true, unless the '--summary' mode is enabled, in which case "
+    "this is turned off unless specified.">;
+
 }