--- conflicted
+++ resolved
@@ -6,15 +6,9 @@
 This binary is not packaged with the VS Code extension.
 
 There are multiple ways to obtain this binary:
-<<<<<<< HEAD
-* use the binary provided by your toolchain (for example `xcrun -f lldb-dap` on macOS) or contact your toolchain vendor to include it.
-* download one of the relase packages from the [LLVM release page](https://github.com/llvm/llvm-project/releases/). The `LLVM-19.1.0-{operating_system}.tar.xz` packages contain a prebuilt `lldb-dap` binary.
-* build it from source (see [LLDB's build instructions](https://lldb.llvm.org/resources/build.html))
-=======
 * Use the binary provided by your toolchain (for example `xcrun -f lldb-dap` on macOS) or contact your toolchain vendor to include it.
 * Download one of the relase packages from the [LLVM release page](https://github.com/llvm/llvm-project/releases/). The `LLVM-19.1.0-{operating_system}.tar.xz` packages contain a prebuilt `lldb-dap` binary.
 * Build it from source (see [LLDB's build instructions](https://lldb.llvm.org/resources/build.html)).
->>>>>>> ce7c17d5
 
 By default, the VS Code extension will expect to find `lldb-dap` in your `PATH`.
 Alternatively, you can explictly specify the location of the `lldb-dap` binary using the `lldb-dap.executable-path` setting.
@@ -185,28 +179,6 @@
 For both launch and attach configurations, lldb-dap accepts the following `lldb-dap`
 specific key/value pairs:
 
-<<<<<<< HEAD
-|parameter          |type|req |         |
-|-------------------|----|:--:|---------|
-|**name**           |string|Y| A configuration name that will be displayed in the IDE.
-|**type**           |string|Y| Must be "lldb-dap".
-|**request**        |string|Y| Must be "launch" or "attach".
-|**program**        |string|Y| Path to the executable to launch.
-|**sourcePath**     |string| | Specify a source path to remap \"./\" to allow full paths to be used when setting breakpoints in binaries that have relative source paths.
-|**sourceMap**      |[string[2]]| | Specify an array of path re-mappings. Each element in the array must be a two element array containing a source and destination pathname. Overrides sourcePath.
-|**debuggerRoot**   | string| |Specify a working directory to use when launching lldb-dap. If the debug information in your executable contains relative paths, this option can be used so that `lldb-dap` can find source files and object files that have relative paths.
-|**commandEscapePrefix** | string | | The escape prefix to use for executing regular LLDB commands in the Debug Console, instead of printing variables. Defaults to a backtick. If it's an empty string, then all expression in the Debug Console are treated as regular LLDB commands.
-|**customFrameFormat** | string | | If non-empty, stack frames will have descriptions generated based on the provided format. See https://lldb.llvm.org/use/formatting.html for an explanation on format strings for frames. If the format string contains errors, an error message will be displayed on the Debug Console and the default frame names will be used. This might come with a performance cost because debug information might need to be processed to generate the description.
-|**customThreadFormat** | string | | Same as `customFrameFormat`, but for threads instead of stack frames.
-|**displayExtendedBacktrace**|bool| | Enable language specific extended backtraces.
-|**enableAutoVariableSummaries**|bool| | Enable auto generated summaries for variables when no summaries exist for a given type. This feature can cause performance delays in large projects when viewing variables.
-|**enableSyntheticChildDebugging**|bool| | If a variable is displayed using a synthetic children, also display the actual contents of the variable at the end under a [raw] entry. This is useful when creating sythetic child plug-ins as it lets you see the actual contents of the variable.
-|**initCommands**   |[string]| | LLDB commands executed upon debugger startup prior to creating the LLDB target.
-|**preRunCommands** |[string]| | LLDB commands executed just before launching/attaching, after the LLDB target has been created.
-|**stopCommands**   |[string]| | LLDB commands executed just after each stop.
-|**exitCommands**   |[string]| | LLDB commands executed when the program exits.
-|**terminateCommands** |[string]| | LLDB commands executed when the debugging session ends.
-=======
 | Parameter                         | Type        | Req |         |
 |-----------------------------------|-------------|:---:|---------|
 | **name**                          | string      | Y   | A configuration name that will be displayed in the IDE.
@@ -227,7 +199,6 @@
 | **stopCommands**                  | [string]    |     | LLDB commands executed just after each stop.
 | **exitCommands**                  | [string]    |     | LLDB commands executed when the program exits.
 | **terminateCommands**             | [string]    |     | LLDB commands executed when the debugging session ends.
->>>>>>> ce7c17d5
 
 All commands and command outputs will be sent to the debugger console when they are executed.
 Commands can be prefixed with `?` or `!` to modify their behavior:
@@ -324,11 +295,7 @@
 lldb-dap includes a command to trigger a Debug Adapter Protocol event
 from a script.
 
-<<<<<<< HEAD
-The event maybe a custom DAP event or a standard event, if the event is not 
-=======
 The event maybe a custom DAP event or a standard event, if the event is not
->>>>>>> ce7c17d5
 handled internally by `lldb-dap`.
 
 This command has the format:
@@ -349,27 +316,16 @@
 }
 ```
 
-<<<<<<< HEAD
-[See the specification](https://microsoft.github.io/debug-adapter-protocol/specification#Base_Protocol_Event) 
-for more details on Debug Adapter Protocol events and the VS Code 
-[debug.onDidReceiveDebugSessionCustomEvent](https://code.visualstudio.com/api/references/vscode-api#debug.onDidReceiveDebugSessionCustomEvent) 
-=======
 [See the specification](https://microsoft.github.io/debug-adapter-protocol/specification#Base_Protocol_Event)
 for more details on Debug Adapter Protocol events and the VS Code
 [debug.onDidReceiveDebugSessionCustomEvent](https://code.visualstudio.com/api/references/vscode-api#debug.onDidReceiveDebugSessionCustomEvent)
->>>>>>> ce7c17d5
 API for handling a custom event from an extension.
 
 ## Contributing
 
 `lldb-dap` and `lldb` are developed under the umbrella of the [LLVM project](https://llvm.org/).
-<<<<<<< HEAD
-The source code is [part of the LLVM repository](https://github.com/llvm/llvm-project/tree/main/lldb/tools/lldb-dap) on Github.
-We use Github's [issue tracker](https://github.com/llvm/llvm-project/tree/main/lldb/tools/lldb-dap) and patches can be submitted via [pull requests](https://github.com/llvm/llvm-project/pulls).
-=======
 The source code is part of the [LLVM repository](https://github.com/llvm/llvm-project/tree/main/lldb/tools/lldb-dap) on Github.
 We use Github's [issue tracker](https://github.com/llvm/llvm-project/issues?q=label%3Alldb-dap) and patches can be submitted via [pull requests](https://github.com/llvm/llvm-project/pulls?q=label%3Alldb-dap).
->>>>>>> ce7c17d5
 Furthermore, there is a [LLDB category](https://discourse.llvm.org/c/subprojects/lldb/8) on the LLVM discourse forum.
 
 For instructions on how to get started with development on lldb-dap, see the "[Contributing to lldb-dap](https://lldb.llvm.org/resources/lldbdap.html)"