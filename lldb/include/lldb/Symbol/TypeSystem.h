//===-- TypeSystem.h ------------------------------------------*- C++ -*-===//
//
// Part of the LLVM Project, under the Apache License v2.0 with LLVM Exceptions.
// See https://llvm.org/LICENSE.txt for license information.
// SPDX-License-Identifier: Apache-2.0 WITH LLVM-exception
//
//===----------------------------------------------------------------------===//

#ifndef LLDB_SYMBOL_TYPESYSTEM_H
#define LLDB_SYMBOL_TYPESYSTEM_H

#include <functional>
#include <mutex>
#include <optional>
#include <string>

#include "llvm/ADT/APFloat.h"
#include "llvm/ADT/APSInt.h"
#include "llvm/ADT/DenseMap.h"
#include "llvm/ADT/SmallBitVector.h"
#include "llvm/Support/Casting.h"
#include "llvm/Support/Error.h"
#include "llvm/Support/JSON.h"

#include "lldb/Core/PluginInterface.h"
#include "lldb/Expression/Expression.h"
#include "lldb/Symbol/CompilerDecl.h"
#include "lldb/Symbol/CompilerDeclContext.h"
#include "lldb/Symbol/Type.h"
#include "lldb/Utility/Scalar.h"
#include "lldb/lldb-forward.h"
#include "lldb/lldb-private.h"
#include "lldb/lldb-types.h"

class PDBASTParser;

namespace lldb_private {

namespace plugin {
namespace dwarf {
class DWARFDIE;
class DWARFASTParser;
} // namespace dwarf
} // namespace plugin

namespace npdb {
  class PdbAstBuilder;
} // namespace npdb

/// Interface for representing a type system.
///
/// Implemented by language plugins to define the type system for a given
/// language.
///
/// This interface extensively used opaque pointers to prevent that generic
/// LLDB code has dependencies on language plugins. The type and semantics of
/// these opaque pointers are defined by the TypeSystem implementation inside
/// the respective language plugin. Opaque pointers from one TypeSystem
/// instance should never be passed to a different TypeSystem instance (even
/// when the language plugin for both TypeSystem instances is the same).
///
/// Most of the functions in this class should not be called directly but only
/// called by their respective counterparts in CompilerType, CompilerDecl and
/// CompilerDeclContext.
///
/// \see lldb_private::CompilerType
/// \see lldb_private::CompilerDecl
/// \see lldb_private::CompilerDeclContext
class TypeSystem : public PluginInterface,
                   public std::enable_shared_from_this<TypeSystem> {
public:
  // Constructors and Destructors
  TypeSystem();
  ~TypeSystem() override;

  // LLVM RTTI support
  virtual bool isA(const void *ClassID) const = 0;

  static lldb::TypeSystemSP CreateInstance(lldb::LanguageType language,
                                           Module *module);

  static lldb::TypeSystemSP CreateInstance(lldb::LanguageType language,
                                           Target *target);

  /// Free up any resources associated with this TypeSystem.  Done before
  /// removing all the TypeSystems from the TypeSystemMap.
  virtual void Finalize() {}

  virtual plugin::dwarf::DWARFASTParser *GetDWARFParser() { return nullptr; }

  virtual PDBASTParser *GetPDBParser() { return nullptr; }
  virtual npdb::PdbAstBuilder *GetNativePDBParser() { return nullptr; }

  virtual SymbolFile *GetSymbolFile() const { return m_sym_file; }

  virtual void SetSymbolFile(SymbolFile *sym_file) { m_sym_file = sym_file; }

  // CompilerDecl functions
  virtual ConstString DeclGetName(void *opaque_decl) = 0;

  virtual ConstString DeclGetMangledName(void *opaque_decl);

  virtual CompilerDeclContext DeclGetDeclContext(void *opaque_decl);

  virtual CompilerType DeclGetFunctionReturnType(void *opaque_decl);

  virtual size_t DeclGetFunctionNumArguments(void *opaque_decl);

  virtual CompilerType DeclGetFunctionArgumentType(void *opaque_decl,
                                                   size_t arg_idx);

  virtual std::vector<lldb_private::CompilerContext>
  DeclGetCompilerContext(void *opaque_decl);

  virtual Scalar DeclGetConstantValue(void *opaque_decl) { return Scalar(); }

  virtual CompilerType GetTypeForDecl(void *opaque_decl) = 0;

  // CompilerDeclContext functions

  virtual std::vector<CompilerDecl>
  DeclContextFindDeclByName(void *opaque_decl_ctx, ConstString name,
                            const bool ignore_imported_decls);

  virtual ConstString DeclContextGetName(void *opaque_decl_ctx) = 0;

  virtual ConstString
  DeclContextGetScopeQualifiedName(void *opaque_decl_ctx) = 0;

  virtual bool DeclContextIsClassMethod(void *opaque_decl_ctx) = 0;

  virtual bool DeclContextIsContainedInLookup(void *opaque_decl_ctx,
                                              void *other_opaque_decl_ctx) = 0;

  virtual lldb::LanguageType DeclContextGetLanguage(void *opaque_decl_ctx) = 0;

  /// Returns the direct parent context of specified type
  virtual CompilerDeclContext
  GetCompilerDeclContextForType(const CompilerType &type);

  virtual std::vector<lldb_private::CompilerContext>
  DeclContextGetCompilerContext(void *opaque_decl_ctx);

  // Tests
#ifndef NDEBUG
  /// Verify the integrity of the type to catch CompilerTypes that mix
  /// and match invalid TypeSystem/Opaque type pairs.
  virtual bool Verify(lldb::opaque_compiler_type_t type) = 0;
#endif

  virtual bool IsArrayType(lldb::opaque_compiler_type_t type,
                           CompilerType *element_type, uint64_t *size,
                           bool *is_incomplete) = 0;

  virtual bool IsAggregateType(lldb::opaque_compiler_type_t type) = 0;

  virtual bool IsAnonymousType(lldb::opaque_compiler_type_t type);

  virtual bool IsCharType(lldb::opaque_compiler_type_t type) = 0;

  virtual bool IsCompleteType(lldb::opaque_compiler_type_t type) = 0;

  virtual bool IsDefined(lldb::opaque_compiler_type_t type) = 0;

  virtual bool IsFloatingPointType(lldb::opaque_compiler_type_t type,
                                   uint32_t &count, bool &is_complex) = 0;

  virtual bool IsFunctionType(lldb::opaque_compiler_type_t type) = 0;

  virtual size_t
  GetNumberOfFunctionArguments(lldb::opaque_compiler_type_t type) = 0;

  virtual CompilerType
  GetFunctionArgumentAtIndex(lldb::opaque_compiler_type_t type,
                             const size_t index) = 0;

  virtual bool IsFunctionPointerType(lldb::opaque_compiler_type_t type) = 0;

  virtual bool
  IsMemberFunctionPointerType(lldb::opaque_compiler_type_t type) = 0;

  virtual bool IsBlockPointerType(lldb::opaque_compiler_type_t type,
                                  CompilerType *function_pointer_type_ptr) = 0;

  virtual bool IsIntegerType(lldb::opaque_compiler_type_t type,
                             bool &is_signed) = 0;

  virtual bool IsEnumerationType(lldb::opaque_compiler_type_t type,
                                 bool &is_signed) {
    is_signed = false;
    return false;
  }

  virtual bool IsScopedEnumerationType(lldb::opaque_compiler_type_t type) = 0;

  virtual bool IsPossibleDynamicType(lldb::opaque_compiler_type_t type,
                                     CompilerType *target_type, // Can pass NULL
                                     bool check_cplusplus, bool check_objc) = 0;

  virtual bool IsPointerType(lldb::opaque_compiler_type_t type,
                             CompilerType *pointee_type) = 0;

  virtual bool IsScalarType(lldb::opaque_compiler_type_t type) = 0;

  virtual bool IsVoidType(lldb::opaque_compiler_type_t type) = 0;

  virtual bool CanPassInRegisters(const CompilerType &type) = 0;

  // TypeSystems can support more than one language
  virtual bool SupportsLanguage(lldb::LanguageType language) = 0;

  static bool SupportsLanguageStatic(lldb::LanguageType language);
  // Type Completion

  virtual bool GetCompleteType(lldb::opaque_compiler_type_t type) = 0;

  virtual bool IsForcefullyCompleted(lldb::opaque_compiler_type_t type) {
    return false;
  }

  // AST related queries

  virtual uint32_t GetPointerByteSize() = 0;

  virtual unsigned GetPtrAuthKey(lldb::opaque_compiler_type_t type) = 0;

  virtual unsigned
  GetPtrAuthDiscriminator(lldb::opaque_compiler_type_t type) = 0;

  virtual bool
  GetPtrAuthAddressDiversity(lldb::opaque_compiler_type_t type) = 0;

  // Accessors

  virtual ConstString GetTypeName(lldb::opaque_compiler_type_t type,
                                  bool BaseOnly) = 0;

  virtual ConstString GetDisplayTypeName(lldb::opaque_compiler_type_t type) = 0;

<<<<<<< HEAD
  // Defaults to GetTypeName(type).  Override if your language desires
  // specialized behavior.
=======
  /// Defaults to GetTypeName(type).  Override if your language desires
  /// specialized behavior.
>>>>>>> ce7c17d5
  virtual ConstString GetMangledTypeName(lldb::opaque_compiler_type_t type);

  virtual uint32_t
  GetTypeInfo(lldb::opaque_compiler_type_t type,
              CompilerType *pointee_or_element_compiler_type) = 0;

  virtual lldb::LanguageType
  GetMinimumLanguage(lldb::opaque_compiler_type_t type) = 0;

  virtual lldb::TypeClass GetTypeClass(lldb::opaque_compiler_type_t type) = 0;

  // Creating related types

  virtual CompilerType
  GetArrayElementType(lldb::opaque_compiler_type_t type,
                      ExecutionContextScope *exe_scope) = 0;

  virtual CompilerType GetArrayType(lldb::opaque_compiler_type_t type,
                                    uint64_t size);

  virtual CompilerType GetCanonicalType(lldb::opaque_compiler_type_t type) = 0;

  virtual CompilerType
  GetEnumerationIntegerType(lldb::opaque_compiler_type_t type) = 0;

  // Returns -1 if this isn't a function of if the function doesn't have a
  // prototype Returns a value >= 0 if there is a prototype.
  virtual int GetFunctionArgumentCount(lldb::opaque_compiler_type_t type) = 0;

  virtual CompilerType
  GetFunctionArgumentTypeAtIndex(lldb::opaque_compiler_type_t type,
                                 size_t idx) = 0;

  virtual CompilerType
  GetFunctionReturnType(lldb::opaque_compiler_type_t type) = 0;

  virtual size_t GetNumMemberFunctions(lldb::opaque_compiler_type_t type) = 0;

  virtual TypeMemberFunctionImpl
  GetMemberFunctionAtIndex(lldb::opaque_compiler_type_t type, size_t idx) = 0;

  virtual CompilerType GetPointeeType(lldb::opaque_compiler_type_t type) = 0;

  virtual CompilerType GetPointerType(lldb::opaque_compiler_type_t type) = 0;

  virtual CompilerType
  GetLValueReferenceType(lldb::opaque_compiler_type_t type);

  virtual CompilerType
  GetRValueReferenceType(lldb::opaque_compiler_type_t type);

  virtual CompilerType GetAtomicType(lldb::opaque_compiler_type_t type);

  virtual CompilerType AddConstModifier(lldb::opaque_compiler_type_t type);

  virtual CompilerType AddVolatileModifier(lldb::opaque_compiler_type_t type);

  virtual CompilerType AddRestrictModifier(lldb::opaque_compiler_type_t type);

  virtual CompilerType AddPtrAuthModifier(lldb::opaque_compiler_type_t type,
                                          uint32_t payload);

  /// \param opaque_payload      The m_payload field of Type, which may
  /// carry TypeSystem-specific extra information.
  virtual CompilerType CreateTypedef(lldb::opaque_compiler_type_t type,
                                     const char *name,
                                     const CompilerDeclContext &decl_ctx,
                                     uint32_t opaque_payload);

  // Exploring the type

  virtual const llvm::fltSemantics &GetFloatTypeSemantics(size_t byte_size) = 0;

  virtual std::optional<uint64_t>
  GetBitSize(lldb::opaque_compiler_type_t type,
             ExecutionContextScope *exe_scope) = 0;

  virtual lldb::Encoding GetEncoding(lldb::opaque_compiler_type_t type,
                                     uint64_t &count) = 0;

  virtual lldb::Format GetFormat(lldb::opaque_compiler_type_t type) = 0;

  virtual llvm::Expected<uint32_t>
  GetNumChildren(lldb::opaque_compiler_type_t type,
                 bool omit_empty_base_classes,
                 const ExecutionContext *exe_ctx) = 0;

  virtual CompilerType GetBuiltinTypeByName(ConstString name);

  virtual lldb::BasicType
  GetBasicTypeEnumeration(lldb::opaque_compiler_type_t type) = 0;

  virtual void ForEachEnumerator(
      lldb::opaque_compiler_type_t type,
      std::function<bool(const CompilerType &integer_type,
                         ConstString name,
                         const llvm::APSInt &value)> const &callback) {}

  virtual uint32_t GetNumFields(lldb::opaque_compiler_type_t type) = 0;

  virtual CompilerType GetFieldAtIndex(lldb::opaque_compiler_type_t type,
                                       size_t idx, std::string &name,
                                       uint64_t *bit_offset_ptr,
                                       uint32_t *bitfield_bit_size_ptr,
                                       bool *is_bitfield_ptr) = 0;

  virtual uint32_t
  GetNumDirectBaseClasses(lldb::opaque_compiler_type_t type) = 0;

  virtual uint32_t
  GetNumVirtualBaseClasses(lldb::opaque_compiler_type_t type) = 0;

  virtual CompilerType
  GetDirectBaseClassAtIndex(lldb::opaque_compiler_type_t type, size_t idx,
                            uint32_t *bit_offset_ptr) = 0;

  virtual CompilerType
  GetVirtualBaseClassAtIndex(lldb::opaque_compiler_type_t type, size_t idx,
                             uint32_t *bit_offset_ptr) = 0;

  virtual CompilerDecl GetStaticFieldWithName(lldb::opaque_compiler_type_t type,
                                              llvm::StringRef name) {
    return CompilerDecl();
  }

  virtual llvm::Expected<CompilerType> GetChildCompilerTypeAtIndex(
      lldb::opaque_compiler_type_t type, ExecutionContext *exe_ctx, size_t idx,
      bool transparent_pointers, bool omit_empty_base_classes,
      bool ignore_array_bounds, std::string &child_name,
      uint32_t &child_byte_size, int32_t &child_byte_offset,
      uint32_t &child_bitfield_bit_size, uint32_t &child_bitfield_bit_offset,
      bool &child_is_base_class, bool &child_is_deref_of_parent,
      ValueObject *valobj, uint64_t &language_flags) = 0;

  // Lookup a child given a name. This function will match base class names and
  // member member names in "clang_type" only, not descendants.
  virtual uint32_t GetIndexOfChildWithName(lldb::opaque_compiler_type_t type,
                                           llvm::StringRef name,
                                           bool omit_empty_base_classes) = 0;

  // Lookup a child member given a name. This function will match member names
  // only and will descend into "clang_type" children in search for the first
  // member in this class, or any base class that matches "name".
  // TODO: Return all matches for a given name by returning a
  // vector<vector<uint32_t>>
  // so we catch all names that match a given child name, not just the first.
  virtual size_t GetIndexOfChildMemberWithName(
      lldb::opaque_compiler_type_t type, llvm::StringRef name,
      bool omit_empty_base_classes, std::vector<uint32_t> &child_indexes) = 0;

  virtual CompilerType
  GetDirectNestedTypeWithName(lldb::opaque_compiler_type_t type,
                              llvm::StringRef name) {
    return CompilerType();
  }

  virtual bool IsTemplateType(lldb::opaque_compiler_type_t type);

  virtual size_t GetNumTemplateArguments(lldb::opaque_compiler_type_t type,
                                         bool expand_pack);

  virtual lldb::TemplateArgumentKind
  GetTemplateArgumentKind(lldb::opaque_compiler_type_t type, size_t idx,
                          bool expand_pack);
  virtual CompilerType
  GetTypeTemplateArgument(lldb::opaque_compiler_type_t type, size_t idx,
                          bool expand_pack);
  virtual std::optional<CompilerType::IntegralTemplateArgument>
  GetIntegralTemplateArgument(lldb::opaque_compiler_type_t type, size_t idx,
                              bool expand_pack);

  // Dumping types

#ifndef NDEBUG
  /// Convenience LLVM-style dump method for use in the debugger only.
  LLVM_DUMP_METHOD virtual void
  dump(lldb::opaque_compiler_type_t type) const = 0;
#endif

  virtual bool DumpTypeValue(lldb::opaque_compiler_type_t type, Stream &s,
                             lldb::Format format, const DataExtractor &data,
                             lldb::offset_t data_offset, size_t data_byte_size,
                             uint32_t bitfield_bit_size,
                             uint32_t bitfield_bit_offset,
                             ExecutionContextScope *exe_scope) = 0;

  /// Dump the type to stdout.
  virtual void DumpTypeDescription(
      lldb::opaque_compiler_type_t type,
      lldb::DescriptionLevel level = lldb::eDescriptionLevelFull) = 0;

  /// Print a description of the type to a stream. The exact implementation
  /// varies, but the expectation is that eDescriptionLevelFull returns a
  /// source-like representation of the type, whereas eDescriptionLevelVerbose
  /// does a dump of the underlying AST if applicable.
  virtual void DumpTypeDescription(
      lldb::opaque_compiler_type_t type, Stream &s,
      lldb::DescriptionLevel level = lldb::eDescriptionLevelFull) = 0;

  /// Dump a textual representation of the internal TypeSystem state to the
  /// given stream.
  ///
  /// This should not modify the state of the TypeSystem if possible.
  virtual void Dump(llvm::raw_ostream &output) = 0;

  /// This is used by swift.
  virtual bool IsRuntimeGeneratedType(lldb::opaque_compiler_type_t type) = 0;

  // TODO: Determine if these methods should move to TypeSystemClang.

  virtual bool IsPointerOrReferenceType(lldb::opaque_compiler_type_t type,
                                        CompilerType *pointee_type) = 0;

  virtual unsigned GetTypeQualifiers(lldb::opaque_compiler_type_t type) = 0;

  virtual std::optional<size_t>
  GetTypeBitAlign(lldb::opaque_compiler_type_t type,
                  ExecutionContextScope *exe_scope) = 0;

  virtual CompilerType GetBasicTypeFromAST(lldb::BasicType basic_type) = 0;

  virtual CompilerType CreateGenericFunctionPrototype() {
    return CompilerType();
  }

  virtual CompilerType
  GetBuiltinTypeForEncodingAndBitSize(lldb::Encoding encoding,
                                      size_t bit_size) = 0;

  virtual bool IsBeingDefined(lldb::opaque_compiler_type_t type) = 0;

  virtual bool IsConst(lldb::opaque_compiler_type_t type) = 0;

  virtual uint32_t IsHomogeneousAggregate(lldb::opaque_compiler_type_t type,
                                          CompilerType *base_type_ptr) = 0;

  virtual bool IsPolymorphicClass(lldb::opaque_compiler_type_t type) = 0;

  virtual bool IsTypedefType(lldb::opaque_compiler_type_t type) = 0;

  // If the current object represents a typedef type, get the underlying type
  virtual CompilerType GetTypedefedType(lldb::opaque_compiler_type_t type) = 0;

  virtual bool IsVectorType(lldb::opaque_compiler_type_t type,
                            CompilerType *element_type, uint64_t *size) = 0;

  virtual CompilerType
  GetFullyUnqualifiedType(lldb::opaque_compiler_type_t type) = 0;

  virtual CompilerType
  GetNonReferenceType(lldb::opaque_compiler_type_t type) = 0;

  virtual bool IsReferenceType(lldb::opaque_compiler_type_t type,
                               CompilerType *pointee_type, bool *is_rvalue) = 0;

  virtual bool
  ShouldTreatScalarValueAsAddress(lldb::opaque_compiler_type_t type) {
    return IsPointerOrReferenceType(type, nullptr);
  }

  virtual UserExpression *GetUserExpression(
      llvm::StringRef expr, llvm::StringRef prefix, SourceLanguage language,
      Expression::ResultType desired_type,
      const EvaluateExpressionOptions &options, ValueObject *ctx_obj) {
    return nullptr;
  }

  virtual FunctionCaller *GetFunctionCaller(const CompilerType &return_type,
                                            const Address &function_address,
                                            const ValueList &arg_value_list,
                                            const char *name) {
    return nullptr;
  }

  virtual std::unique_ptr<UtilityFunction>
  CreateUtilityFunction(std::string text, std::string name);

  virtual PersistentExpressionState *GetPersistentExpressionState() {
    return nullptr;
  }

  virtual CompilerType GetTypeForFormatters(void *type);

  virtual LazyBool ShouldPrintAsOneLiner(void *type, ValueObject *valobj);

  // Type systems can have types that are placeholder types, which are meant to
  // indicate the presence of a type, but offer no actual information about
  // said types, and leave the burden of actually figuring type information out
  // to dynamic type resolution. For instance a language with a generics
  // system, can use placeholder types to indicate "type argument goes here",
  // without promising uniqueness of the placeholder, nor attaching any
  // actually idenfiable information to said placeholder. This API allows type
  // systems to tell LLDB when such a type has been encountered In response,
  // the debugger can react by not using this type as a cache entry in any
  // type-specific way For instance, LLDB will currently not cache any
  // formatters that are discovered on such a type as attributable to the
  // meaningless type itself, instead preferring to use the dynamic type
  virtual bool IsMeaninglessWithoutDynamicResolution(void *type);

  virtual std::optional<llvm::json::Value> ReportStatistics();

  bool GetHasForcefullyCompletedTypes() const {
    return m_has_forcefully_completed_types;
  }
protected:
  SymbolFile *m_sym_file = nullptr;
  /// Used for reporting statistics.
  bool m_has_forcefully_completed_types = false;
};

class TypeSystemMap {
public:
  TypeSystemMap();
  ~TypeSystemMap();

  // Clear calls Finalize on all the TypeSystems managed by this map, and then
  // empties the map.
  void Clear();

  // Iterate through all of the type systems that are created. Return true from
  // callback to keep iterating, false to stop iterating.
  void ForEach(std::function<bool(lldb::TypeSystemSP)> const &callback);

  llvm::Expected<lldb::TypeSystemSP>
  GetTypeSystemForLanguage(lldb::LanguageType language, Module *module,
                           bool can_create);

  llvm::Expected<lldb::TypeSystemSP>
  GetTypeSystemForLanguage(lldb::LanguageType language, Target *target,
                           bool can_create);

  /// Check all type systems in the map to see if any have forcefully completed
  /// types;
  bool GetHasForcefullyCompletedTypes() const;
protected:
  typedef llvm::DenseMap<uint16_t, lldb::TypeSystemSP> collection;
  mutable std::mutex m_mutex; ///< A mutex to keep this object happy in
                              /// multi-threaded environments.
  collection m_map;
  bool m_clear_in_progress = false;

private:
  typedef llvm::function_ref<lldb::TypeSystemSP()> CreateCallback;
  /// Finds the type system for the given language. If no type system could be
  /// found for a language and a CreateCallback was provided, the value
  /// returned by the callback will be treated as the TypeSystem for the
  /// language.
  ///
  /// \param language The language for which the type system should be found.
  /// \param create_callback A callback that will be called if no previously
  ///                        created TypeSystem that fits the given language
  ///                        could found. Can be omitted if a non-existent
  ///                        type system should be treated as an error
  ///                        instead.
  /// \return The found type system or an error.
  llvm::Expected<lldb::TypeSystemSP> GetTypeSystemForLanguage(
      lldb::LanguageType language,
      std::optional<CreateCallback> create_callback = std::nullopt);
  };

  } // namespace lldb_private

#endif // LLDB_SYMBOL_TYPESYSTEM_H<|MERGE_RESOLUTION|>--- conflicted
+++ resolved
@@ -237,13 +237,8 @@
 
   virtual ConstString GetDisplayTypeName(lldb::opaque_compiler_type_t type) = 0;
 
-<<<<<<< HEAD
-  // Defaults to GetTypeName(type).  Override if your language desires
-  // specialized behavior.
-=======
   /// Defaults to GetTypeName(type).  Override if your language desires
   /// specialized behavior.
->>>>>>> ce7c17d5
   virtual ConstString GetMangledTypeName(lldb::opaque_compiler_type_t type);
 
   virtual uint32_t
