//===--- DeclRefExprUtils.cpp - clang-tidy---------------------------------===//
//
// Part of the LLVM Project, under the Apache License v2.0 with LLVM Exceptions.
// See https://llvm.org/LICENSE.txt for license information.
// SPDX-License-Identifier: Apache-2.0 WITH LLVM-exception
//
//===----------------------------------------------------------------------===//

#include "DeclRefExprUtils.h"
#include "Matchers.h"
#include "clang/AST/ASTContext.h"
#include "clang/AST/DeclCXX.h"
#include "clang/AST/ExprCXX.h"
#include "clang/ASTMatchers/ASTMatchFinder.h"
#include <cassert>

namespace clang::tidy::utils::decl_ref_expr {

using namespace ::clang::ast_matchers;
using llvm::SmallPtrSet;

namespace {

template <typename S> bool isSetDifferenceEmpty(const S &S1, const S &S2) {
  for (auto E : S1)
    if (S2.count(E) == 0)
      return false;
  return true;
}

// Extracts all Nodes keyed by ID from Matches and inserts them into Nodes.
template <typename Node>
void extractNodesByIdTo(ArrayRef<BoundNodes> Matches, StringRef ID,
                        SmallPtrSet<const Node *, 16> &Nodes) {
  for (const auto &Match : Matches)
    Nodes.insert(Match.getNodeAs<Node>(ID));
}

// A matcher that matches DeclRefExprs that are used in ways such that the
// underlying declaration is not modified.
// If the declaration is of pointer type, `Indirections` specifies the level
// of indirection of the object whose mutations we are tracking.
//
// For example, given:
//   ```
//   int i;
//   int* p;
//   p = &i;  // (A)
//   *p = 3;  // (B)
//   ```
//
//  `declRefExpr(to(varDecl(hasName("p"))), doesNotMutateObject(0))` matches
//  (B), but `declRefExpr(to(varDecl(hasName("p"))), doesNotMutateObject(1))`
//  matches (A).
//
AST_MATCHER_P(DeclRefExpr, doesNotMutateObject, int, Indirections) {
  // We walk up the parents of the DeclRefExpr recursively until we end up on a
  // parent that cannot modify the underlying object. There are a few kinds of
  // expressions:
  //  - Those that cannot be used to mutate the underlying object. We can stop
  //    recursion there.
  //  - Those that can be used to mutate the underlying object in analyzable
  //    ways (such as taking the address or accessing a subobject). We have to
  //    examine the parents.
  //  - Those that we don't know how to analyze. In that case we stop there and
  //    we assume that they can mutate the underlying expression.

  struct StackEntry {
    StackEntry(const Expr *E, int Indirections)
        : E(E), Indirections(Indirections) {}
    // The expression to analyze.
    const Expr *E;
    // The number of pointer indirections of the object being tracked (how
    // many times an address was taken).
    int Indirections;
  };

  llvm::SmallVector<StackEntry, 4> Stack;
  Stack.emplace_back(&Node, Indirections);
  ASTContext &Ctx = Finder->getASTContext();

  while (!Stack.empty()) {
    const StackEntry Entry = Stack.back();
    Stack.pop_back();

    // If the expression type is const-qualified at the appropriate indirection
    // level then we can not mutate the object.
    QualType Ty = Entry.E->getType().getCanonicalType();
    for (int I = 0; I < Entry.Indirections; ++I) {
      assert(Ty->isPointerType());
      Ty = Ty->getPointeeType().getCanonicalType();
    }
    if (Ty.isConstQualified())
      continue;

    // Otherwise we have to look at the parents to see how the expression is
    // used.
    const DynTypedNodeList Parents = Ctx.getParents(*Entry.E);
    // Note: most nodes have a single parents, but there exist nodes that have
    // several parents, such as `InitListExpr` that have semantic and syntactic
    // forms.
    for (const auto &Parent : Parents) {
      if (Parent.get<CompoundStmt>()) {
        // Unused block-scope statement.
        continue;
      }
      const Expr *const P = Parent.get<Expr>();
      if (P == nullptr) {
        // `Parent` is not an expr (e.g. a `VarDecl`).
        // The case of binding to a `const&` or `const*` variable is handled by
        // the fact that there is going to be a `NoOp` cast to const below the
        // `VarDecl`, so we're not even going to get there.
        // The case of copying into a value-typed variable is handled by the
        // rvalue cast.
        // This triggers only when binding to a mutable reference/ptr variable.
        // FIXME: When we take a mutable reference we could keep checking the
        // new variable for const usage only.
        return false;
      }
      // Cosmetic nodes.
      if (isa<ParenExpr>(P) || isa<MaterializeTemporaryExpr>(P)) {
        Stack.emplace_back(P, Entry.Indirections);
        continue;
      }
      if (const auto *const Cast = dyn_cast<CastExpr>(P)) {
        switch (Cast->getCastKind()) {
        // NoOp casts are used to add `const`. We'll check whether adding that
        // const prevents modification when we process the cast.
        case CK_NoOp:
        // These do nothing w.r.t. to mutability.
        case CK_BaseToDerived:
        case CK_DerivedToBase:
        case CK_UncheckedDerivedToBase:
        case CK_Dynamic:
        case CK_BaseToDerivedMemberPointer:
        case CK_DerivedToBaseMemberPointer:
          Stack.emplace_back(Cast, Entry.Indirections);
          continue;
        case CK_ToVoid:
        case CK_PointerToBoolean:
          // These do not mutate the underlying variable.
          continue;
        case CK_LValueToRValue: {
          // An rvalue is immutable.
          if (Entry.Indirections == 0)
            continue;
          Stack.emplace_back(Cast, Entry.Indirections);
          continue;
        }
        default:
          // Bail out on casts that we cannot analyze.
          return false;
        }
      }
      if (const auto *const Member = dyn_cast<MemberExpr>(P)) {
        if (const auto *const Method =
                dyn_cast<CXXMethodDecl>(Member->getMemberDecl())) {
          if (Method->isConst() || Method->isStatic()) {
            // The method call cannot mutate our variable.
            continue;
          }
          return false;
        }
        Stack.emplace_back(Member, 0);
        continue;
      }
<<<<<<< HEAD
=======
      if (const auto *const OpCall = dyn_cast<CXXOperatorCallExpr>(P)) {
        // Operator calls have function call syntax. The `*this` parameter
        // is the first parameter.
        if (OpCall->getNumArgs() == 0 || OpCall->getArg(0) != Entry.E) {
          return false;
        }
        const auto *const Method =
            dyn_cast_or_null<CXXMethodDecl>(OpCall->getDirectCallee());

        if (Method == nullptr) {
          // This is not a member operator. Typically, a friend operator. These
          // are handled like function calls.
          return false;
        }

        if (Method->isConst() || Method->isStatic()) {
          continue;
        }
        if (isLikelyShallowConst(*Method)) {
          // We still have to check that the object is not modified through
          // the operator's return value (C).
          Stack.emplace_back(
              OpCall,
              Method->getReturnType().getCanonicalType()->isPointerType() ? 1
                                                                          : 0);
          continue;
        }
        return false;
      }
>>>>>>> 4ae23bcc

      if (const auto *const Op = dyn_cast<UnaryOperator>(P)) {
        switch (Op->getOpcode()) {
        case UO_AddrOf:
          Stack.emplace_back(Op, Entry.Indirections + 1);
          continue;
        case UO_Deref:
          assert(Entry.Indirections > 0);
          Stack.emplace_back(Op, Entry.Indirections - 1);
          continue;
        default:
          // Bail out on unary operators that we cannot analyze.
          return false;
        }
      }

      // Assume any other expression can modify the underlying variable.
      return false;
    }
  }

  // No parent can modify the variable.
  return true;
}

} // namespace

SmallPtrSet<const DeclRefExpr *, 16>
constReferenceDeclRefExprs(const VarDecl &VarDecl, const Stmt &Stmt,
                           ASTContext &Context, int Indirections) {
  auto Matches = match(findAll(declRefExpr(to(varDecl(equalsNode(&VarDecl))),
                                           doesNotMutateObject(Indirections))
                                   .bind("declRef")),
                       Stmt, Context);
  SmallPtrSet<const DeclRefExpr *, 16> DeclRefs;
  extractNodesByIdTo(Matches, "declRef", DeclRefs);

  return DeclRefs;
}

bool isOnlyUsedAsConst(const VarDecl &Var, const Stmt &Stmt,
                       ASTContext &Context, int Indirections) {
  // Collect all DeclRefExprs to the loop variable and all CallExprs and
  // CXXConstructExprs where the loop variable is used as argument to a const
  // reference parameter.
  // If the difference is empty it is safe for the loop variable to be a const
  // reference.
  auto AllDeclRefs = allDeclRefExprs(Var, Stmt, Context);
  auto ConstReferenceDeclRefs =
      constReferenceDeclRefExprs(Var, Stmt, Context, Indirections);
  return isSetDifferenceEmpty(AllDeclRefs, ConstReferenceDeclRefs);
}

SmallPtrSet<const DeclRefExpr *, 16>
allDeclRefExprs(const VarDecl &VarDecl, const Stmt &Stmt, ASTContext &Context) {
  auto Matches = match(
      findAll(declRefExpr(to(varDecl(equalsNode(&VarDecl)))).bind("declRef")),
      Stmt, Context);
  SmallPtrSet<const DeclRefExpr *, 16> DeclRefs;
  extractNodesByIdTo(Matches, "declRef", DeclRefs);
  return DeclRefs;
}

SmallPtrSet<const DeclRefExpr *, 16>
allDeclRefExprs(const VarDecl &VarDecl, const Decl &Decl, ASTContext &Context) {
  auto Matches = match(
      decl(forEachDescendant(
          declRefExpr(to(varDecl(equalsNode(&VarDecl)))).bind("declRef"))),
      Decl, Context);
  SmallPtrSet<const DeclRefExpr *, 16> DeclRefs;
  extractNodesByIdTo(Matches, "declRef", DeclRefs);
  return DeclRefs;
}

bool isCopyConstructorArgument(const DeclRefExpr &DeclRef, const Decl &Decl,
                               ASTContext &Context) {
  auto UsedAsConstRefArg = forEachArgumentWithParam(
      declRefExpr(equalsNode(&DeclRef)),
      parmVarDecl(hasType(matchers::isReferenceToConst())));
  auto Matches = match(
      decl(hasDescendant(
          cxxConstructExpr(UsedAsConstRefArg, hasDeclaration(cxxConstructorDecl(
                                                  isCopyConstructor())))
              .bind("constructExpr"))),
      Decl, Context);
  return !Matches.empty();
}

bool isCopyAssignmentArgument(const DeclRefExpr &DeclRef, const Decl &Decl,
                              ASTContext &Context) {
  auto UsedAsConstRefArg = forEachArgumentWithParam(
      declRefExpr(equalsNode(&DeclRef)),
      parmVarDecl(hasType(matchers::isReferenceToConst())));
  auto Matches = match(
      decl(hasDescendant(
          cxxOperatorCallExpr(UsedAsConstRefArg, hasOverloadedOperatorName("="),
                              callee(cxxMethodDecl(isCopyAssignmentOperator())))
              .bind("operatorCallExpr"))),
      Decl, Context);
  return !Matches.empty();
}

} // namespace clang::tidy::utils::decl_ref_expr<|MERGE_RESOLUTION|>--- conflicted
+++ resolved
@@ -36,6 +36,116 @@
     Nodes.insert(Match.getNodeAs<Node>(ID));
 }
 
+// Returns true if both types refer to the same type,
+// ignoring the const-qualifier.
+bool isSameTypeIgnoringConst(QualType A, QualType B) {
+  A = A.getCanonicalType();
+  B = B.getCanonicalType();
+  A.addConst();
+  B.addConst();
+  return A == B;
+}
+
+// Returns true if `D` and `O` have the same parameter types.
+bool hasSameParameterTypes(const CXXMethodDecl &D, const CXXMethodDecl &O) {
+  if (D.getNumParams() != O.getNumParams())
+    return false;
+  for (int I = 0, E = D.getNumParams(); I < E; ++I) {
+    if (!isSameTypeIgnoringConst(D.getParamDecl(I)->getType(),
+                                 O.getParamDecl(I)->getType()))
+      return false;
+  }
+  return true;
+}
+
+// If `D` has a const-qualified overload with otherwise identical
+// ref-qualifiers and parameter types, returns that overload.
+const CXXMethodDecl *findConstOverload(const CXXMethodDecl &D) {
+  assert(!D.isConst());
+
+  DeclContext::lookup_result LookupResult =
+      D.getParent()->lookup(D.getNameInfo().getName());
+  if (LookupResult.isSingleResult()) {
+    // No overload.
+    return nullptr;
+  }
+  for (const Decl *Overload : LookupResult) {
+    const auto *O = dyn_cast<CXXMethodDecl>(Overload);
+    if (O && !O->isDeleted() && O->isConst() &&
+        O->getRefQualifier() == D.getRefQualifier() &&
+        hasSameParameterTypes(D, *O))
+      return O;
+  }
+  return nullptr;
+}
+
+// Returns true if both types are pointers or reference to the same type,
+// ignoring the const-qualifier.
+bool pointsToSameTypeIgnoringConst(QualType A, QualType B) {
+  assert(A->isPointerType() || A->isReferenceType());
+  assert(B->isPointerType() || B->isReferenceType());
+  return isSameTypeIgnoringConst(A->getPointeeType(), B->getPointeeType());
+}
+
+// Return true if non-const member function `M` likely does not mutate `*this`.
+//
+// Note that if the member call selects a method/operator `f` that
+// is not const-qualified, then we also consider that the object is
+// not mutated if:
+//  - (A) there is a const-qualified overload `cf` of `f` that has
+//  the
+//    same ref-qualifiers;
+//  - (B) * `f` returns a value, or
+//        * if `f` returns a `T&`, `cf` returns a `const T&` (up to
+//          possible aliases such as `reference` and
+//          `const_reference`), or
+//        * if `f` returns a `T*`, `cf` returns a `const T*` (up to
+//          possible aliases).
+//  - (C) the result of the call is not mutated.
+//
+// The assumption that `cf` has the same semantics as `f`.
+// For example:
+//   - In `std::vector<T> v; const T t = v[...];`, we consider that
+//     expression `v[...]` does not mutate `v` as
+//    `T& std::vector<T>::operator[]` has a const overload
+//     `const T& std::vector<T>::operator[] const`, and the
+//     result expression of type `T&` is only used as a `const T&`;
+//   - In `std::map<K, V> m; V v = m.at(...);`, we consider
+//     `m.at(...)` to be an immutable access for the same reason.
+// However:
+//   - In `std::map<K, V> m; const V v = m[...];`, We consider that
+//     `m[...]` mutates `m` as `V& std::map<K, V>::operator[]` does
+//     not have a const overload.
+//   - In `std::vector<T> v; T& t = v[...];`, we consider that
+//     expression `v[...]` mutates `v` as the result is kept as a
+//     mutable reference.
+//
+// This function checks (A) ad (B), but the caller should make sure that the
+// object is not mutated through the return value.
+bool isLikelyShallowConst(const CXXMethodDecl &M) {
+  assert(!M.isConst());
+  // The method can mutate our variable.
+
+  // (A)
+  const CXXMethodDecl *ConstOverload = findConstOverload(M);
+  if (ConstOverload == nullptr) {
+    return false;
+  }
+
+  // (B)
+  const QualType CallTy = M.getReturnType().getCanonicalType();
+  const QualType OverloadTy = ConstOverload->getReturnType().getCanonicalType();
+  if (CallTy->isReferenceType()) {
+    return OverloadTy->isReferenceType() &&
+           pointsToSameTypeIgnoringConst(CallTy, OverloadTy);
+  }
+  if (CallTy->isPointerType()) {
+    return OverloadTy->isPointerType() &&
+           pointsToSameTypeIgnoringConst(CallTy, OverloadTy);
+  }
+  return isSameTypeIgnoringConst(CallTy, OverloadTy);
+}
+
 // A matcher that matches DeclRefExprs that are used in ways such that the
 // underlying declaration is not modified.
 // If the declaration is of pointer type, `Indirections` specifies the level
@@ -54,16 +164,15 @@
 //  matches (A).
 //
 AST_MATCHER_P(DeclRefExpr, doesNotMutateObject, int, Indirections) {
-  // We walk up the parents of the DeclRefExpr recursively until we end up on a
-  // parent that cannot modify the underlying object. There are a few kinds of
-  // expressions:
-  //  - Those that cannot be used to mutate the underlying object. We can stop
+  // We walk up the parents of the DeclRefExpr recursively. There are a few
+  // kinds of expressions:
+  //  - Those that cannot be used to mutate the underlying variable. We can stop
   //    recursion there.
-  //  - Those that can be used to mutate the underlying object in analyzable
+  //  - Those that can be used to mutate the underlying variable in analyzable
   //    ways (such as taking the address or accessing a subobject). We have to
   //    examine the parents.
   //  - Those that we don't know how to analyze. In that case we stop there and
-  //    we assume that they can mutate the underlying expression.
+  //    we assume that they can modify the expression.
 
   struct StackEntry {
     StackEntry(const Expr *E, int Indirections)
@@ -90,7 +199,7 @@
       assert(Ty->isPointerType());
       Ty = Ty->getPointeeType().getCanonicalType();
     }
-    if (Ty.isConstQualified())
+    if (Ty->isVoidType() || Ty.isConstQualified())
       continue;
 
     // Otherwise we have to look at the parents to see how the expression is
@@ -159,13 +268,27 @@
             // The method call cannot mutate our variable.
             continue;
           }
+          if (isLikelyShallowConst(*Method)) {
+            // We still have to check that the object is not modified through
+            // the method's return value (C).
+            const auto MemberParents = Ctx.getParents(*Member);
+            assert(MemberParents.size() == 1);
+            const auto *Call = MemberParents[0].get<CallExpr>();
+            // If `o` is an object of class type and `f` is a member function,
+            // then `o.f` has to be used as part of a call expression.
+            assert(Call != nullptr && "member function has to be called");
+            Stack.emplace_back(
+                Call,
+                Method->getReturnType().getCanonicalType()->isPointerType()
+                    ? 1
+                    : 0);
+            continue;
+          }
           return false;
         }
         Stack.emplace_back(Member, 0);
         continue;
       }
-<<<<<<< HEAD
-=======
       if (const auto *const OpCall = dyn_cast<CXXOperatorCallExpr>(P)) {
         // Operator calls have function call syntax. The `*this` parameter
         // is the first parameter.
@@ -195,7 +318,6 @@
         }
         return false;
       }
->>>>>>> 4ae23bcc
 
       if (const auto *const Op = dyn_cast<UnaryOperator>(P)) {
         switch (Op->getOpcode()) {
