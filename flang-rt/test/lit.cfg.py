--- conflicted
+++ resolved
@@ -94,11 +94,7 @@
 # Include path for C headers that define Flang's Fortran ABI.
 config.substitutions.append(("%include", os.path.join(config.flang_source_dir, "include")))
 
-<<<<<<< HEAD
-# Library path of libflang_rt.a/.so (for lib search path when using non-Flang driver for linking and LD_LIBRARY_PATH)
-=======
-# Library path of libflang_rt.runtime.a (for lib search path when using non-Flang driver for linking)
->>>>>>> be9a0a22
+# Library path of libflang_rt.runtime.a/.so (for lib search path when using non-Flang driver for linking and LD_LIBRARY_PATH)
 config.substitutions.append(("%libdir", config.flang_rt_output_resource_lib_dir))
 
 # For CUDA offloading, additional steps (device linking) and libraries (cudart) are needed.
