#===-- test/CMakeLists.txt -------------------------------------------------===#
#
# Part of the LLVM Project, under the Apache License v2.0 with LLVM Exceptions.
# See https://llvm.org/LICENSE.txt for license information.
# SPDX-License-Identifier: Apache-2.0 WITH LLVM-exception
#
#===------------------------------------------------------------------------===#

# Test runner infrastructure for Flang. This configures the Flang test trees
# for use by Lit, and delegates to LLVM's lit test handlers.

llvm_canonicalize_cmake_booleans(
  FLANG_STANDALONE_BUILD
  LLVM_BUILD_EXAMPLES
  LLVM_BYE_LINK_INTO_TOOLS
  LLVM_ENABLE_PLUGINS
)

configure_lit_site_cfg(
  ${CMAKE_CURRENT_SOURCE_DIR}/lit.site.cfg.py.in
  ${CMAKE_CURRENT_BINARY_DIR}/lit.site.cfg.py
  MAIN_CONFIG
  ${CMAKE_CURRENT_SOURCE_DIR}/lit.cfg.py
)

if (TARGET FlangRTUnitTests)
  configure_lit_site_cfg(
    ${CMAKE_CURRENT_SOURCE_DIR}/Unit/lit.site.cfg.py.in
    ${CMAKE_CURRENT_BINARY_DIR}/Unit/lit.site.cfg.py
    MAIN_CONFIG
    ${CMAKE_CURRENT_SOURCE_DIR}/Unit/lit.cfg.py
  )

  configure_lit_site_cfg(
    ${CMAKE_CURRENT_SOURCE_DIR}/NonGtestUnit/lit.site.cfg.py.in
    ${CMAKE_CURRENT_BINARY_DIR}/NonGtestUnit/lit.site.cfg.py
    MAIN_CONFIG
    ${CMAKE_CURRENT_SOURCE_DIR}/NonGtestUnit/lit.cfg.py
  )
endif ()


add_custom_target(flang-rt-test-depends)
set_target_properties(flang-rt-test-depends PROPERTIES FOLDER "Flang-RT/Meta")
add_dependencies(flang-rt-test-depends
    FlangRTUnitTests
<<<<<<< HEAD
    flang_rt.unittest
    flang_rt
=======
    flang_rt.runtime
    flang_rt.runtime.unittest
>>>>>>> be9a0a22
  )

add_lit_testsuite(check-flang-rt "Running the Flang-RT regression tests"
    ${CMAKE_CURRENT_BINARY_DIR}
    DEPENDS flang-rt-test-depends
  )
set_target_properties(check-flang-rt PROPERTIES FOLDER "Flang-RT/Meta")

add_lit_testsuites(flang-rt ${CMAKE_CURRENT_SOURCE_DIR}
    DEPENDS flang-rt-test-depends
  )<|MERGE_RESOLUTION|>--- conflicted
+++ resolved
@@ -44,13 +44,8 @@
 set_target_properties(flang-rt-test-depends PROPERTIES FOLDER "Flang-RT/Meta")
 add_dependencies(flang-rt-test-depends
     FlangRTUnitTests
-<<<<<<< HEAD
-    flang_rt.unittest
-    flang_rt
-=======
+    flang_rt.runtime.unittest
     flang_rt.runtime
-    flang_rt.runtime.unittest
->>>>>>> be9a0a22
   )
 
 add_lit_testsuite(check-flang-rt "Running the Flang-RT regression tests"
