//===- Merger.cpp - Implementation of iteration lattices ------------------===//
//
// Part of the LLVM Project, under the Apache License v2.0 with LLVM Exceptions.
// See https://llvm.org/LICENSE.txt for license information.
// SPDX-License-Identifier: Apache-2.0 WITH LLVM-exception
//
//===----------------------------------------------------------------------===//

#include "mlir/Dialect/SparseTensor/Utils/Merger.h"
#include "mlir/Dialect/Arith/IR/Arith.h"
#include "mlir/Dialect/Complex/IR/Complex.h"
#include "mlir/Dialect/Math/IR/Math.h"
#include "mlir/Dialect/SparseTensor/IR/SparseTensor.h"

#include "mlir/IR/Operation.h"
#include "llvm/Support/Debug.h"
#include <optional>

namespace mlir {
namespace sparse_tensor {

enum class ExpArity {
  kNullary,
  kUnary,
  kBinary,
};

static ExpArity getExpArity(Kind k) {
  switch (k) {
  // Leaf.
  case kTensor:
  case kInvariant:
  case kIndex:
    return ExpArity::kNullary;
  case kAbsF:
  case kAbsC:
  case kAbsI:
  case kCeilF:
  case kFloorF:
  case kSqrtF:
  case kSqrtC:
  case kExpm1F:
  case kExpm1C:
  case kLog1pF:
  case kLog1pC:
  case kSinF:
  case kSinC:
  case kTanhF:
  case kTanhC:
  case kTruncF:
  case kExtF:
  case kCastFS:
  case kCastFU:
  case kCastSF:
  case kCastUF:
  case kCastS:
  case kCastU:
  case kCastIdx:
  case kTruncI:
  case kCIm:
  case kCRe:
  case kBitCast:
  case kBinaryBranch:
  case kUnary:
  case kSelect:
  case kNegF:
  case kNegC:
  case kNegI:
    return ExpArity::kUnary;
  // Binary operations.
  case kDivF:
  case kDivC:
  case kDivS:
  case kDivU:
  case kShrS:
  case kShrU:
  case kShlI:
  case kMulF:
  case kMulC:
  case kMulI:
  case kAndI:
  case kAddF:
  case kAddC:
  case kAddI:
  case kOrI:
  case kXorI:
  case kBinary:
  case kReduce:
  case kSubF:
  case kSubC:
  case kSubI:
    return ExpArity::kBinary;
  }
  llvm_unreachable("unexpected kind");
}

//===----------------------------------------------------------------------===//
// Constructors.
//===----------------------------------------------------------------------===//

TensorExp::TensorExp(Kind k, unsigned x, unsigned y, Value v, Operation *o)
    : kind(k), val(v), op(o) {
  switch (kind) {
  // Leaf.
  case kTensor:
    assert(x != -1u && y == -1u && !v && !o);
    tensor = x;
    break;
  case kInvariant:
    assert(x == -1u && y == -1u && v && !o);
    break;
  case kIndex:
    assert(x != -1u && y == -1u && !v && !o);
    index = x;
    break;
  // Unary operations.
  case kAbsF:
  case kAbsC:
  case kAbsI:
  case kCeilF:
  case kFloorF:
  case kSqrtF:
  case kSqrtC:
  case kExpm1F:
  case kExpm1C:
  case kLog1pF:
  case kLog1pC:
  case kSinF:
  case kSinC:
  case kTanhF:
  case kTanhC:
  case kNegF:
  case kNegC:
  case kNegI:
  case kCIm:
  case kCRe:
    assert(x != -1u && y == -1u && !v && !o);
    children.e0 = x;
    children.e1 = y;
    break;
  case kTruncF:
  case kExtF:
  case kCastFS:
  case kCastFU:
  case kCastSF:
  case kCastUF:
  case kCastS:
  case kCastU:
  case kCastIdx:
  case kTruncI:
  case kBitCast:
    assert(x != -1u && y == -1u && v && !o);
    children.e0 = x;
    children.e1 = y;
    break;
  case kBinaryBranch:
  case kSelect:
    assert(x != -1u && y == -1u && !v && o);
    children.e0 = x;
    children.e1 = y;
    break;
  case kUnary:
    // No assertion on y can be made, as the branching paths involve both
    // a unary (mapSet) and binary (takeDisj) pathway.
    assert(x != -1u && !v && o);
    children.e0 = x;
    children.e1 = y;
    break;
  // Binary operations.
  case kMulF:
  case kMulC:
  case kMulI:
  case kDivF:
  case kDivC:
  case kDivS:
  case kDivU:
  case kAddF:
  case kAddC:
  case kAddI:
  case kSubF:
  case kSubC:
  case kSubI:
  case kAndI:
  case kOrI:
  case kXorI:
  case kShrS:
  case kShrU:
  case kShlI:
    assert(x != -1u && y != -1u && !v && !o);
    children.e0 = x;
    children.e1 = y;
    break;
  case kBinary:
  case kReduce:
    assert(x != -1u && y != -1u && !v && o);
    children.e0 = x;
    children.e1 = y;
    break;
  }
}

LatPoint::LatPoint(unsigned n, unsigned e, unsigned b)
    : bits(n, false), exp(e) {
  bits.set(b);
}

LatPoint::LatPoint(const BitVector &b, unsigned e) : bits(b), exp(e) {}

Merger::Merger(unsigned t, unsigned l, unsigned fl)
    : outTensor(t - 1), syntheticTensor(t), numTensors(t + 1),
      numNativeLoops(l), numLoops(l + fl), hasSparseOut(false),
      dimTypes(numTensors,
               std::vector<DimLevelType>(numLoops, DimLevelType::Undef)),
<<<<<<< HEAD
      loopIdxToDim(numTensors,
                   std::vector<Optional<unsigned>>(numLoops, std::nullopt)),
      dimToLoopIdx(numTensors,
                   std::vector<Optional<unsigned>>(numLoops, std::nullopt)) {}
=======
      loopIdxToDim(numTensors, std::vector<std::optional<unsigned>>(
                                   numLoops, std::nullopt)),
      dimToLoopIdx(numTensors, std::vector<std::optional<unsigned>>(
                                   numLoops, std::nullopt)) {}
>>>>>>> e1acf65b

//===----------------------------------------------------------------------===//
// Lattice methods.
//===----------------------------------------------------------------------===//

unsigned Merger::addExp(Kind k, unsigned e0, unsigned e1, Value v,
                        Operation *op) {
  unsigned e = tensorExps.size();
  tensorExps.push_back(TensorExp(k, e0, e1, v, op));
  return e;
}

unsigned Merger::addLat(unsigned t, unsigned i, unsigned e) {
  assert(t < numTensors && i < numLoops);
  unsigned p = latPoints.size();
  latPoints.push_back(LatPoint(numLoops * numTensors, e, numTensors * i + t));
  return p;
}

unsigned Merger::addSet() {
  unsigned s = latSets.size();
  latSets.emplace_back();
  return s;
}

unsigned Merger::conjLatPoint(Kind kind, unsigned p0, unsigned p1,
                              Operation *op) {
  unsigned p = latPoints.size();
  BitVector nb = BitVector(latPoints[p0].bits);
  nb |= latPoints[p1].bits;
  unsigned e = addExp(kind, latPoints[p0].exp, latPoints[p1].exp, Value(), op);
  latPoints.push_back(LatPoint(nb, e));
  return p;
}

unsigned Merger::takeConj(Kind kind, unsigned s0, unsigned s1, Operation *op) {
  unsigned s = addSet();
  for (unsigned p0 : latSets[s0])
    for (unsigned p1 : latSets[s1])
      latSets[s].push_back(conjLatPoint(kind, p0, p1, op));
  return s;
}

unsigned Merger::takeDisj(Kind kind, unsigned s0, unsigned s1, Operation *op) {
  unsigned s = takeConj(kind, s0, s1, op);
  // Followed by all in s0.
  for (unsigned p : latSets[s0])
    latSets[s].push_back(p);
  // Map binary 0-y to unary -y.
  // TODO: move this if-else logic into buildLattices
  if (kind == kSubF)
    s1 = mapSet(kNegF, s1);
  else if (kind == kSubC)
    s1 = mapSet(kNegC, s1);
  else if (kind == kSubI)
    s1 = mapSet(kNegI, s1);
  // Followed by all in s1.
  for (unsigned p : latSets[s1])
    latSets[s].push_back(p);
  return s;
}

unsigned Merger::takeCombi(Kind kind, unsigned s0, unsigned s1, Operation *orig,
                           bool includeLeft, Kind ltrans, Operation *opleft,
                           bool includeRight, Kind rtrans, Operation *opright) {
  unsigned s = takeConj(kind, s0, s1, orig);
  // Left Region.
  if (includeLeft) {
    if (opleft)
      s0 = mapSet(ltrans, s0, Value(), opleft);
    for (unsigned p : latSets[s0])
      latSets[s].push_back(p);
  }
  // Right Region.
  if (includeRight) {
    if (opright)
      s1 = mapSet(rtrans, s1, Value(), opright);
    for (unsigned p : latSets[s1])
      latSets[s].push_back(p);
  }
  return s;
}

unsigned Merger::mapSet(Kind kind, unsigned s0, Value v, Operation *op) {
  assert(kAbsF <= kind && kind <= kSelect);
  unsigned s = addSet();
  for (unsigned p : latSets[s0]) {
    unsigned e = addExp(kind, latPoints[p].exp, v, op);
    latPoints.push_back(LatPoint(latPoints[p].bits, e));
    latSets[s].push_back(latPoints.size() - 1);
  }
  return s;
}

unsigned Merger::optimizeSet(unsigned s0) {
  unsigned s = addSet();
  assert(!latSets[s0].empty());
  unsigned p0 = latSets[s0][0];
  for (unsigned p1 : latSets[s0]) {
    bool add = true;
    if (p0 != p1) {
      // Is this a straightforward copy?
      unsigned e = latPoints[p1].exp;
      if (tensorExps[e].kind == kTensor && tensorExps[e].tensor == outTensor)
        continue;
      // Conjunction already covered?
      for (unsigned p2 : latSets[s]) {
        assert(!latGT(p1, p2)); // Lj => Li would be bad
        if (onlyDenseDiff(p2, p1)) {
          add = false;
          break;
        }
      }
      assert(!add || latGT(p0, p1));
    }
    if (add)
      latSets[s].push_back(p1);
  }
  for (unsigned p : latSets[s])
    latPoints[p].simple = simplifyCond(s, p);
  return s;
}

BitVector Merger::simplifyCond(unsigned s0, unsigned p0) {
  // First determine if this lattice point is a *singleton*, i.e.,
  // the last point in a lattice, no other is less than this one.
  bool isSingleton = true;
  for (unsigned p1 : latSets[s0]) {
    if (p0 != p1 && latGT(p0, p1)) {
      isSingleton = false;
      break;
    }
  }

  BitVector simple = latPoints[p0].bits;
  bool reset = isSingleton && hasAnySparse(simple);
  unsigned be = simple.size();
  unsigned offset = 0; // relative to the end
  if (!reset)
    // Starts resetting from a dense dimension, so that the first bit (if kept)
    // is not undefined dimension type.
    for (unsigned b = 0; b < be; b++) {
      if (simple[b] && isDenseDLT(getDimLevelType(b))) {
        offset = be - b - 1; // relative to the end
        break;
      }
    }

  // Now apply the two basic rules. We also iterate the bits reversely to always
  // keep the rightmost bit (which could possibly be a synthetic tensor).
  for (unsigned b = be - 1 - offset, i = 0; i < be;
       b = b == 0 ? be - 1 : b - 1, i++) {
    if (simple[b] && (!isCompressedDLT(getDimLevelType(b)) &&
                      !isSingletonDLT(getDimLevelType(b)))) {
      if (reset)
        simple.reset(b);
      reset = true;
    }
  }
  return simple;
}

bool Merger::latGT(unsigned i, unsigned j) const {
  const BitVector &bitsi = latPoints[i].bits;
  const BitVector &bitsj = latPoints[j].bits;
  assert(bitsi.size() == bitsj.size());
  if (bitsi.count() > bitsj.count()) {
    for (unsigned b = 0, be = bitsj.size(); b < be; b++)
      if (bitsj[b] && !bitsi[b])
        return false;
    return true;
  }
  return false;
}

bool Merger::onlyDenseDiff(unsigned i, unsigned j) {
  BitVector tmp = latPoints[j].bits;
  tmp ^= latPoints[i].bits;
  return !hasAnySparse(tmp);
}

bool Merger::expContainsTensor(unsigned e, unsigned t) const {
  if (tensorExps[e].kind == kTensor)
    return tensorExps[e].tensor == t;

  switch (getExpArity(tensorExps[e].kind)) {
  case ExpArity::kNullary:
    return false;
  case ExpArity::kUnary: {
    unsigned op = tensorExps[e].children.e0;
    if (tensorExps[op].kind == kTensor && tensorExps[op].tensor == t)
      return true;
    return expContainsTensor(op, t);
  }
  case ExpArity::kBinary: {
    unsigned op1 = tensorExps[e].children.e0;
    unsigned op2 = tensorExps[e].children.e1;
    if ((tensorExps[op1].kind == kTensor && tensorExps[op1].tensor == t) ||
        (tensorExps[op2].kind == kTensor && tensorExps[op2].tensor == t))
      return true;
    return expContainsTensor(op1, t) || expContainsTensor(op2, t);
  }
  }
  llvm_unreachable("unexpected arity");
}

bool Merger::hasNegateOnOut(unsigned e) const {
  switch (tensorExps[e].kind) {
  case kNegF:
  case kNegC:
  case kNegI:
    return expContainsTensor(tensorExps[e].children.e0, outTensor);
  case kSubF:
  case kSubC:
  case kSubI:
    return expContainsTensor(tensorExps[e].children.e1, outTensor) ||
           hasNegateOnOut(tensorExps[e].children.e0);
  default: {
    switch (getExpArity(tensorExps[e].kind)) {
    case ExpArity::kNullary:
      return false;
    case ExpArity::kUnary:
      return hasNegateOnOut(tensorExps[e].children.e0);
    case ExpArity::kBinary:
      return hasNegateOnOut(tensorExps[e].children.e0) ||
             hasNegateOnOut(tensorExps[e].children.e1);
    }
  }
  }
  llvm_unreachable("unexpected kind");
}

bool Merger::isSingleCondition(unsigned t, unsigned e) const {
  switch (tensorExps[e].kind) {
  // Leaf.
  case kTensor:
    return tensorExps[e].tensor == t;
  case kInvariant:
  case kIndex:
    return false;
  // Unary operations.
  case kAbsF:
  case kAbsC:
  case kAbsI:
  case kCeilF:
  case kFloorF:
  case kSqrtF:
  case kSqrtC:
  case kExpm1F:
  case kExpm1C:
  case kLog1pF:
  case kLog1pC:
  case kSinF:
  case kSinC:
  case kTanhF:
  case kTanhC:
  case kNegF:
  case kNegC:
  case kNegI:
  case kTruncF:
  case kExtF:
  case kCastFS:
  case kCastFU:
  case kCastSF:
  case kCastUF:
  case kCastS:
  case kCastU:
  case kCastIdx:
  case kTruncI:
  case kCIm:
  case kCRe:
  case kBitCast:
    return isSingleCondition(t, tensorExps[e].children.e0);
  case kBinaryBranch:
  case kUnary:
  case kSelect:
    return false;
  // Binary operations.
  case kDivF: // note: x / c only
  case kDivC:
  case kDivS:
  case kDivU:
    assert(!maybeZero(tensorExps[e].children.e1));
    return isSingleCondition(t, tensorExps[e].children.e0);
  case kShrS: // note: x >> inv only
  case kShrU:
  case kShlI:
    assert(isInvariant(tensorExps[e].children.e1));
    return isSingleCondition(t, tensorExps[e].children.e0);
  case kMulF:
  case kMulC:
  case kMulI:
  case kAndI:
    if (isSingleCondition(t, tensorExps[e].children.e0))
      return isSingleCondition(t, tensorExps[e].children.e1) ||
             isInvariant(tensorExps[e].children.e1);
    if (isSingleCondition(t, tensorExps[e].children.e1))
      return isInvariant(tensorExps[e].children.e0);
    return false;
  case kAddF:
  case kAddC:
  case kAddI:
    return isSingleCondition(t, tensorExps[e].children.e0) &&
           isSingleCondition(t, tensorExps[e].children.e1);
  case kSubF:
  case kSubC:
  case kSubI:
  case kOrI:
  case kXorI:
  case kBinary:
  case kReduce:
    return false;
  }
  llvm_unreachable("unexpected kind");
}

bool Merger::hasAnySparse(const BitVector &bits) const {
  for (unsigned b = 0, be = bits.size(); b < be; b++)
    if (bits[b] && (isCompressedDLT(getDimLevelType(b)) ||
                    isSingletonDLT(getDimLevelType(b))))
      return true;
  return false;
}

#ifndef NDEBUG

//===----------------------------------------------------------------------===//
// Print methods (for debugging).
//===----------------------------------------------------------------------===//

static const char *kindToOpSymbol(Kind kind) {
  switch (kind) {
  // Leaf.
  case kTensor:
    return "tensor";
  case kInvariant:
    return "invariant";
  case kIndex:
    return "index";
  // Unary operations.
  case kAbsF:
  case kAbsC:
  case kAbsI:
    return "abs";
  case kCeilF:
    return "ceil";
  case kFloorF:
    return "floor";
  case kSqrtF:
  case kSqrtC:
    return "sqrt";
  case kExpm1F:
  case kExpm1C:
    return "expm1";
  case kLog1pF:
  case kLog1pC:
    return "log1p";
  case kSinF:
  case kSinC:
    return "sin";
  case kTanhF:
  case kTanhC:
    return "tanh";
  case kNegF:
  case kNegC:
  case kNegI:
    return "-";
  case kTruncF:
  case kExtF:
  case kCastFS:
  case kCastFU:
  case kCastSF:
  case kCastUF:
  case kCastS:
  case kCastU:
  case kCastIdx:
  case kTruncI:
  case kCIm:
    return "complex.im";
  case kCRe:
    return "complex.re";
  case kBitCast:
    return "cast";
  case kBinaryBranch:
    return "binary_branch";
  case kUnary:
    return "unary";
  case kSelect:
    return "select";
  // Binary operations.
  case kMulF:
  case kMulC:
  case kMulI:
    return "*";
  case kDivF:
  case kDivC:
  case kDivS:
  case kDivU:
    return "/";
  case kAddF:
  case kAddC:
  case kAddI:
    return "+";
  case kSubF:
  case kSubC:
  case kSubI:
    return "-";
  case kAndI:
    return "&";
  case kOrI:
    return "|";
  case kXorI:
    return "^";
  case kShrS:
    return "a>>";
  case kShrU:
    return ">>";
  case kShlI:
    return "<<";
  case kBinary:
    return "binary";
  case kReduce:
    return "reduce";
  }
  llvm_unreachable("unexpected kind for symbol");
}

void Merger::dumpExp(unsigned e) const {
  switch (tensorExps[e].kind) {
  // Leaf.
  case kTensor:
    if (tensorExps[e].tensor == syntheticTensor)
      llvm::dbgs() << "synthetic_";
    else if (tensorExps[e].tensor == outTensor)
      llvm::dbgs() << "output_";
    llvm::dbgs() << "tensor_" << tensorExps[e].tensor;
    break;
  case kInvariant:
    llvm::dbgs() << "invariant";
    break;
  case kIndex:
    llvm::dbgs() << "index_" << tensorExps[e].index;
    break;
  // Unary operations.
  case kAbsF:
  case kAbsC:
  case kAbsI:
  case kCeilF:
  case kFloorF:
  case kSqrtF:
  case kSqrtC:
  case kExpm1F:
  case kExpm1C:
  case kLog1pF:
  case kLog1pC:
  case kSinF:
  case kSinC:
  case kTanhF:
  case kTanhC:
  case kNegF:
  case kNegC:
  case kNegI:
  case kTruncF:
  case kExtF:
  case kCastFS:
  case kCastFU:
  case kCastSF:
  case kCastUF:
  case kCastS:
  case kCastU:
  case kCastIdx:
  case kTruncI:
  case kCIm:
  case kCRe:
  case kBitCast:
  case kBinaryBranch:
  case kUnary:
  case kSelect:
    llvm::dbgs() << kindToOpSymbol(tensorExps[e].kind) << " ";
    dumpExp(tensorExps[e].children.e0);
    break;
  // Binary operations.
  case kMulF:
  case kMulC:
  case kMulI:
  case kDivF:
  case kDivC:
  case kDivS:
  case kDivU:
  case kAddF:
  case kAddC:
  case kAddI:
  case kSubF:
  case kSubC:
  case kSubI:
  case kAndI:
  case kOrI:
  case kXorI:
  case kShrS:
  case kShrU:
  case kShlI:
  case kBinary:
  case kReduce:
    llvm::dbgs() << "(";
    dumpExp(tensorExps[e].children.e0);
    llvm::dbgs() << " " << kindToOpSymbol(tensorExps[e].kind) << " ";
    dumpExp(tensorExps[e].children.e1);
    llvm::dbgs() << ")";
  }
}

void Merger::dumpLat(unsigned p) const {
  llvm::dbgs() << "lat(";
  dumpBits(latPoints[p].bits);
  llvm::dbgs() << " :";
  dumpBits(latPoints[p].simple);
  llvm::dbgs() << " : ";
  dumpExp(latPoints[p].exp);
  llvm::dbgs() << " )\n";
}

void Merger::dumpSet(unsigned s) const {
  llvm::dbgs() << "{ #" << latSets[s].size() << "\n";
  for (unsigned p : latSets[s]) {
    llvm::dbgs() << "  ";
    dumpLat(p);
  }
  llvm::dbgs() << "}\n";
}

void Merger::dumpBits(const BitVector &bits) const {
  for (unsigned b = 0, be = bits.size(); b < be; b++) {
    if (bits[b]) {
      unsigned t = tensor(b);
      unsigned i = index(b);
      DimLevelType dlt = dimTypes[t][i];
      llvm::dbgs() << " i_" << t << "_" << i << "_" << toMLIRString(dlt);
    }
  }
}

#endif // NDEBUG

//===----------------------------------------------------------------------===//
// Builder methods.
//===----------------------------------------------------------------------===//

unsigned Merger::buildLattices(unsigned e, unsigned i) {
  Kind kind = tensorExps[e].kind;
  switch (kind) {
  // Leaf.
  case kTensor:
  case kInvariant:
  case kIndex: {
    // Either the index is really used in the tensor expression, or it is
    // set to the undefined index in that dimension. An invariant expression,
    // a proper index value, and a truly dynamic sparse output tensor are set
    // to a synthetic tensor with undefined indices only to ensure the
    // iteration space is not skipped as a result of their contents.
    unsigned s = addSet();
    unsigned t = syntheticTensor;
    if (kind == kTensor) {
      t = tensorExps[e].tensor;
      if (hasSparseOut && t == outTensor)
        t = syntheticTensor;
    }
    latSets[s].push_back(addLat(t, i, e));
    return s;
  }
  // Unary operations.
  case kAbsF:
  case kAbsC:
  case kAbsI:
  case kCeilF:
  case kFloorF:
  case kSqrtF:
  case kSqrtC:
  case kExpm1F:
  case kExpm1C:
  case kLog1pF:
  case kLog1pC:
  case kSinF:
  case kSinC:
  case kTanhF:
  case kTanhC:
  case kNegF:
  case kNegC:
  case kNegI:
  case kTruncF:
  case kExtF:
  case kCastFS:
  case kCastFU:
  case kCastSF:
  case kCastUF:
  case kCastS:
  case kCastU:
  case kCastIdx:
  case kTruncI:
  case kCIm:
  case kCRe:
  case kBitCast:
    // A zero preserving operation (viz. f(0) = 0, [Bik96,Ch5]) maps the
    // lattice set of the operand through the operator into a new set.
    //
    //  -y|!y | y |
    //  --+---+---+
    //    | 0 |-y |
    return mapSet(kind, buildLattices(tensorExps[e].children.e0, i),
                  tensorExps[e].val);
  case kBinaryBranch:
  case kSelect:
    // The left or right half of a binary operation which has already
    // been split into separate operations for each region.
    return mapSet(kind, buildLattices(tensorExps[e].children.e0, i), Value(),
                  tensorExps[e].op);
  case kUnary:
    // A custom unary operation.
    //
    //  op y|    !y    |     y      |
    //  ----+----------+------------+
    //      | absent() | present(y) |
    {
      unsigned child0 = buildLattices(tensorExps[e].children.e0, i);
      UnaryOp unop = cast<UnaryOp>(tensorExps[e].op);
      Region &absentRegion = unop.getAbsentRegion();

      if (absentRegion.empty()) {
        // Simple mapping over existing values.
        return mapSet(kind, child0, Value(), unop);
      } // Use a disjunction with `unop` on the left and the absent value as an
      // invariant on the right.
      Block &absentBlock = absentRegion.front();
      YieldOp absentYield = cast<YieldOp>(absentBlock.getTerminator());
      Value absentVal = absentYield.getResult();
      unsigned rhs = addExp(kInvariant, absentVal);
      return takeDisj(kind, child0, buildLattices(rhs, i), unop);
    }
  // Binary operations.
  case kMulF:
  case kMulC:
  case kMulI:
  case kAndI:
    // A multiplicative operation only needs to be performed
    // for the conjunction of sparse iteration spaces.
    //
    //  x*y|!y | y |
    //  ---+---+---+
    //  !x | 0 | 0 |
    //   x | 0 |x*y|
    //
    // Note even here, 0*NaN=NaN and 0*Inf=NaN, but that is ignored.
    return takeConj(kind, // take binary conjunction
                    buildLattices(tensorExps[e].children.e0, i),
                    buildLattices(tensorExps[e].children.e1, i));
  case kDivF:
  case kDivC:
  case kDivS:
  case kDivU:
    // A division is tricky, since 0/0, 0/c, c/0 all have
    // specific outcomes for floating-point and integers.
    // Thus, we need to traverse the full iteration space.
    //
    //  x/y|!y | y |
    //  ---+---+---+
    //  !x |0/0|0/y|   FP: 0/0=NaN,c/0=Inf,0/c=0 with c true nonzero
    //   x |x/0|x/y|  INT: x/0=exception for any x
    //
    // TODO: for now we "fixed" this by only accepting x/c cases
    //       during expression building, so that the conjunction
    //       rules applies (viz. x/c = x*(1/c) as far as lattice
    //       construction is concerned).
    assert(!maybeZero(tensorExps[e].children.e1));
    return takeConj(kind, // take binary conjunction
                    buildLattices(tensorExps[e].children.e0, i),
                    buildLattices(tensorExps[e].children.e1, i));
  case kAddF:
  case kAddC:
  case kAddI:
  case kSubF:
  case kSubC:
  case kSubI:
  case kOrI:
  case kXorI:
    // An additive operation needs to be performed
    // for the disjunction of sparse iteration spaces.
    //
    //  x+y|!y | y |    x-y|!y | y |
    //  ---+---+---+    ---+---+---+
    //  !x | 0 | y |    !x | 0 |-y |
    //   x | x |x+y|     x | x |x-y|
    return takeDisj(kind, // take binary disjunction
                    buildLattices(tensorExps[e].children.e0, i),
                    buildLattices(tensorExps[e].children.e1, i));
  case kShrS:
  case kShrU:
  case kShlI:
    // A shift operation by an invariant amount (viz. tensor expressions
    // can only occur at the left-hand-side of the operator) can be handled
    // with the conjuction rule.
    assert(isInvariant(tensorExps[e].children.e1));
    return takeConj(kind, // take binary conjunction
                    buildLattices(tensorExps[e].children.e0, i),
                    buildLattices(tensorExps[e].children.e1, i));
  case kBinary:
    // A custom binary operation.
    //
    //  x op y|   !y    |       y      |
    //  ------+---------+--------------+
    //    !x  |  empty  |   right(y)   |
    //     x  | left(x) | overlap(x,y) |
    {
      unsigned child0 = buildLattices(tensorExps[e].children.e0, i);
      unsigned child1 = buildLattices(tensorExps[e].children.e1, i);
      BinaryOp binop = cast<BinaryOp>(tensorExps[e].op);
      Region &leftRegion = binop.getLeftRegion();
      Region &rightRegion = binop.getRightRegion();
      // Left Region.
      Operation *leftYield = nullptr;
      if (!leftRegion.empty()) {
        Block &leftBlock = leftRegion.front();
        leftYield = leftBlock.getTerminator();
      }
      // Right Region.
      Operation *rightYield = nullptr;
      if (!rightRegion.empty()) {
        Block &rightBlock = rightRegion.front();
        rightYield = rightBlock.getTerminator();
      }
      bool includeLeft = binop.getLeftIdentity() || !leftRegion.empty();
      bool includeRight = binop.getRightIdentity() || !rightRegion.empty();
      return takeCombi(kBinary, child0, child1, binop, includeLeft,
                       kBinaryBranch, leftYield, includeRight, kBinaryBranch,
                       rightYield);
    }
  case kReduce:
    // A custom reduce operation.
    return takeConj(kind, buildLattices(tensorExps[e].children.e0, i),
                    buildLattices(tensorExps[e].children.e1, i),
                    tensorExps[e].op);
  }
  llvm_unreachable("unexpected expression kind");
}

std::optional<unsigned> Merger::buildTensorExpFromLinalg(linalg::GenericOp op) {
  // Build the linalg semantics backward from yield.
  Operation *yield = op.getRegion().front().getTerminator();
  assert(isa<linalg::YieldOp>(yield));
  return buildTensorExp(op, yield->getOperand(0));
}

/// Only returns false if we are certain this is a nonzero.
bool Merger::maybeZero(unsigned e) const {
  if (tensorExps[e].kind == kInvariant) {
    if (auto c = tensorExps[e].val.getDefiningOp<complex::ConstantOp>()) {
      ArrayAttr arrayAttr = c.getValue();
      return arrayAttr[0].cast<FloatAttr>().getValue().isZero() &&
             arrayAttr[1].cast<FloatAttr>().getValue().isZero();
    }
    if (auto c = tensorExps[e].val.getDefiningOp<arith::ConstantIntOp>())
      return c.value() == 0;
    if (auto c = tensorExps[e].val.getDefiningOp<arith::ConstantFloatOp>())
      return c.value().isZero();
  }
  return true;
}

bool Merger::isInvariant(unsigned e) const {
  return tensorExps[e].kind == kInvariant;
}

Type Merger::inferType(unsigned e, Value src) {
  // Obtain the destination type from the cast node.
  Type dtp = tensorExps[e].val.getType();
  // Inspect source type. For vector types, apply the same
  // vectorization to the destination type.
  if (auto vtp = src.getType().dyn_cast<VectorType>())
    return VectorType::get(vtp.getNumElements(), dtp, vtp.getNumScalableDims());
  return dtp;
}

/// Ensures that sparse compiler can generate code for expression.
static bool isAdmissibleBranchExp(Operation *op, Block *block, Value v) {
  // Arguments are always admissible.
  if (auto arg = v.dyn_cast<BlockArgument>())
    return true;
  // Accept index anywhere.
  Operation *def = v.getDefiningOp();
  if (isa<linalg::IndexOp>(def))
    return true;
  // Operation defined outside branch.
  if (def->getBlock() != block)
    return def->getBlock() != op->getBlock(); // invariant?
  // Operation defined within branch. Anything is accepted,
  // as long as all subexpressions are admissible.
  for (unsigned i = 0, n = def->getNumOperands(); i < n; i++)
    if (!isAdmissibleBranchExp(op, block, def->getOperand(i)))
      return false;
  return true;
}

/// Ensures that sparse compiler can generate code for branch.
static bool isAdmissibleBranch(Operation *op, Region &region) {
  if (region.empty())
    return true;
  // Build the semi-ring branch semantics backward from yield.
  Operation *yield = region.front().getTerminator();
  assert(isa<YieldOp>(yield));
  return isAdmissibleBranchExp(op, &region.front(), yield->getOperand(0));
}

std::optional<unsigned> Merger::buildTensorExp(linalg::GenericOp op, Value v) {
  if (auto arg = v.dyn_cast<BlockArgument>()) {
    unsigned argN = arg.getArgNumber();
    // Any argument of the generic op that is not marked as a scalar
    // argument is considered a tensor, indexed by the implicit loop
    // bounds. This includes rank-0 tensor arguments.
    if (arg.getOwner()->getParentOp() == op) {
      OpOperand &t = op->getOpOperand(argN);
      if (!op.isScalar(&t))
        return addExp(kTensor, argN);
      v = t.get(); // get scalar value
    }
    // Any other argument (marked as scalar argument for the generic op
    // or belonging to an enveloping op) is considered invariant.
    return addExp(kInvariant, v);
  }
  // Something defined outside is invariant.
  Operation *def = v.getDefiningOp();
  if (def->getBlock() != &op.getRegion().front())
    return addExp(kInvariant, v);
  // Construct index operations.
  if (def->getNumOperands() == 0) {
    if (auto indexOp = dyn_cast<linalg::IndexOp>(def))
      return addExp(kIndex, indexOp.getDim());
  }
  // Construct unary operations if subexpression can be built.
  if (def->getNumOperands() == 1) {
    auto x = buildTensorExp(op, def->getOperand(0));
    if (x.has_value()) {
      unsigned e = *x;
      if (isa<math::AbsFOp>(def))
        return addExp(kAbsF, e);
      if (isa<complex::AbsOp>(def))
        return addExp(kAbsC, e);
      if (isa<math::AbsIOp>(def))
        return addExp(kAbsI, e);
      if (isa<math::CeilOp>(def))
        return addExp(kCeilF, e);
      if (isa<math::FloorOp>(def))
        return addExp(kFloorF, e);
      if (isa<math::SqrtOp>(def))
        return addExp(kSqrtF, e);
      if (isa<complex::SqrtOp>(def))
        return addExp(kSqrtC, e);
      if (isa<math::ExpM1Op>(def))
        return addExp(kExpm1F, e);
      if (isa<complex::Expm1Op>(def))
        return addExp(kExpm1C, e);
      if (isa<math::Log1pOp>(def))
        return addExp(kLog1pF, e);
      if (isa<complex::Log1pOp>(def))
        return addExp(kLog1pC, e);
      if (isa<math::SinOp>(def))
        return addExp(kSinF, e);
      if (isa<complex::SinOp>(def))
        return addExp(kSinC, e);
      if (isa<math::TanhOp>(def))
        return addExp(kTanhF, e);
      if (isa<complex::TanhOp>(def))
        return addExp(kTanhC, e);
      if (isa<arith::NegFOp>(def))
        return addExp(kNegF, e); // no negi in std
      if (isa<complex::NegOp>(def))
        return addExp(kNegC, e);
      if (isa<arith::TruncFOp>(def))
        return addExp(kTruncF, e, v);
      if (isa<arith::ExtFOp>(def))
        return addExp(kExtF, e, v);
      if (isa<arith::FPToSIOp>(def))
        return addExp(kCastFS, e, v);
      if (isa<arith::FPToUIOp>(def))
        return addExp(kCastFU, e, v);
      if (isa<arith::SIToFPOp>(def))
        return addExp(kCastSF, e, v);
      if (isa<arith::UIToFPOp>(def))
        return addExp(kCastUF, e, v);
      if (isa<arith::ExtSIOp>(def))
        return addExp(kCastS, e, v);
      if (isa<arith::ExtUIOp>(def))
        return addExp(kCastU, e, v);
      if (isa<arith::IndexCastOp>(def))
        return addExp(kCastIdx, e, v);
      if (isa<arith::TruncIOp>(def))
        return addExp(kTruncI, e, v);
      if (isa<complex::ImOp>(def))
        return addExp(kCIm, e);
      if (isa<complex::ReOp>(def))
        return addExp(kCRe, e);
      if (isa<arith::BitcastOp>(def))
        return addExp(kBitCast, e, v);
      if (auto unop = dyn_cast<sparse_tensor::UnaryOp>(def)) {
        if (isAdmissibleBranch(unop, unop.getPresentRegion()) &&
            isAdmissibleBranch(unop, unop.getAbsentRegion()))
          return addExp(kUnary, e, Value(), def);
      }
      if (auto selop = dyn_cast<sparse_tensor::SelectOp>(def)) {
        if (isAdmissibleBranch(selop, selop.getRegion()))
          return addExp(kSelect, e, Value(), def);
      }
    }
  }
  // Construct binary operations if subexpressions can be built.
  // See buildLattices() for an explanation of rejecting certain
  // division and shift operations.
  if (def->getNumOperands() == 2) {
    auto x = buildTensorExp(op, def->getOperand(0));
    auto y = buildTensorExp(op, def->getOperand(1));
    if (x.has_value() && y.has_value()) {
      unsigned e0 = *x;
      unsigned e1 = *y;
      if (isa<arith::MulFOp>(def))
        return addExp(kMulF, e0, e1);
      if (isa<complex::MulOp>(def))
        return addExp(kMulC, e0, e1);
      if (isa<arith::MulIOp>(def))
        return addExp(kMulI, e0, e1);
      if (isa<arith::DivFOp>(def) && !maybeZero(e1))
        return addExp(kDivF, e0, e1);
      if (isa<complex::DivOp>(def) && !maybeZero(e1))
        return addExp(kDivC, e0, e1);
      if (isa<arith::DivSIOp>(def) && !maybeZero(e1))
        return addExp(kDivS, e0, e1);
      if (isa<arith::DivUIOp>(def) && !maybeZero(e1))
        return addExp(kDivU, e0, e1);
      if (isa<arith::AddFOp>(def))
        return addExp(kAddF, e0, e1);
      if (isa<complex::AddOp>(def))
        return addExp(kAddC, e0, e1);
      if (isa<arith::AddIOp>(def))
        return addExp(kAddI, e0, e1);
      if (isa<arith::SubFOp>(def))
        return addExp(kSubF, e0, e1);
      if (isa<complex::SubOp>(def))
        return addExp(kSubC, e0, e1);
      if (isa<arith::SubIOp>(def))
        return addExp(kSubI, e0, e1);
      if (isa<arith::AndIOp>(def))
        return addExp(kAndI, e0, e1);
      if (isa<arith::OrIOp>(def))
        return addExp(kOrI, e0, e1);
      if (isa<arith::XOrIOp>(def))
        return addExp(kXorI, e0, e1);
      if (isa<arith::ShRSIOp>(def) && isInvariant(e1))
        return addExp(kShrS, e0, e1);
      if (isa<arith::ShRUIOp>(def) && isInvariant(e1))
        return addExp(kShrU, e0, e1);
      if (isa<arith::ShLIOp>(def) && isInvariant(e1))
        return addExp(kShlI, e0, e1);
      if (auto binop = dyn_cast<sparse_tensor::BinaryOp>(def)) {
        if (isAdmissibleBranch(binop, binop.getOverlapRegion()) &&
            (binop.getLeftIdentity() ||
             isAdmissibleBranch(binop, binop.getLeftRegion())) &&
            (binop.getRightIdentity() ||
             isAdmissibleBranch(binop, binop.getRightRegion())))
          return addExp(kBinary, e0, e1, Value(), def);
      }
    }
  }
  // Construct ternary operations if subexpressions can be built.
  if (def->getNumOperands() == 3) {
    auto x = buildTensorExp(op, def->getOperand(0));
    auto y = buildTensorExp(op, def->getOperand(1));
    auto z = buildTensorExp(op, def->getOperand(2));
    if (x.has_value() && y.has_value() && z.has_value()) {
      unsigned e0 = *x;
      unsigned e1 = *y;
      if (auto redop = dyn_cast<sparse_tensor::ReduceOp>(def)) {
        if (isAdmissibleBranch(redop, redop.getRegion()))
          return addExp(kReduce, e0, e1, Value(), def);
      }
    }
  }
  // Cannot build.
  return std::nullopt;
}

static Value insertYieldOp(RewriterBase &rewriter, Location loc, Region &region,
                           ValueRange vals) {
  // Make a clone of overlap region.
  Region tmpRegion;
  IRMapping mapper;
  region.cloneInto(&tmpRegion, tmpRegion.begin(), mapper);
  Block &clonedBlock = tmpRegion.front();
  YieldOp clonedYield = cast<YieldOp>(clonedBlock.getTerminator());
  // Merge cloned block and return yield value.
  Operation *placeholder = rewriter.create<arith::ConstantIndexOp>(loc, 0);
  rewriter.mergeBlockBefore(&tmpRegion.front(), placeholder, vals);
  Value val = clonedYield.getResult();
  rewriter.eraseOp(clonedYield);
  rewriter.eraseOp(placeholder);
  return val;
}

static Value buildUnaryPresent(RewriterBase &rewriter, Location loc,
                               Operation *op, Value v0) {
  if (!v0)
    // Empty input value must be propagated.
    return Value();
  UnaryOp unop = cast<UnaryOp>(op);
  Region &presentRegion = unop.getPresentRegion();
  if (presentRegion.empty())
    // Uninitialized Value() will be interpreted as missing data in the
    // output.
    return Value();
  return insertYieldOp(rewriter, loc, presentRegion, {v0});
}

static Value buildBinaryOverlap(RewriterBase &rewriter, Location loc,
                                Operation *op, Value v0, Value v1) {
  if (!v0 || !v1)
    // Empty input values must be propagated.
    return Value();
  BinaryOp binop = cast<BinaryOp>(op);
  Region &overlapRegion = binop.getOverlapRegion();
  if (overlapRegion.empty())
    // Uninitialized Value() will be interpreted as missing data in the
    // output.
    return Value();
  return insertYieldOp(rewriter, loc, overlapRegion, {v0, v1});
}

Value Merger::buildExp(RewriterBase &rewriter, Location loc, unsigned e,
                       Value v0, Value v1) {
  switch (tensorExps[e].kind) {
  // Leaf.
  case kTensor:
  case kInvariant:
  case kIndex:
    llvm_unreachable("unexpected non-op");
  // Unary operations.
  case kAbsF:
    return rewriter.create<math::AbsFOp>(loc, v0);
  case kAbsC: {
    auto type = v0.getType().cast<ComplexType>();
    auto eltType = type.getElementType().cast<FloatType>();
    return rewriter.create<complex::AbsOp>(loc, eltType, v0);
  }
  case kAbsI:
    return rewriter.create<math::AbsIOp>(loc, v0);
  case kCeilF:
    return rewriter.create<math::CeilOp>(loc, v0);
  case kFloorF:
    return rewriter.create<math::FloorOp>(loc, v0);
  case kSqrtF:
    return rewriter.create<math::SqrtOp>(loc, v0);
  case kSqrtC:
    return rewriter.create<complex::SqrtOp>(loc, v0);
  case kExpm1F:
    return rewriter.create<math::ExpM1Op>(loc, v0);
  case kExpm1C:
    return rewriter.create<complex::Expm1Op>(loc, v0);
  case kLog1pF:
    return rewriter.create<math::Log1pOp>(loc, v0);
  case kLog1pC:
    return rewriter.create<complex::Log1pOp>(loc, v0);
  case kSinF:
    return rewriter.create<math::SinOp>(loc, v0);
  case kSinC:
    return rewriter.create<complex::SinOp>(loc, v0);
  case kTanhF:
    return rewriter.create<math::TanhOp>(loc, v0);
  case kTanhC:
    return rewriter.create<complex::TanhOp>(loc, v0);
  case kNegF:
    return rewriter.create<arith::NegFOp>(loc, v0);
  case kNegC:
    return rewriter.create<complex::NegOp>(loc, v0);
  case kNegI: // no negi in std
    return rewriter.create<arith::SubIOp>(
        loc,
        rewriter.create<arith::ConstantOp>(loc, v0.getType(),
                                           rewriter.getZeroAttr(v0.getType())),
        v0);
  case kTruncF:
    return rewriter.create<arith::TruncFOp>(loc, inferType(e, v0), v0);
  case kExtF:
    return rewriter.create<arith::ExtFOp>(loc, inferType(e, v0), v0);
  case kCastFS:
    return rewriter.create<arith::FPToSIOp>(loc, inferType(e, v0), v0);
  case kCastFU:
    return rewriter.create<arith::FPToUIOp>(loc, inferType(e, v0), v0);
  case kCastSF:
    return rewriter.create<arith::SIToFPOp>(loc, inferType(e, v0), v0);
  case kCastUF:
    return rewriter.create<arith::UIToFPOp>(loc, inferType(e, v0), v0);
  case kCastS:
    return rewriter.create<arith::ExtSIOp>(loc, inferType(e, v0), v0);
  case kCastU:
    return rewriter.create<arith::ExtUIOp>(loc, inferType(e, v0), v0);
  case kCastIdx:
    return rewriter.create<arith::IndexCastOp>(loc, inferType(e, v0), v0);
  case kTruncI:
    return rewriter.create<arith::TruncIOp>(loc, inferType(e, v0), v0);
  case kCIm: {
    auto type = v0.getType().cast<ComplexType>();
    auto eltType = type.getElementType().cast<FloatType>();
    return rewriter.create<complex::ImOp>(loc, eltType, v0);
  }
  case kCRe: {
    auto type = v0.getType().cast<ComplexType>();
    auto eltType = type.getElementType().cast<FloatType>();
    return rewriter.create<complex::ReOp>(loc, eltType, v0);
  }
  case kBitCast:
    return rewriter.create<arith::BitcastOp>(loc, inferType(e, v0), v0);
  // Binary operations.
  case kMulF:
    return rewriter.create<arith::MulFOp>(loc, v0, v1);
  case kMulC:
    return rewriter.create<complex::MulOp>(loc, v0, v1);
  case kMulI:
    return rewriter.create<arith::MulIOp>(loc, v0, v1);
  case kDivF:
    return rewriter.create<arith::DivFOp>(loc, v0, v1);
  case kDivC:
    return rewriter.create<complex::DivOp>(loc, v0, v1);
  case kDivS:
    return rewriter.create<arith::DivSIOp>(loc, v0, v1);
  case kDivU:
    return rewriter.create<arith::DivUIOp>(loc, v0, v1);
  case kAddF:
    return rewriter.create<arith::AddFOp>(loc, v0, v1);
  case kAddC:
    return rewriter.create<complex::AddOp>(loc, v0, v1);
  case kAddI:
    return rewriter.create<arith::AddIOp>(loc, v0, v1);
  case kSubF:
    return rewriter.create<arith::SubFOp>(loc, v0, v1);
  case kSubC:
    return rewriter.create<complex::SubOp>(loc, v0, v1);
  case kSubI:
    return rewriter.create<arith::SubIOp>(loc, v0, v1);
  case kAndI:
    return rewriter.create<arith::AndIOp>(loc, v0, v1);
  case kOrI:
    return rewriter.create<arith::OrIOp>(loc, v0, v1);
  case kXorI:
    return rewriter.create<arith::XOrIOp>(loc, v0, v1);
  case kShrS:
    return rewriter.create<arith::ShRSIOp>(loc, v0, v1);
  case kShrU:
    return rewriter.create<arith::ShRUIOp>(loc, v0, v1);
  case kShlI:
    return rewriter.create<arith::ShLIOp>(loc, v0, v1);
  case kBinaryBranch: // semi-ring ops with custom logic.
    return insertYieldOp(rewriter, loc,
                         *tensorExps[e].op->getBlock()->getParent(), {v0});
  case kUnary:
    return buildUnaryPresent(rewriter, loc, tensorExps[e].op, v0);
  case kSelect:
    return insertYieldOp(rewriter, loc,
                         cast<SelectOp>(tensorExps[e].op).getRegion(), {v0});
  case kBinary:
    return buildBinaryOverlap(rewriter, loc, tensorExps[e].op, v0, v1);
  case kReduce: {
    ReduceOp redOp = cast<ReduceOp>(tensorExps[e].op);
    return insertYieldOp(rewriter, loc, redOp.getRegion(), {v0, v1});
  }
  }
  llvm_unreachable("unexpected expression kind in build");
}

} // namespace sparse_tensor
} // namespace mlir<|MERGE_RESOLUTION|>--- conflicted
+++ resolved
@@ -211,17 +211,10 @@
       numNativeLoops(l), numLoops(l + fl), hasSparseOut(false),
       dimTypes(numTensors,
                std::vector<DimLevelType>(numLoops, DimLevelType::Undef)),
-<<<<<<< HEAD
-      loopIdxToDim(numTensors,
-                   std::vector<Optional<unsigned>>(numLoops, std::nullopt)),
-      dimToLoopIdx(numTensors,
-                   std::vector<Optional<unsigned>>(numLoops, std::nullopt)) {}
-=======
       loopIdxToDim(numTensors, std::vector<std::optional<unsigned>>(
                                    numLoops, std::nullopt)),
       dimToLoopIdx(numTensors, std::vector<std::optional<unsigned>>(
                                    numLoops, std::nullopt)) {}
->>>>>>> e1acf65b
 
 //===----------------------------------------------------------------------===//
 // Lattice methods.
