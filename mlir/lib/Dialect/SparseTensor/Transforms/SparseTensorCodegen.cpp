//===- SparseTensorCodegen.cpp - Sparse tensor primitives conversion ------===//
//
// Part of the LLVM Project, under the Apache License v2.0 with LLVM Exceptions.
// See https://llvm.org/LICENSE.txt for license information.
// SPDX-License-Identifier: Apache-2.0 WITH LLVM-exception
//
//===----------------------------------------------------------------------===//
//
// A pass that converts sparse tensor types and primitives to actual compiler
// visible buffers and actual compiler IR that implements these primitives on
// the selected sparse tensor storage schemes. This pass provides an alternative
// to the SparseTensorConversion pass, eliminating the dependence on a runtime
// support library, and providing much more opportunities for subsequent
// compiler optimization of the generated code.
//
//===----------------------------------------------------------------------===//

#include "CodegenUtils.h"
#include "SparseTensorStorageLayout.h"

#include "mlir/Dialect/Bufferization/IR/Bufferization.h"
#include "mlir/Dialect/Func/IR/FuncOps.h"
#include "mlir/Dialect/Linalg/Utils/Utils.h"
#include "mlir/Dialect/MemRef/IR/MemRef.h"
#include "mlir/Dialect/SparseTensor/IR/Enums.h"
#include "mlir/Dialect/SparseTensor/IR/SparseTensor.h"
#include "mlir/Dialect/SparseTensor/Transforms/Passes.h"
#include "mlir/Dialect/Tensor/IR/Tensor.h"
#include "mlir/Transforms/DialectConversion.h"
#include <optional>

using namespace mlir;
using namespace mlir::sparse_tensor;

namespace {

using FuncGeneratorType =
    function_ref<void(OpBuilder &, ModuleOp, func::FuncOp, RankedTensorType)>;

static constexpr const char kInsertFuncNamePrefix[] = "_insert_";

//===----------------------------------------------------------------------===//
// Helper methods.
//===----------------------------------------------------------------------===//

/// Flatten a list of operands that may contain sparse tensors.
static void flattenOperands(ValueRange operands,
                            SmallVectorImpl<Value> &flattened) {
  // In case of
  // sparse_tensor, c, sparse_tensor
  // ==>
  // memref ..., c, memref ...
  for (auto operand : operands) {
    if (getSparseTensorEncoding(operand.getType())) {
      auto tuple = getTuple(operand);
      // An unrealized_conversion_cast will be inserted by type converter to
      // inter-mix the gap between 1:N conversion between sparse tensors and
      // fields. In this case, take the operands in the cast and replace the
      // sparse tensor output with the flattened type array.
      flattened.append(tuple.getOperands().begin(), tuple.getOperands().end());
    } else {
      flattened.push_back(operand);
    }
  }
}

/// Adds index conversions where needed.
static Value toType(OpBuilder &builder, Location loc, Value value, Type tp) {
  if (value.getType() != tp)
    return builder.create<arith::IndexCastOp>(loc, tp, value);
  return value;
}

/// Generates a load with proper index typing.
static Value genLoad(OpBuilder &builder, Location loc, Value mem, Value idx) {
  idx = toType(builder, loc, idx, builder.getIndexType());
  return builder.create<memref::LoadOp>(loc, mem, idx);
}

/// Generates a store with proper index typing and (for indices) proper value.
static void genStore(OpBuilder &builder, Location loc, Value val, Value mem,
                     Value idx) {
  idx = toType(builder, loc, idx, builder.getIndexType());
  val = toType(builder, loc, val,
               mem.getType().cast<ShapedType>().getElementType());
  builder.create<memref::StoreOp>(loc, val, mem, idx);
}

/// Creates a straightforward counting for-loop.
static scf::ForOp createFor(OpBuilder &builder, Location loc, Value upper,
                            MutableArrayRef<Value> fields,
                            Value lower = Value()) {
  Type indexType = builder.getIndexType();
  if (!lower)
    lower = constantZero(builder, loc, indexType);
  Value one = constantOne(builder, loc, indexType);
  scf::ForOp forOp = builder.create<scf::ForOp>(loc, lower, upper, one, fields);
  for (unsigned i = 0, e = fields.size(); i < e; i++)
    fields[i] = forOp.getRegionIterArg(i);
  builder.setInsertionPointToStart(forOp.getBody());
  return forOp;
}

/// Gets the dimension size for the given sparse tensor at the given
<<<<<<< HEAD
/// original dimension 'dim'. Returns std::nullopt if no sparse encoding is
/// attached to the given tensor type.
static std::optional<Value> sizeFromTensorAtDim(OpBuilder &builder,
                                                Location loc,
                                                SparseTensorDescriptor desc,
                                                unsigned dim) {
=======
/// original dimension 'dim'.
static Value sizeFromTensorAtDim(OpBuilder &builder, Location loc,
                                 SparseTensorDescriptor desc, unsigned dim) {
>>>>>>> e1acf65b
  RankedTensorType rtp = desc.getTensorType();
  // Access into static dimension can query original type directly.
  // Note that this is typically already done by DimOp's folding.
  auto shape = rtp.getShape();
  if (!ShapedType::isDynamic(shape[dim]))
    return constantIndex(builder, loc, shape[dim]);

  // Any other query can consult the dimSizes array at field DimSizesIdx,
  // accounting for the reordering applied to the sparse storage.
  return desc.getDimSize(builder, loc, toStoredDim(rtp, dim));
}

// Gets the dimension size at the given stored level 'lvl', either as a
// constant for a static size, or otherwise dynamically through memSizes.
static Value sizeFromTensorAtLvl(OpBuilder &builder, Location loc,
                                 SparseTensorDescriptor desc, unsigned lvl) {
  return sizeFromTensorAtDim(builder, loc, desc,
                             toOrigDim(desc.getTensorType(), lvl));
}

static void createPushback(OpBuilder &builder, Location loc,
<<<<<<< HEAD
                           MutSparseTensorDescriptor desc, unsigned fidx,
                           Value value, Value repeat = Value()) {
  Type etp = desc.getElementType(fidx);
  Value field = desc.getField(fidx);
  Value newField = builder.create<PushBackOp>(
      loc, field.getType(), desc.getMemSizesMemRef(), field,
      toType(builder, loc, value, etp), APInt(64, getFieldMemSizesIndex(fidx)),
      repeat);
  desc.setField(fidx, newField);
}

/// Maps a sparse tensor type to the appropriate compounded buffers.
static std::optional<LogicalResult>
convertSparseTensorType(Type type, SmallVectorImpl<Type> &fields) {
  auto enc = getSparseTensorEncoding(type);
  if (!enc)
    return std::nullopt;

  RankedTensorType rType = type.cast<RankedTensorType>();
  foreachFieldAndTypeInSparseTensor(
      rType,
      [&fields](Type fieldType, unsigned fieldIdx,
                SparseTensorFieldKind /*fieldKind*/, unsigned /*dim*/,
                DimLevelType /*dlt*/) -> bool {
        assert(fieldIdx == fields.size());
        fields.push_back(fieldType);
        return true;
      });
  return success();
=======
                           MutSparseTensorDescriptor desc,
                           SparseTensorFieldKind kind,
                           std::optional<unsigned> dim, Value value,
                           Value repeat = Value()) {
  Type etp = desc.getMemRefElementType(kind, dim);
  Value field = desc.getMemRefField(kind, dim);
  StorageSpecifierKind specFieldKind = toSpecifierKind(kind);

  auto pushBackOp = builder.create<PushBackOp>(
      loc, desc.getSpecifierField(builder, loc, specFieldKind, dim), field,
      toType(builder, loc, value, etp), repeat);

  desc.setMemRefField(kind, dim, pushBackOp.getOutBuffer());
  desc.setSpecifierField(builder, loc, specFieldKind, dim,
                         pushBackOp.getNewSize());
>>>>>>> e1acf65b
}

/// Generates code that allocates a sparse storage scheme for given rank.
static void allocSchemeForRank(OpBuilder &builder, Location loc,
                               MutSparseTensorDescriptor desc, unsigned r0) {
  RankedTensorType rtp = desc.getTensorType();
  unsigned rank = rtp.getShape().size();
  Value linear = constantIndex(builder, loc, 1);
  for (unsigned r = r0; r < rank; r++) {
    if (isCompressedDim(rtp, r)) {
      // Append linear x pointers, initialized to zero. Since each compressed
      // dimension initially already has a single zero entry, this maintains
      // the desired "linear + 1" length property at all times.
      Type ptrType = getSparseTensorEncoding(rtp).getPointerType();
      Value ptrZero = constantZero(builder, loc, ptrType);
      createPushback(builder, loc, desc, SparseTensorFieldKind::PtrMemRef, r,
                     ptrZero, linear);
      return;
    }
    if (isSingletonDim(rtp, r)) {
      return; // nothing to do
    }
    // Keep compounding the size, but nothing needs to be initialized
    // at this level. We will eventually reach a compressed level or
    // otherwise the values array for the from-here "all-dense" case.
    assert(isDenseDim(rtp, r));
    Value size = sizeFromTensorAtLvl(builder, loc, desc, r);
    linear = builder.create<arith::MulIOp>(loc, linear, size);
  }
  // Reached values array so prepare for an insertion.
  Value valZero = constantZero(builder, loc, rtp.getElementType());
  createPushback(builder, loc, desc, SparseTensorFieldKind::ValMemRef,
                 std::nullopt, valZero, linear);
}

/// Creates allocation operation.
static Value createAllocation(OpBuilder &builder, Location loc,
                              MemRefType memRefType, Value sz,
                              bool enableInit) {
  Value buffer = builder.create<memref::AllocOp>(loc, memRefType, sz);
  Type elemType = memRefType.getElementType();
  if (enableInit) {
    Value fillValue = constantZero(builder, loc, elemType);
    builder.create<linalg::FillOp>(loc, fillValue, buffer);
  }
  return buffer;
}

/// Creates allocation for each field in sparse tensor type. Note that
/// for all dynamic memrefs, the memory size is really the capacity of
/// the "vector", while the actual size resides in the sizes array.
///
/// TODO: for efficiency, we will need heuristis to make educated guesses
///       on the required capacities (see heuristic variable).
///
static void createAllocFields(OpBuilder &builder, Location loc, Type type,
                              ValueRange dynSizes, bool enableInit,
                              SmallVectorImpl<Value> &fields) {
  RankedTensorType rtp = type.cast<RankedTensorType>();
  // Build original sizes.
  SmallVector<Value> sizes;
  auto shape = rtp.getShape();
  unsigned rank = shape.size();
  for (unsigned r = 0, o = 0; r < rank; r++) {
    if (ShapedType::isDynamic(shape[r]))
      sizes.push_back(dynSizes[o++]);
    else
      sizes.push_back(constantIndex(builder, loc, shape[r]));
  }

  Value heuristic = constantIndex(builder, loc, 16);
  Value valHeuristic = heuristic;
  SparseTensorEncodingAttr enc = getSparseTensorEncoding(rtp);
  if (enc.isAllDense()) {
    Value linear = sizes[0];
    for (unsigned r = 1; r < rank; r++) {
      linear = builder.create<arith::MulIOp>(loc, linear, sizes[r]);
    }
    valHeuristic = linear;
  }
  foreachFieldAndTypeInSparseTensor(
      rtp,
      [&builder, &fields, rtp, loc, heuristic, valHeuristic,
       enableInit](Type fType, unsigned fIdx, SparseTensorFieldKind fKind,
                   unsigned /*dim*/, DimLevelType /*dlt*/) -> bool {
        assert(fields.size() == fIdx);
        Value field;
        switch (fKind) {
        case SparseTensorFieldKind::StorageSpec:
          field = SparseTensorSpecifier::getInitValue(builder, loc, rtp);
          break;
        case SparseTensorFieldKind::PtrMemRef:
        case SparseTensorFieldKind::IdxMemRef:
        case SparseTensorFieldKind::ValMemRef:
          field = createAllocation(builder, loc, fType.cast<MemRefType>(),
                                   fKind == SparseTensorFieldKind::ValMemRef
                                       ? valHeuristic
                                       : heuristic,
                                   enableInit);
          break;
        }
        assert(field);
        fields.push_back(field);
        // Returns true to continue the iteration.
        return true;
      });

  MutSparseTensorDescriptor desc(rtp, fields);

  // Initialize the storage scheme to an empty tensor. Initialized memSizes
  // to all zeros, sets the dimSizes to known values and gives all pointer
  // fields an initial zero entry, so that it is easier to maintain the
  // "linear + 1" length property.
  Value ptrZero =
      constantZero(builder, loc, getSparseTensorEncoding(rtp).getPointerType());
  for (unsigned r = 0; r < rank; r++) {
    unsigned ro = toOrigDim(rtp, r);
    // Fills dim sizes array.
    desc.setDimSize(builder, loc, r, sizes[ro]);

    // Pushes a leading zero to pointers memref.
    if (isCompressedDim(rtp, r)) {
      createPushback(builder, loc, desc, SparseTensorFieldKind::PtrMemRef, r,
                     ptrZero);
    }
  }
  allocSchemeForRank(builder, loc, desc, /*rank=*/0);
}

/// Helper method that generates block specific to compressed case:
///
///  plo = pointers[d][pos[d-1]]
///  phi = pointers[d][pos[d-1]+1]
///  msz = indices[d].size()
///  if (plo < phi) {
///    present = indices[d][phi-1] == i[d]
///  } else { // first insertion
///    present = false
///    pointers[d][pos[d-1]] = msz
///  }
///  if (present) { // index already present
///    next = phi-1
///  } else {
///    indices[d].push_back(i[d])
///    pointers[d][pos[d-1]+1] = msz+1
///    next = msz
///    <prepare dimension d + 1>
///  }
///  pos[d] = next
static Value genCompressed(OpBuilder &builder, Location loc,
                           MutSparseTensorDescriptor desc,
                           SmallVectorImpl<Value> &indices, Value value,
                           Value pos, unsigned d) {
  RankedTensorType rtp = desc.getTensorType();
  unsigned rank = rtp.getShape().size();
  SmallVector<Type> types;
  Type indexType = builder.getIndexType();
  Type boolType = builder.getIntegerType(1);
  unsigned idxIndex;
  unsigned idxStride;
  std::tie(idxIndex, idxStride) = desc.getIdxMemRefIndexAndStride(d);
  Value one = constantIndex(builder, loc, 1);
  Value pp1 = builder.create<arith::AddIOp>(loc, pos, one);
  Value plo = genLoad(builder, loc, desc.getPtrMemRef(d), pos);
  Value phi = genLoad(builder, loc, desc.getPtrMemRef(d), pp1);
  Value msz = desc.getIdxMemSize(builder, loc, d);
  Value idxStrideC;
  if (idxStride > 1) {
    idxStrideC = constantIndex(builder, loc, idxStride);
    msz = builder.create<arith::DivUIOp>(loc, msz, idxStrideC);
  }
  Value phim1 = builder.create<arith::SubIOp>(
      loc, toType(builder, loc, phi, indexType), one);
  // Conditional expression.
  Value lt =
      builder.create<arith::CmpIOp>(loc, arith::CmpIPredicate::ult, plo, phi);
  types.push_back(boolType);
  scf::IfOp ifOp1 = builder.create<scf::IfOp>(loc, types, lt, /*else*/ true);
  types.pop_back();
  builder.setInsertionPointToStart(&ifOp1.getThenRegion().front());
  Value crd = genLoad(
      builder, loc, desc.getMemRefField(idxIndex),
      idxStride > 1 ? builder.create<arith::MulIOp>(loc, phim1, idxStrideC)
                    : phim1);
  Value eq = builder.create<arith::CmpIOp>(loc, arith::CmpIPredicate::eq,
                                           toType(builder, loc, crd, indexType),
                                           indices[d]);
  builder.create<scf::YieldOp>(loc, eq);
  builder.setInsertionPointToStart(&ifOp1.getElseRegion().front());
  if (d > 0)
    genStore(builder, loc, msz, desc.getPtrMemRef(d), pos);
  builder.create<scf::YieldOp>(loc, constantI1(builder, loc, false));
  builder.setInsertionPointAfter(ifOp1);
  Value p = ifOp1.getResult(0);
  // If present construct. Note that for a non-unique dimension level, we
  // simply set the condition to false and rely on CSE/DCE to clean up the IR.
  //
  // TODO: generate less temporary IR?
  //
  for (unsigned i = 0, e = desc.getNumFields(); i < e; i++)
    types.push_back(desc.getField(i).getType());
  types.push_back(indexType);
  if (!isUniqueDim(rtp, d))
    p = constantI1(builder, loc, false);
  scf::IfOp ifOp2 = builder.create<scf::IfOp>(loc, types, p, /*else*/ true);
  // If present (fields unaffected, update next to phim1).
  builder.setInsertionPointToStart(&ifOp2.getThenRegion().front());

  // FIXME: This does not looks like a clean way, but probably the most
  // efficient way.
  desc.getFields().push_back(phim1);
  builder.create<scf::YieldOp>(loc, desc.getFields());
  desc.getFields().pop_back();

  // If !present (changes fields, update next).
  builder.setInsertionPointToStart(&ifOp2.getElseRegion().front());
  Value mszp1 = builder.create<arith::AddIOp>(loc, msz, one);
  genStore(builder, loc, mszp1, desc.getPtrMemRef(d), pp1);
  createPushback(builder, loc, desc, SparseTensorFieldKind::IdxMemRef, d,
                 indices[d]);
  // Prepare the next dimension "as needed".
  if ((d + 1) < rank)
    allocSchemeForRank(builder, loc, desc, d + 1);

  desc.getFields().push_back(msz);
  builder.create<scf::YieldOp>(loc, desc.getFields());
  desc.getFields().pop_back();

  // Update fields and return next pos.
  builder.setInsertionPointAfter(ifOp2);
  unsigned o = 0;
  for (unsigned i = 0, e = desc.getNumFields(); i < e; i++)
    desc.setField(i, ifOp2.getResult(o++));
  return ifOp2.getResult(o);
}

/// Generates code along an insertion path without the need for a "cursor".
/// This current insertion strategy comes at the expense of some testing
/// overhead for each insertion. The strategy will be optimized later for
/// common insertion patterns. The current insertion strategy also assumes
/// insertions occur in "a reasonable order" that enables building the
/// storage scheme in an appending/inserting kind of fashion (i.e. no
/// in-between insertions that need data movement). The implementation
/// relies on CSE/DCE to clean up all bookkeeping that is not needed.
///
/// TODO: better unord/not-unique; also generalize, optimize, specialize!
///
static void genInsertBody(OpBuilder &builder, ModuleOp module,
                          func::FuncOp func, RankedTensorType rtp) {
  OpBuilder::InsertionGuard insertionGuard(builder);
  Block *entryBlock = func.addEntryBlock();
  builder.setInsertionPointToStart(entryBlock);

  Location loc = func.getLoc();
  ValueRange args = entryBlock->getArguments();
  unsigned rank = rtp.getShape().size();

  // Construct fields and indices arrays from parameters.
  ValueRange tmp = args.drop_back(rank + 1);
  SmallVector<Value> fields(tmp.begin(), tmp.end());
  MutSparseTensorDescriptor desc(rtp, fields);
  tmp = args.take_back(rank + 1).drop_back();
  SmallVector<Value> indices(tmp.begin(), tmp.end());
  Value value = args.back();
  Value pos = constantZero(builder, loc, builder.getIndexType());
  // Generate code for every dimension.
  for (unsigned d = 0; d < rank; d++) {
    if (isCompressedDim(rtp, d)) {
      // Create:
      //   if (!present) {
      //     indices[d].push_back(i[d])
      //     <update pointers and prepare dimension d + 1>
      //   }
      //   pos[d] = indices.size() - 1
      //   <insert @ pos[d] at next dimension d + 1>
      pos = genCompressed(builder, loc, desc, indices, value, pos, d);
    } else if (isSingletonDim(rtp, d)) {
      // Create:
      //   indices[d].push_back(i[d])
      //   pos[d] = pos[d-1]
      //   <insert @ pos[d] at next dimension d + 1>
      createPushback(builder, loc, desc, SparseTensorFieldKind::IdxMemRef, d,
                     indices[d]);
    } else {
      assert(isDenseDim(rtp, d));
      // Construct the new position as:
      //   pos[d] = size * pos[d-1] + i[d]
      //   <insert @ pos[d] at next dimension d + 1>
      Value size = sizeFromTensorAtLvl(builder, loc, desc, d);
      Value mult = builder.create<arith::MulIOp>(loc, size, pos);
      pos = builder.create<arith::AddIOp>(loc, mult, indices[d]);
    }
  }
  // Reached the actual value append/insert.
  if (!isDenseDim(rtp, rank - 1))
    createPushback(builder, loc, desc, SparseTensorFieldKind::ValMemRef,
                   std::nullopt, value);
  else
    genStore(builder, loc, value, desc.getValMemRef(), pos);
  builder.create<func::ReturnOp>(loc, fields);
}

/// Generates a call to a function to perform an insertion operation. If the
/// function doesn't exist yet, call `createFunc` to generate the function.
static void genInsertionCallHelper(OpBuilder &builder,
                                   MutSparseTensorDescriptor desc,
                                   SmallVectorImpl<Value> &indices, Value value,
                                   func::FuncOp insertPoint,
                                   StringRef namePrefix,
                                   FuncGeneratorType createFunc) {
  // The mangled name of the function has this format:
  //   <namePrefix>_<DLT>_<shape>_<ordering>_<eltType>
  //     _<indexBitWidth>_<pointerBitWidth>
  RankedTensorType rtp = desc.getTensorType();
  SmallString<32> nameBuffer;
  llvm::raw_svector_ostream nameOstream(nameBuffer);
  nameOstream << namePrefix;
  unsigned rank = rtp.getShape().size();
  assert(rank == indices.size());
  for (unsigned d = 0; d < rank; d++) {
    nameOstream << toMLIRString(getDimLevelType(rtp, d)) << "_";
  }
  // Static dim sizes are used in the generated code while dynamic sizes are
  // loaded from the dimSizes buffer. This is the reason for adding the shape
  // to the function name.
  for (auto d : rtp.getShape())
    nameOstream << d << "_";
  SparseTensorEncodingAttr enc = getSparseTensorEncoding(rtp);
  // Permutation information is also used in generating insertion.
  if (enc.getDimOrdering() && !enc.getDimOrdering().isIdentity())
    nameOstream << enc.getDimOrdering() << "_";
  nameOstream << rtp.getElementType() << "_";
  nameOstream << enc.getIndexBitWidth() << "_" << enc.getPointerBitWidth();

  // Look up the function.
  ModuleOp module = insertPoint->getParentOfType<ModuleOp>();
  MLIRContext *context = module.getContext();
  auto result = SymbolRefAttr::get(context, nameOstream.str());
  auto func = module.lookupSymbol<func::FuncOp>(result.getAttr());

  // Construct parameters for fields and indices.
  SmallVector<Value> operands(desc.getFields().begin(), desc.getFields().end());
  operands.append(indices.begin(), indices.end());
  operands.push_back(value);
  Location loc = insertPoint.getLoc();

  if (!func) {
    // Create the function.
    OpBuilder::InsertionGuard insertionGuard(builder);
    builder.setInsertionPoint(insertPoint);

    func = builder.create<func::FuncOp>(
        loc, nameOstream.str(),
        FunctionType::get(context, ValueRange(operands).getTypes(),
                          ValueRange(desc.getFields()).getTypes()));
    func.setPrivate();
    createFunc(builder, module, func, rtp);
  }

  // Generate a call to perform the insertion and update `fields` with values
  // returned from the call.
  func::CallOp call = builder.create<func::CallOp>(loc, func, operands);
  for (size_t i = 0, e = desc.getNumFields(); i < e; i++) {
    desc.getFields()[i] = call.getResult(i);
  }
}

/// Generations insertion finalization code.
static void genEndInsert(OpBuilder &builder, Location loc,
                         SparseTensorDescriptor desc) {
  RankedTensorType rtp = desc.getTensorType();
  unsigned rank = rtp.getShape().size();
  for (unsigned d = 0; d < rank; d++) {
    if (isCompressedDim(rtp, d)) {
      // Compressed dimensions need a pointer cleanup for all entries
      // that were not visited during the insertion pass.
      //
      // TODO: avoid cleanup and keep compressed scheme consistent at all
      // times?
      //
      if (d > 0) {
        Type ptrType = getSparseTensorEncoding(rtp).getPointerType();
        Value ptrMemRef = desc.getPtrMemRef(d);
        Value hi = desc.getPtrMemSize(builder, loc, d);
        Value zero = constantIndex(builder, loc, 0);
        Value one = constantIndex(builder, loc, 1);
        // Vector of only one, but needed by createFor's prototype.
        SmallVector<Value, 1> inits{genLoad(builder, loc, ptrMemRef, zero)};
        scf::ForOp loop = createFor(builder, loc, hi, inits, one);
        Value i = loop.getInductionVar();
        Value oldv = loop.getRegionIterArg(0);
        Value newv = genLoad(builder, loc, ptrMemRef, i);
        Value ptrZero = constantZero(builder, loc, ptrType);
        Value cond = builder.create<arith::CmpIOp>(
            loc, arith::CmpIPredicate::eq, newv, ptrZero);
        scf::IfOp ifOp = builder.create<scf::IfOp>(loc, TypeRange(ptrType),
                                                   cond, /*else*/ true);
        builder.setInsertionPointToStart(&ifOp.getThenRegion().front());
        genStore(builder, loc, oldv, ptrMemRef, i);
        builder.create<scf::YieldOp>(loc, oldv);
        builder.setInsertionPointToStart(&ifOp.getElseRegion().front());
        builder.create<scf::YieldOp>(loc, newv);
        builder.setInsertionPointAfter(ifOp);
        builder.create<scf::YieldOp>(loc, ifOp.getResult(0));
        builder.setInsertionPointAfter(loop);
      }
    } else {
      assert(isDenseDim(rtp, d) || isSingletonDim(rtp, d));
    }
  }
}

//===----------------------------------------------------------------------===//
// Codegen rules.
//===----------------------------------------------------------------------===//

/// Sparse tensor storage conversion rule for returns.
class SparseReturnConverter : public OpConversionPattern<func::ReturnOp> {
public:
  using OpConversionPattern::OpConversionPattern;
  LogicalResult
  matchAndRewrite(func::ReturnOp op, OpAdaptor adaptor,
                  ConversionPatternRewriter &rewriter) const override {
    SmallVector<Value> flattened;
    flattenOperands(adaptor.getOperands(), flattened);
    // Create a return with the flattened value extracted from sparse tensors.
    rewriter.replaceOpWithNewOp<func::ReturnOp>(op, flattened);
    return success();
  }
};

/// Sparse tensor storage conversion rule for calls.
class SparseCallConverter : public OpConversionPattern<func::CallOp> {
public:
  // The default CallOp converter can not handle 1:N type conversion.
  using OpConversionPattern::OpConversionPattern;
  LogicalResult
  matchAndRewrite(func::CallOp op, OpAdaptor adaptor,
                  ConversionPatternRewriter &rewriter) const override {
    Location loc = op.getLoc();
    // In case of:
    //  sparse_tensor, f, sparse_tensor = call @foo(...)
    // ==>
    //  memref..., f, memref = call @foo(...) replace with
    //  cast(memref...)->sparse_tensor, f, cast(memref...)->sparse_tensor
    SmallVector<Type> finalRetTy;
    if (failed(typeConverter->convertTypes(op.getResultTypes(), finalRetTy)))
      return failure();

    // (1) Genereates new call with flattened return value.
    SmallVector<Value> flattened;
    flattenOperands(adaptor.getOperands(), flattened);
    auto newCall = rewriter.create<func::CallOp>(loc, op.getCallee(),
                                                 finalRetTy, flattened);
    // (2) Create cast operation for sparse tensor returns.
    SmallVector<Value> castedRet;
    // Tracks the offset of current return value (of the orignal call)
    // relative to the new call (after sparse tensor flattening);
    unsigned retOffset = 0;
    // Temporal buffer to hold the flattened list of type for
    // a sparse tensor.
    SmallVector<Type> sparseFlat;
    for (auto ret : op.getResults()) {
      assert(retOffset < newCall.getNumResults());
      auto retType = ret.getType();
      if (failed(typeConverter->convertType(retType, sparseFlat)))
        // This should never happen.
        llvm_unreachable("Failed to convert type in sparse tensor codegen");

      // Converted types can not be empty when the type conversion succeed.
      assert(!sparseFlat.empty());
      if (sparseFlat.size() > 1) {
        auto flatSize = sparseFlat.size();
        ValueRange fields(iterator_range<ResultRange::iterator>(
            newCall.result_begin() + retOffset,
            newCall.result_begin() + retOffset + flatSize));
        castedRet.push_back(genTuple(rewriter, loc, retType, fields));
        retOffset += flatSize;
      } else {
        // If this is an 1:1 conversion, no need for casting.
        castedRet.push_back(newCall.getResult(retOffset));
        retOffset++;
      }
      sparseFlat.clear();
    }

    assert(castedRet.size() == op.getNumResults());
    rewriter.replaceOp(op, castedRet);
    return success();
  }
};

/// Sparse codegen rule for dimension accesses.
class SparseDimOpConverter : public OpConversionPattern<tensor::DimOp> {
public:
  using OpConversionPattern::OpConversionPattern;
  LogicalResult
  matchAndRewrite(tensor::DimOp op, OpAdaptor adaptor,
                  ConversionPatternRewriter &rewriter) const override {
    std::optional<int64_t> index = op.getConstantIndex();
    if (!index || !getSparseTensorEncoding(adaptor.getSource().getType()))
      return failure();

    auto desc = getDescriptorFromTensorTuple(adaptor.getSource());
    auto sz = sizeFromTensorAtDim(rewriter, op.getLoc(), desc, *index);

    rewriter.replaceOp(op, sz);
    return success();
  }
};

/// Sparse codegen rule for trivial tensor casts.
class SparseCastConverter : public OpConversionPattern<tensor::CastOp> {
public:
  using OpConversionPattern::OpConversionPattern;
  LogicalResult
  matchAndRewrite(tensor::CastOp op, OpAdaptor adaptor,
                  ConversionPatternRewriter &rewriter) const override {
    // Only rewrite identically annotated source/dest.
    auto encDst = getSparseTensorEncoding(op.getType());
    auto encSrc = getSparseTensorEncoding(op.getSource().getType());
    if (!encDst || encDst != encSrc)
      return failure();
    rewriter.replaceOp(op, adaptor.getOperands());
    return success();
  }
};

/// Sparse codgen rule for the alloc operator.
class SparseTensorAllocConverter
    : public OpConversionPattern<bufferization::AllocTensorOp> {
public:
  using OpConversionPattern::OpConversionPattern;
  SparseTensorAllocConverter(TypeConverter &typeConverter, MLIRContext *context,
                             bool enableInit)
      : OpConversionPattern(typeConverter, context),
        enableBufferInitialization(enableInit) {}

  LogicalResult
  matchAndRewrite(bufferization::AllocTensorOp op, OpAdaptor adaptor,
                  ConversionPatternRewriter &rewriter) const override {
    RankedTensorType resType = op.getType();
    auto enc = getSparseTensorEncoding(resType);
    if (!enc)
      return failure();
    if (op.getCopy())
      return rewriter.notifyMatchFailure(op, "tensor copy not implemented");

    // Construct allocation for each field.
    Location loc = op.getLoc();
    SmallVector<Value> fields;
    createAllocFields(rewriter, loc, resType, adaptor.getOperands(),
                      enableBufferInitialization, fields);
    // Replace operation with resulting memrefs.
    rewriter.replaceOp(op, genTuple(rewriter, loc, resType, fields));
    return success();
  }

private:
  bool enableBufferInitialization;
};

/// Sparse codegen rule for the dealloc operator.
class SparseTensorDeallocConverter
    : public OpConversionPattern<bufferization::DeallocTensorOp> {
public:
  using OpConversionPattern::OpConversionPattern;
  LogicalResult
  matchAndRewrite(bufferization::DeallocTensorOp op, OpAdaptor adaptor,
                  ConversionPatternRewriter &rewriter) const override {
    auto enc = getSparseTensorEncoding(op.getTensor().getType());
    if (!enc)
      return failure();

    // Replace the sparse tensor deallocation with field deallocations.
    Location loc = op.getLoc();
    auto desc = getDescriptorFromTensorTuple(adaptor.getTensor());
    for (auto input : desc.getMemRefFields())
      // Deallocate every buffer used to store the sparse tensor handler.
      rewriter.create<memref::DeallocOp>(loc, input);

    rewriter.eraseOp(op);
    return success();
  }
};

/// Sparse codegen rule for tensor rematerialization.
class SparseTensorLoadConverter : public OpConversionPattern<LoadOp> {
public:
  using OpConversionPattern::OpConversionPattern;
  LogicalResult
  matchAndRewrite(LoadOp op, OpAdaptor adaptor,
                  ConversionPatternRewriter &rewriter) const override {
    // Prepare descriptor.
    auto desc = getDescriptorFromTensorTuple(adaptor.getTensor());
    // Generate optional insertion finalization code.
    if (op.getHasInserts())
      genEndInsert(rewriter, op.getLoc(), desc);
    // Replace operation with resulting memrefs.
    rewriter.replaceOp(op, genTuple(rewriter, op.getLoc(), desc));
    return success();
  }
};

/// Sparse codegen rule for the expand op.
class SparseExpandConverter : public OpConversionPattern<ExpandOp> {
public:
  using OpConversionPattern::OpConversionPattern;
  LogicalResult
  matchAndRewrite(ExpandOp op, OpAdaptor adaptor,
                  ConversionPatternRewriter &rewriter) const override {
    if (!getSparseTensorEncoding(op.getTensor().getType()))
      return failure();
    Location loc = op->getLoc();
    auto desc = getDescriptorFromTensorTuple(adaptor.getTensor());
    auto srcType = getRankedTensorType(op.getTensor());
    Type eltType = srcType.getElementType();
    Type boolType = rewriter.getIntegerType(1);
    Type idxType = rewriter.getIndexType();
    // All initialization should be done on entry of the loop nest.
    rewriter.setInsertionPointAfter(op.getTensor().getDefiningOp());
    // Determine the size for access expansion (always the innermost stored
    // dimension size, translated back to original dimension). Note that we
    // recursively rewrite the new DimOp on the **original** tensor.
    unsigned innerDim = toOrigDim(srcType, srcType.getRank() - 1);
    auto sz = sizeFromTensorAtDim(rewriter, loc, desc, innerDim);
    // Generate a memref for `sz` elements of type `t`.
    auto genAlloc = [&](Type t) {
      auto memTp = MemRefType::get({ShapedType::kDynamic}, t);
      return rewriter.create<memref::AllocOp>(loc, memTp, ValueRange{sz});
    };
    // Allocate temporary buffers for values/filled-switch and added.
    // We do not use stack buffers for this, since the expanded size may
    // be rather large (as it envelops a single expanded dense dimension).
    Value values = genAlloc(eltType);
    Value filled = genAlloc(boolType);
    Value added = genAlloc(idxType);
    Value zero = constantZero(rewriter, loc, idxType);
    // Reset the values/filled-switch to all-zero/false. Note that this
    // introduces an O(N) operation into the computation, but this reset
    // operation is amortized over the innermost loops for the access
    // pattern expansion. As noted in the operation doc, we would like
    // to amortize this setup cost even between kernels.
    rewriter.create<linalg::FillOp>(
        loc, ValueRange{constantZero(rewriter, loc, eltType)},
        ValueRange{values});
    rewriter.create<linalg::FillOp>(
        loc, ValueRange{constantZero(rewriter, loc, boolType)},
        ValueRange{filled});
    // Replace expansion op with these buffers and initial index.
    assert(op.getNumResults() == 4);
    rewriter.replaceOp(op, {values, filled, added, zero});
    return success();
  }
};

/// Sparse codegen rule for the compress operator.
class SparseCompressConverter : public OpConversionPattern<CompressOp> {
public:
  using OpConversionPattern::OpConversionPattern;
  LogicalResult
  matchAndRewrite(CompressOp op, OpAdaptor adaptor,
                  ConversionPatternRewriter &rewriter) const override {
    Location loc = op->getLoc();
    SmallVector<Value> fields;
    auto desc = getMutDescriptorFromTensorTuple(adaptor.getTensor(), fields);
    Value values = adaptor.getValues();
    Value filled = adaptor.getFilled();
    Value added = adaptor.getAdded();
    Value count = adaptor.getCount();
    RankedTensorType dstType = desc.getTensorType();
    Type eltType = dstType.getElementType();
    // Prepare indices.
    SmallVector<Value> indices(adaptor.getIndices());
    // If the innermost dimension is ordered, we need to sort the indices
    // in the "added" array prior to applying the compression.
    unsigned rank = dstType.getShape().size();
    if (isOrderedDim(dstType, rank - 1))
      rewriter.create<SortOp>(loc, count, ValueRange{added}, ValueRange{});
    // While performing the insertions, we also need to reset the elements
    // of the values/filled-switch by only iterating over the set elements,
    // to ensure that the runtime complexity remains proportional to the
    // sparsity of the expanded access pattern.
    //
    // Generate
    //    out_memrefs = for (i = 0; i < count; i++)(in_memrefs) {
    //      index = added[i];
    //      value = values[index];
    //      insert({prev_indices, index}, value);
    //      new_memrefs = insert(in_memrefs, {prev_indices, index}, value);
    //      values[index] = 0;
    //      filled[index] = false;
    //      yield new_memrefs
    //    }
    scf::ForOp loop = createFor(rewriter, loc, count, desc.getFields());
    Value i = loop.getInductionVar();
    Value index = genLoad(rewriter, loc, added, i);
    Value value = genLoad(rewriter, loc, values, index);
    indices.push_back(index);
    // TODO: faster for subsequent insertions?
    auto insertPoint = op->template getParentOfType<func::FuncOp>();
    genInsertionCallHelper(rewriter, desc, indices, value, insertPoint,
                           kInsertFuncNamePrefix, genInsertBody);
    genStore(rewriter, loc, constantZero(rewriter, loc, eltType), values,
             index);
    genStore(rewriter, loc, constantI1(rewriter, loc, false), filled, index);
    rewriter.create<scf::YieldOp>(loc, desc.getFields());
    rewriter.setInsertionPointAfter(loop);
    Value result = genTuple(rewriter, loc, dstType, loop->getResults());
    // Deallocate the buffers on exit of the full loop nest.
    Operation *parent = getTop(op);
    rewriter.setInsertionPointAfter(parent);
    rewriter.create<memref::DeallocOp>(loc, values);
    rewriter.create<memref::DeallocOp>(loc, filled);
    rewriter.create<memref::DeallocOp>(loc, added);
    // Replace operation with resulting memrefs.
    rewriter.replaceOp(op, result);
    return success();
  }
};

/// Sparse codegen rule for the insert operator.
class SparseInsertConverter : public OpConversionPattern<InsertOp> {
public:
  using OpConversionPattern::OpConversionPattern;
  LogicalResult
  matchAndRewrite(InsertOp op, OpAdaptor adaptor,
                  ConversionPatternRewriter &rewriter) const override {
    SmallVector<Value> fields;
    auto desc = getMutDescriptorFromTensorTuple(adaptor.getTensor(), fields);
    // Prepare and indices.
    SmallVector<Value> indices(adaptor.getIndices());
    // Generate insertion.
    Value value = adaptor.getValue();
    auto insertPoint = op->template getParentOfType<func::FuncOp>();
    genInsertionCallHelper(rewriter, desc, indices, value, insertPoint,
                           kInsertFuncNamePrefix, genInsertBody);

    // Replace operation with resulting memrefs.
    rewriter.replaceOp(op, genTuple(rewriter, op.getLoc(), desc));
    return success();
  }
};

/// Sparse codegen rule for pointer accesses.
class SparseToPointersConverter : public OpConversionPattern<ToPointersOp> {
public:
  using OpAdaptor = typename ToPointersOp::Adaptor;
  using OpConversionPattern<ToPointersOp>::OpConversionPattern;
  LogicalResult
  matchAndRewrite(ToPointersOp op, OpAdaptor adaptor,
                  ConversionPatternRewriter &rewriter) const override {
    // Replace the requested pointer access with corresponding field.
    // The cast_op is inserted by type converter to intermix 1:N type
    // conversion.
    auto desc = getDescriptorFromTensorTuple(adaptor.getTensor());
    uint64_t dim = op.getDimension().getZExtValue();
    rewriter.replaceOp(op, desc.getPtrMemRef(dim));
    return success();
  }
};

/// Sparse codegen rule for index accesses.
class SparseToIndicesConverter : public OpConversionPattern<ToIndicesOp> {
public:
  using OpAdaptor = typename ToIndicesOp::Adaptor;
  using OpConversionPattern<ToIndicesOp>::OpConversionPattern;
  LogicalResult
  matchAndRewrite(ToIndicesOp op, OpAdaptor adaptor,
                  ConversionPatternRewriter &rewriter) const override {
    // Replace the requested pointer access with corresponding field.
    // The cast_op is inserted by type converter to intermix 1:N type
    // conversion.
    Location loc = op.getLoc();
    auto desc = getDescriptorFromTensorTuple(adaptor.getTensor());
    uint64_t dim = op.getDimension().getZExtValue();
    Value field = desc.getIdxMemRefOrView(rewriter, loc, dim);

    // Insert a cast to bridge the actual type to the user expected type. If the
    // actual type and the user expected type aren't compatible, the compiler or
    // the runtime will issue an error.
    Type resType = op.getResult().getType();
    if (resType != field.getType())
      field = rewriter.create<memref::CastOp>(loc, resType, field);
    rewriter.replaceOp(op, field);

    return success();
  }
};

/// Sparse codegen rule for accessing the linear indices buffer.
class SparseToIndicesBufferConverter
    : public OpConversionPattern<ToIndicesBufferOp> {
public:
  using OpAdaptor = typename ToIndicesBufferOp::Adaptor;
  using OpConversionPattern<ToIndicesBufferOp>::OpConversionPattern;
  LogicalResult
  matchAndRewrite(ToIndicesBufferOp op, OpAdaptor adaptor,
                  ConversionPatternRewriter &rewriter) const override {
    // Replace the requested pointer access with corresponding field.
    // The cast_op is inserted by type converter to intermix 1:N type
    // conversion.
    auto desc = getDescriptorFromTensorTuple(adaptor.getTensor());
    rewriter.replaceOp(op, desc.getAOSMemRef());

    return success();
  }
};

/// Sparse codegen rule for value accesses.
class SparseToValuesConverter : public OpConversionPattern<ToValuesOp> {
public:
  using OpAdaptor = typename ToValuesOp::Adaptor;
  using OpConversionPattern<ToValuesOp>::OpConversionPattern;
  LogicalResult
  matchAndRewrite(ToValuesOp op, OpAdaptor adaptor,
                  ConversionPatternRewriter &rewriter) const override {
    // Replace the requested pointer access with corresponding field.
    // The cast_op is inserted by type converter to intermix 1:N type
    // conversion.
    auto desc = getDescriptorFromTensorTuple(adaptor.getTensor());
    rewriter.replaceOp(op, desc.getValMemRef());
    return success();
  }
};

/// Sparse codegen rule for the convert operator.
class SparseConvertConverter : public OpConversionPattern<ConvertOp> {
public:
  using OpConversionPattern::OpConversionPattern;
  LogicalResult
  matchAndRewrite(ConvertOp op, OpAdaptor adaptor,
                  ConversionPatternRewriter &rewriter) const override {
    SparseTensorEncodingAttr encDst = getSparseTensorEncoding(op.getType());
    SparseTensorEncodingAttr encSrc =
        getSparseTensorEncoding(op.getSource().getType());
    if (encDst != encSrc) {
      // This should be handled by rewriting before codegen.
      return failure();
    }
    rewriter.replaceOp(op, adaptor.getSource());
    return success();
  }
};

/// Sparse codegen rule for number of entries operator.
class SparseNumberOfEntriesConverter
    : public OpConversionPattern<NumberOfEntriesOp> {
public:
  using OpConversionPattern::OpConversionPattern;
  LogicalResult
  matchAndRewrite(NumberOfEntriesOp op, OpAdaptor adaptor,
                  ConversionPatternRewriter &rewriter) const override {
    // Query memSizes for the actually stored values.
    rewriter.replaceOp(
        op, genValMemSize(rewriter, op.getLoc(), adaptor.getTensor()));
    return success();
  }
};

} // namespace

//===----------------------------------------------------------------------===//
<<<<<<< HEAD
// Sparse tensor type conversion into an actual buffer.
//===----------------------------------------------------------------------===//

mlir::SparseTensorTypeToBufferConverter::SparseTensorTypeToBufferConverter() {
  addConversion([](Type type) { return type; });
  addConversion(convertSparseTensorType);

  // Required by scf.for 1:N type conversion.
  addSourceMaterialization([](OpBuilder &builder, RankedTensorType tp,
                              ValueRange inputs,
                              Location loc) -> std::optional<Value> {
    if (!getSparseTensorEncoding(tp))
      // Not a sparse tensor.
      return std::nullopt;
    // Sparse compiler knows how to cancel out these casts.
    return genTuple(builder, loc, tp, inputs);
  });
}

//===----------------------------------------------------------------------===//
=======
>>>>>>> e1acf65b
// Public method for populating conversion rules.
//===----------------------------------------------------------------------===//

/// Populates the given patterns list with conversion rules required for
/// the sparsification of linear algebra operations.
void mlir::populateSparseTensorCodegenPatterns(
    TypeConverter &typeConverter, RewritePatternSet &patterns,
    bool enableBufferInitialization) {
  patterns.add<SparseReturnConverter, SparseCallConverter, SparseDimOpConverter,
               SparseCastConverter, SparseTensorDeallocConverter,
               SparseTensorLoadConverter, SparseExpandConverter,
               SparseCompressConverter, SparseInsertConverter,
               SparseToPointersConverter, SparseToIndicesConverter,
               SparseToIndicesBufferConverter, SparseToValuesConverter,
               SparseConvertConverter, SparseNumberOfEntriesConverter>(
      typeConverter, patterns.getContext());
  patterns.add<SparseTensorAllocConverter>(typeConverter, patterns.getContext(),
                                           enableBufferInitialization);
}<|MERGE_RESOLUTION|>--- conflicted
+++ resolved
@@ -102,18 +102,9 @@
 }
 
 /// Gets the dimension size for the given sparse tensor at the given
-<<<<<<< HEAD
-/// original dimension 'dim'. Returns std::nullopt if no sparse encoding is
-/// attached to the given tensor type.
-static std::optional<Value> sizeFromTensorAtDim(OpBuilder &builder,
-                                                Location loc,
-                                                SparseTensorDescriptor desc,
-                                                unsigned dim) {
-=======
 /// original dimension 'dim'.
 static Value sizeFromTensorAtDim(OpBuilder &builder, Location loc,
                                  SparseTensorDescriptor desc, unsigned dim) {
->>>>>>> e1acf65b
   RankedTensorType rtp = desc.getTensorType();
   // Access into static dimension can query original type directly.
   // Note that this is typically already done by DimOp's folding.
@@ -135,37 +126,6 @@
 }
 
 static void createPushback(OpBuilder &builder, Location loc,
-<<<<<<< HEAD
-                           MutSparseTensorDescriptor desc, unsigned fidx,
-                           Value value, Value repeat = Value()) {
-  Type etp = desc.getElementType(fidx);
-  Value field = desc.getField(fidx);
-  Value newField = builder.create<PushBackOp>(
-      loc, field.getType(), desc.getMemSizesMemRef(), field,
-      toType(builder, loc, value, etp), APInt(64, getFieldMemSizesIndex(fidx)),
-      repeat);
-  desc.setField(fidx, newField);
-}
-
-/// Maps a sparse tensor type to the appropriate compounded buffers.
-static std::optional<LogicalResult>
-convertSparseTensorType(Type type, SmallVectorImpl<Type> &fields) {
-  auto enc = getSparseTensorEncoding(type);
-  if (!enc)
-    return std::nullopt;
-
-  RankedTensorType rType = type.cast<RankedTensorType>();
-  foreachFieldAndTypeInSparseTensor(
-      rType,
-      [&fields](Type fieldType, unsigned fieldIdx,
-                SparseTensorFieldKind /*fieldKind*/, unsigned /*dim*/,
-                DimLevelType /*dlt*/) -> bool {
-        assert(fieldIdx == fields.size());
-        fields.push_back(fieldType);
-        return true;
-      });
-  return success();
-=======
                            MutSparseTensorDescriptor desc,
                            SparseTensorFieldKind kind,
                            std::optional<unsigned> dim, Value value,
@@ -181,7 +141,6 @@
   desc.setMemRefField(kind, dim, pushBackOp.getOutBuffer());
   desc.setSpecifierField(builder, loc, specFieldKind, dim,
                          pushBackOp.getNewSize());
->>>>>>> e1acf65b
 }
 
 /// Generates code that allocates a sparse storage scheme for given rank.
@@ -1045,29 +1004,6 @@
 } // namespace
 
 //===----------------------------------------------------------------------===//
-<<<<<<< HEAD
-// Sparse tensor type conversion into an actual buffer.
-//===----------------------------------------------------------------------===//
-
-mlir::SparseTensorTypeToBufferConverter::SparseTensorTypeToBufferConverter() {
-  addConversion([](Type type) { return type; });
-  addConversion(convertSparseTensorType);
-
-  // Required by scf.for 1:N type conversion.
-  addSourceMaterialization([](OpBuilder &builder, RankedTensorType tp,
-                              ValueRange inputs,
-                              Location loc) -> std::optional<Value> {
-    if (!getSparseTensorEncoding(tp))
-      // Not a sparse tensor.
-      return std::nullopt;
-    // Sparse compiler knows how to cancel out these casts.
-    return genTuple(builder, loc, tp, inputs);
-  });
-}
-
-//===----------------------------------------------------------------------===//
-=======
->>>>>>> e1acf65b
 // Public method for populating conversion rules.
 //===----------------------------------------------------------------------===//
 
