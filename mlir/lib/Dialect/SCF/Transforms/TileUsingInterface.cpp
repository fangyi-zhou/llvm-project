--- conflicted
+++ resolved
@@ -1383,16 +1383,10 @@
       std::optional<FrozenRewritePatternSet> patterns);
   SliceTrackingListener() = default;
 
-<<<<<<< HEAD
-  /// Adds the given list of operations to the worklist, and if present, applies
-  /// the list of `patterns` to the newly added operations. This only processes
-  /// the given operations and any newly inserted ones by the pattern set.
-=======
   /// Adds the given list of operations to the worklist, and if present,
   /// applies the list of `patterns` to the newly added operations. This only
   /// processes the given operations and any newly inserted ones by the
   /// pattern set.
->>>>>>> ce7c17d5
   LogicalResult insertAndApplyPatterns(ArrayRef<Operation *> newOps);
 
   /// Add to the new operation worklist if it is an extract_slice.
@@ -1413,12 +1407,8 @@
   std::deque<tensor::ExtractSliceOp> worklist;
 
 private:
-<<<<<<< HEAD
-  /// Optional pattern set to apply when adding new operations to the worklist.
-=======
   /// Optional pattern set to apply when adding new operations to the
   /// worklist.
->>>>>>> ce7c17d5
   std::optional<FrozenRewritePatternSet> patterns = std::nullopt;
 };
 
@@ -1451,14 +1441,9 @@
   worklist.push_back(slice);
 }
 
-<<<<<<< HEAD
-// Scan the worklist for the given op and remove it if present. The expectation
-// is for the worklist to be small and for removal to be relatively rare.
-=======
 // Scan the worklist for the given op and remove it if present. The
 // expectation is for the worklist to be small and for removal to be
 // relatively rare.
->>>>>>> ce7c17d5
 void SliceTrackingListener::removeOp(Operation *op) {
   if (!isa<tensor::ExtractSliceOp>(op))
     return;
