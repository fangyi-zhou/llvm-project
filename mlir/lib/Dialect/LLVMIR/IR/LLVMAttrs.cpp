--- conflicted
+++ resolved
@@ -56,15 +56,6 @@
 //===----------------------------------------------------------------------===//
 
 bool DINodeAttr::classof(Attribute attr) {
-<<<<<<< HEAD
-  return llvm::isa<DIBasicTypeAttr, DICommonBlockAttr, DICompileUnitAttr,
-                   DICompositeTypeAttr, DIDerivedTypeAttr, DIFileAttr,
-                   DIGlobalVariableAttr, DIImportedEntityAttr, DILabelAttr,
-                   DILexicalBlockAttr, DILexicalBlockFileAttr,
-                   DILocalVariableAttr, DIModuleAttr, DINamespaceAttr,
-                   DINullTypeAttr, DIAnnotationAttr, DIStringTypeAttr,
-                   DISubprogramAttr, DISubrangeAttr, DISubroutineTypeAttr>(
-=======
   return llvm::isa<
       DIBasicTypeAttr, DICommonBlockAttr, DICompileUnitAttr,
       DICompositeTypeAttr, DIDerivedTypeAttr, DIFileAttr, DIGenericSubrangeAttr,
@@ -72,7 +63,6 @@
       DILexicalBlockAttr, DILexicalBlockFileAttr, DILocalVariableAttr,
       DIModuleAttr, DINamespaceAttr, DINullTypeAttr, DIAnnotationAttr,
       DIStringTypeAttr, DISubprogramAttr, DISubrangeAttr, DISubroutineTypeAttr>(
->>>>>>> ce7c17d5
       attr);
 }
 
