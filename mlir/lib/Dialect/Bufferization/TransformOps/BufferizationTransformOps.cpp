//===- BufferizationTransformOps.h - Bufferization transform ops ----------===//
//
// Part of the LLVM Project, under the Apache License v2.0 with LLVM Exceptions.
// See https://llvm.org/LICENSE.txt for license information.
// SPDX-License-Identifier: Apache-2.0 WITH LLVM-exception
//
//===----------------------------------------------------------------------===//

#include "mlir/Dialect/Bufferization/TransformOps/BufferizationTransformOps.h"

#include "mlir/Dialect/Bufferization/IR/Bufferization.h"
#include "mlir/Dialect/Bufferization/Transforms/OneShotAnalysis.h"
#include "mlir/Dialect/Bufferization/Transforms/OneShotModuleBufferize.h"
#include "mlir/Dialect/MemRef/IR/MemRef.h"
#include "mlir/Dialect/PDL/IR/PDL.h"
#include "mlir/Dialect/PDL/IR/PDLTypes.h"
#include "mlir/Dialect/Tensor/IR/Tensor.h"
#include "mlir/Dialect/Transform/IR/TransformDialect.h"

using namespace mlir;
using namespace mlir::bufferization;
using namespace mlir::transform;

//===----------------------------------------------------------------------===//
// OneShotBufferizeOp
//===----------------------------------------------------------------------===//

DiagnosedSilenceableFailure
transform::OneShotBufferizeOp::apply(TransformResults &transformResults,
                                     TransformState &state) {
  OneShotBufferizationOptions options;
  options.allowReturnAllocs = getAllowReturnAllocs();
  options.allowUnknownOps = getAllowUnknownOps();
  options.bufferizeFunctionBoundaries = getBufferizeFunctionBoundaries();
  options.createDeallocs = getCreateDeallocs();
  options.testAnalysisOnly = getTestAnalysisOnly();
  options.printConflicts = getPrintConflicts();
  if (getFunctionBoundaryTypeConversion().has_value())
    options.functionBoundaryTypeConversion =
        *getFunctionBoundaryTypeConversion();

  ArrayRef<Operation *> payloadOps = state.getPayloadOps(getTarget());
  for (Operation *target : payloadOps) {
    auto moduleOp = dyn_cast<ModuleOp>(target);
    if (getTargetIsModule() && !moduleOp)
      return emitSilenceableError() << "expected ModuleOp target";
    if (options.bufferizeFunctionBoundaries) {
      if (!moduleOp)
        return emitSilenceableError() << "expected ModuleOp target";
      if (failed(bufferization::runOneShotModuleBufferize(moduleOp, options)))
        return emitSilenceableError() << "bufferization failed";
    } else {
      if (failed(bufferization::runOneShotBufferize(target, options)))
        return emitSilenceableError() << "bufferization failed";
    }
  }

  return DiagnosedSilenceableFailure::success();
}

void transform::OneShotBufferizeOp::getEffects(
    SmallVectorImpl<MemoryEffects::EffectInstance> &effects) {
  effects.emplace_back(MemoryEffects::Read::get(), getTarget(),
                       TransformMappingResource::get());

  // Handles that are not modules are not longer usable.
  if (!getTargetIsModule())
    effects.emplace_back(MemoryEffects::Free::get(), getTarget(),
                         TransformMappingResource::get());
}

//===----------------------------------------------------------------------===//
// EmptyTensorToAllocTensorOp
//===----------------------------------------------------------------------===//

DiagnosedSilenceableFailure
EmptyTensorToAllocTensorOp::applyToOne(tensor::EmptyOp target,
<<<<<<< HEAD
                                       SmallVector<Operation *> &results,
=======
                                       ApplyToEachResultList &results,
>>>>>>> e1acf65b
                                       transform::TransformState &state) {
  IRRewriter rewriter(target->getContext());
  rewriter.setInsertionPoint(target);
  auto alloc = rewriter.replaceOpWithNewOp<bufferization::AllocTensorOp>(
      target, target.getType(), target.getDynamicSizes());
  results.push_back(alloc);
  return DiagnosedSilenceableFailure::success();
}

//===----------------------------------------------------------------------===//
// Transform op registration
//===----------------------------------------------------------------------===//

namespace {
/// Registers new ops and declares PDL as dependent dialect since the additional
/// ops are using PDL types for operands and results.
class BufferizationTransformDialectExtension
    : public transform::TransformDialectExtension<
          BufferizationTransformDialectExtension> {
public:
  using Base::Base;

  void init() {
    declareDependentDialect<pdl::PDLDialect>();

    declareGeneratedDialect<bufferization::BufferizationDialect>();
    declareGeneratedDialect<memref::MemRefDialect>();

    registerTransformOps<
#define GET_OP_LIST
#include "mlir/Dialect/Bufferization/TransformOps/BufferizationTransformOps.cpp.inc"
        >();
  }
};
} // namespace

#define GET_OP_CLASSES
#include "mlir/Dialect/Bufferization/TransformOps/BufferizationTransformOps.cpp.inc"

#include "mlir/Dialect/Bufferization/IR/BufferizationEnums.cpp.inc"

void mlir::bufferization::registerTransformDialectExtension(
    DialectRegistry &registry) {
  registry.addExtensions<BufferizationTransformDialectExtension>();
}<|MERGE_RESOLUTION|>--- conflicted
+++ resolved
@@ -75,11 +75,7 @@
 
 DiagnosedSilenceableFailure
 EmptyTensorToAllocTensorOp::applyToOne(tensor::EmptyOp target,
-<<<<<<< HEAD
-                                       SmallVector<Operation *> &results,
-=======
                                        ApplyToEachResultList &results,
->>>>>>> e1acf65b
                                        transform::TransformState &state) {
   IRRewriter rewriter(target->getContext());
   rewriter.setInsertionPoint(target);
