# Get sources

set(LIBUNWIND_CXX_SOURCES
    libunwind.cpp
    Unwind-EHABI.cpp
    Unwind-seh.cpp
    )

if(${CMAKE_SYSTEM_NAME} MATCHES "AIX")
  list(APPEND LIBUNWIND_CXX_SOURCES
    Unwind_AIXExtras.cpp
    )
endif()

set(LIBUNWIND_C_SOURCES
    UnwindLevel1.c
    UnwindLevel1-gcc-ext.c
    Unwind-sjlj.c
    Unwind-wasm.c
    )
set_source_files_properties(${LIBUNWIND_C_SOURCES}
                            PROPERTIES
                              COMPILE_FLAGS "-std=c99")

set(LIBUNWIND_ASM_SOURCES
    UnwindRegistersRestore.S
    UnwindRegistersSave.S
    )

set(LIBUNWIND_HEADERS
    AddressSpace.hpp
    assembly.h
    CompactUnwinder.hpp
    cet_unwind.h
    config.h
    dwarf2.h
    DwarfInstructions.hpp
    DwarfParser.hpp
    EHHeaderParser.hpp
    FrameHeaderCache.hpp
    libunwind_ext.h
    Registers.hpp
    RWMutex.hpp
    Unwind-EHABI.h
    UnwindCursor.hpp
    ../include/libunwind.h
    ../include/unwind.h
    ../include/unwind_itanium.h
    ../include/unwind_arm_ehabi.h
    )
if(APPLE)
  list(APPEND LIBUNWIND_HEADERS
    ../include/mach-o/compact_unwind_encoding.h
    )
endif()

if (MSVC_IDE)
  # Force them all into the headers dir on MSVC, otherwise they end up at
  # project scope because they don't have extensions.
  source_group("Header Files" FILES ${LIBUNWIND_HEADERS})
endif()

set(LIBUNWIND_SOURCES
    ${LIBUNWIND_CXX_SOURCES}
    ${LIBUNWIND_C_SOURCES}
    ${LIBUNWIND_ASM_SOURCES})

# Generate library list.
if (CXX_SUPPORTS_NOSTDLIBXX_FLAG)
  add_link_flags_if_supported(-nostdlib++)
else()
  if (LIBUNWIND_USE_COMPILER_RT)
    add_library_flags("${LIBUNWIND_BUILTINS_LIBRARY}")
  else()
    add_library_flags_if(LIBUNWIND_HAS_GCC_S_LIB gcc_s)
    add_library_flags_if(LIBUNWIND_HAS_GCC_LIB gcc)
  endif()
  add_library_flags_if(LIBUNWIND_HAS_C_LIB c)
endif()

if (NOT APPLE)
  add_library_flags_if(LIBUNWIND_HAS_DL_LIB dl)
endif()

if (LIBUNWIND_ENABLE_THREADS AND NOT APPLE)
    add_library_flags_if(LIBUNWIND_HAS_PTHREAD_LIB pthread)
endif()

if (LIBUNWIND_ENABLE_THREADS)
  add_compile_flags_if(LIBUNWIND_WEAK_PTHREAD_LIB -DLIBUNWIND_USE_WEAK_PTHREAD=1)
endif()

# Setup flags.
add_link_flags_if(CXX_SUPPORTS_UNWINDLIB_EQ_NONE_FLAG --unwindlib=none)

# MINGW_LIBRARIES is defined in config-ix.cmake
add_library_flags_if(MINGW "${MINGW_LIBRARIES}")

if (LIBUNWIND_ENABLE_SHARED AND
    NOT (CXX_SUPPORTS_FNO_EXCEPTIONS_FLAG AND
         CXX_SUPPORTS_FUNWIND_TABLES_FLAG))
  message(FATAL_ERROR
          "Compiler doesn't support generation of unwind tables if exception "
          "support is disabled.  Building libunwind DSO with runtime dependency "
          "on C++ ABI library is not supported.")
endif()

if (HAIKU)
  add_library_flags_if(LIBUNWIND_HAS_ROOT_LIB root)

  add_library_flags_if(LIBUNWIND_HAS_BSD_LIB bsd)
  add_compile_flags_if(LIBUNWIND_HAS_BSD_LIB -D_LIBUNWIND_USE_HAIKU_BSD_LIB=1)

  add_compile_flags("-D_DEFAULT_SOURCE")
  add_compile_flags("-DPT_GNU_EH_FRAME=PT_EH_FRAME")
endif ()

string(REPLACE ";" " " LIBUNWIND_COMPILE_FLAGS "${LIBUNWIND_COMPILE_FLAGS}")
string(REPLACE ";" " " LIBUNWIND_CXX_FLAGS "${LIBUNWIND_CXX_FLAGS}")
string(REPLACE ";" " " LIBUNWIND_C_FLAGS "${LIBUNWIND_C_FLAGS}")
string(REPLACE ";" " " LIBUNWIND_LINK_FLAGS "${LIBUNWIND_LINK_FLAGS}")

set_property(SOURCE ${LIBUNWIND_CXX_SOURCES}
             APPEND_STRING PROPERTY COMPILE_FLAGS " ${LIBUNWIND_CXX_FLAGS}")
set_property(SOURCE ${LIBUNWIND_C_SOURCES}
             APPEND_STRING PROPERTY COMPILE_FLAGS " ${LIBUNWIND_C_FLAGS}")

# NOTE: avoid implicit dependencies on C++ runtimes.  libunwind uses C++ for
# ease, but does not rely on C++ at runtime.
set(CMAKE_CXX_IMPLICIT_LINK_LIBRARIES "")

include(WarningFlags)

# Build the shared library.
add_library(unwind_shared_objects OBJECT EXCLUDE_FROM_ALL ${LIBUNWIND_SOURCES} ${LIBUNWIND_HEADERS})
cxx_add_warning_flags(unwind_shared_objects ${LIBUNWIND_ENABLE_WERROR} ${LIBUNWIND_ENABLE_PEDANTIC})
if(CMAKE_C_COMPILER_ID STREQUAL MSVC)
  target_compile_options(unwind_shared_objects PRIVATE /GR-)
else()
  target_compile_options(unwind_shared_objects PRIVATE -fno-rtti)
endif()
target_link_libraries(unwind_shared_objects PRIVATE unwind-headers ${LIBUNWIND_LIBRARIES})
target_compile_options(unwind_shared_objects PUBLIC "${LIBUNWIND_ADDITIONAL_COMPILE_FLAGS}")
target_link_libraries(unwind_shared_objects PUBLIC "${LIBUNWIND_ADDITIONAL_LIBRARIES}")
set_target_properties(unwind_shared_objects
  PROPERTIES
    CXX_EXTENSIONS OFF
    CXX_STANDARD 17
    CXX_STANDARD_REQUIRED ON
    COMPILE_FLAGS "${LIBUNWIND_COMPILE_FLAGS}"
)
if (CMAKE_POSITION_INDEPENDENT_CODE OR NOT DEFINED CMAKE_POSITION_INDEPENDENT_CODE)
  set_target_properties(unwind_shared_objects PROPERTIES POSITION_INDEPENDENT_CODE ON) # must set manually because it's an object library
endif()

<<<<<<< HEAD
if (LIBUNWIND_ENABLE_SHARED)
  add_library(unwind_shared SHARED)
  target_link_libraries(unwind_shared PUBLIC unwind_shared_objects)
  set_target_properties(unwind_shared
    PROPERTIES
      LINK_FLAGS "${LIBUNWIND_LINK_FLAGS}"
      LINKER_LANGUAGE C
      OUTPUT_NAME "${LIBUNWIND_SHARED_OUTPUT_NAME}"
      VERSION     "${LIBUNWIND_LIBRARY_VERSION}"
      SOVERSION   "1"
  )
=======
add_library(unwind_shared SHARED)
target_link_libraries(unwind_shared PUBLIC unwind_shared_objects)
set_target_properties(unwind_shared
  PROPERTIES
    EXCLUDE_FROM_ALL "$<IF:$<BOOL:${LIBUNWIND_ENABLE_SHARED}>,FALSE,TRUE>"
    LINK_FLAGS "${LIBUNWIND_LINK_FLAGS}"
    LINKER_LANGUAGE C
    OUTPUT_NAME "${LIBUNWIND_SHARED_OUTPUT_NAME}"
    VERSION     "${LIBUNWIND_LIBRARY_VERSION}"
    SOVERSION   "1"
)
>>>>>>> dd326b12

if (LIBUNWIND_ENABLE_SHARED)
  list(APPEND LIBUNWIND_BUILD_TARGETS "unwind_shared")
endif()
if (LIBUNWIND_INSTALL_SHARED_LIBRARY)
  list(APPEND LIBUNWIND_INSTALL_TARGETS "unwind_shared")
endif()

# Build the static library.
add_library(unwind_static_objects OBJECT EXCLUDE_FROM_ALL ${LIBUNWIND_SOURCES} ${LIBUNWIND_HEADERS})
cxx_add_warning_flags(unwind_static_objects ${LIBUNWIND_ENABLE_WERROR} ${LIBUNWIND_ENABLE_PEDANTIC})
if(CMAKE_C_COMPILER_ID STREQUAL MSVC)
  target_compile_options(unwind_static_objects PRIVATE /GR-)
else()
  target_compile_options(unwind_static_objects PRIVATE -fno-rtti)
endif()
target_link_libraries(unwind_static_objects PRIVATE unwind-headers ${LIBUNWIND_LIBRARIES})
target_compile_options(unwind_static_objects PUBLIC "${LIBUNWIND_ADDITIONAL_COMPILE_FLAGS}")
target_link_libraries(unwind_static_objects PUBLIC "${LIBUNWIND_ADDITIONAL_LIBRARIES}")
set_target_properties(unwind_static_objects
  PROPERTIES
    CXX_EXTENSIONS OFF
    CXX_STANDARD 17
    CXX_STANDARD_REQUIRED ON
    COMPILE_FLAGS "${LIBUNWIND_COMPILE_FLAGS}"
)

if(LIBUNWIND_HIDE_SYMBOLS)
  target_add_compile_flags_if_supported(unwind_static_objects PRIVATE -fvisibility=hidden)
  target_add_compile_flags_if_supported(unwind_static_objects PRIVATE -fvisibility-global-new-delete=force-hidden)
  if (NOT CXX_SUPPORTS_FVISIBILITY_GLOBAL_NEW_DELETE_EQ_FORCE_HIDDEN_FLAG)
    target_add_compile_flags_if_supported(unwind_static_objects PRIVATE -fvisibility-global-new-delete-hidden)
  endif()
  target_compile_definitions(unwind_static_objects PRIVATE _LIBUNWIND_HIDE_SYMBOLS)
endif()

add_library(unwind_static STATIC)
target_link_libraries(unwind_static PUBLIC unwind_static_objects)
set_target_properties(unwind_static
  PROPERTIES
    EXCLUDE_FROM_ALL "$<IF:$<BOOL:${LIBUNWIND_ENABLE_STATIC}>,FALSE,TRUE>"
    LINK_FLAGS "${LIBUNWIND_LINK_FLAGS}"
    LINKER_LANGUAGE C
    OUTPUT_NAME "${LIBUNWIND_STATIC_OUTPUT_NAME}"
)

if (LIBUNWIND_ENABLE_STATIC)
  list(APPEND LIBUNWIND_BUILD_TARGETS "unwind_static")
endif()
if (LIBUNWIND_INSTALL_STATIC_LIBRARY)
  list(APPEND LIBUNWIND_INSTALL_TARGETS "unwind_static")
endif()

# Add a meta-target for both libraries.
add_custom_target(unwind DEPENDS ${LIBUNWIND_BUILD_TARGETS})

if (LIBUNWIND_INSTALL_LIBRARY)
  install(TARGETS ${LIBUNWIND_INSTALL_TARGETS}
    LIBRARY DESTINATION ${LIBUNWIND_INSTALL_LIBRARY_DIR} COMPONENT unwind
    ARCHIVE DESTINATION ${LIBUNWIND_INSTALL_LIBRARY_DIR} COMPONENT unwind
    RUNTIME DESTINATION ${LIBUNWIND_INSTALL_RUNTIME_DIR} COMPONENT unwind)
endif()

if (NOT CMAKE_CONFIGURATION_TYPES AND LIBUNWIND_INSTALL_LIBRARY)
  add_custom_target(install-unwind
    DEPENDS unwind
    COMMAND "${CMAKE_COMMAND}"
            -DCMAKE_INSTALL_COMPONENT=unwind
            -P "${LIBUNWIND_BINARY_DIR}/cmake_install.cmake")
  add_custom_target(install-unwind-stripped
    DEPENDS unwind
    COMMAND "${CMAKE_COMMAND}"
            -DCMAKE_INSTALL_COMPONENT=unwind
            -DCMAKE_INSTALL_DO_STRIP=1
            -P "${LIBUNWIND_BINARY_DIR}/cmake_install.cmake")
  if(LIBUNWIND_INSTALL_HEADERS)
    add_dependencies(install-unwind install-unwind-headers)
    add_dependencies(install-unwind-stripped install-unwind-headers-stripped)
  endif()
endif()<|MERGE_RESOLUTION|>--- conflicted
+++ resolved
@@ -153,19 +153,6 @@
   set_target_properties(unwind_shared_objects PROPERTIES POSITION_INDEPENDENT_CODE ON) # must set manually because it's an object library
 endif()
 
-<<<<<<< HEAD
-if (LIBUNWIND_ENABLE_SHARED)
-  add_library(unwind_shared SHARED)
-  target_link_libraries(unwind_shared PUBLIC unwind_shared_objects)
-  set_target_properties(unwind_shared
-    PROPERTIES
-      LINK_FLAGS "${LIBUNWIND_LINK_FLAGS}"
-      LINKER_LANGUAGE C
-      OUTPUT_NAME "${LIBUNWIND_SHARED_OUTPUT_NAME}"
-      VERSION     "${LIBUNWIND_LIBRARY_VERSION}"
-      SOVERSION   "1"
-  )
-=======
 add_library(unwind_shared SHARED)
 target_link_libraries(unwind_shared PUBLIC unwind_shared_objects)
 set_target_properties(unwind_shared
@@ -177,7 +164,6 @@
     VERSION     "${LIBUNWIND_LIBRARY_VERSION}"
     SOVERSION   "1"
 )
->>>>>>> dd326b12
 
 if (LIBUNWIND_ENABLE_SHARED)
   list(APPEND LIBUNWIND_BUILD_TARGETS "unwind_shared")
