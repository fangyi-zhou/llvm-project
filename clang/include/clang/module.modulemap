module Clang_Analysis {
  requires cplusplus
  umbrella "Analysis"

  textual header "Analysis/Analyses/ThreadSafetyOps.def"

  module * { export * }

  // FIXME: Exclude these headers to avoid pulling all of the AST matchers
  // library into clang. Due to inline key functions in the headers,
  // importing the AST matchers library gives a link dependency on the AST
  // matchers (and thus the AST), which clang-format should not have.
  exclude header "Analysis/Analyses/ExprMutationAnalyzer.h"
}

module Clang_AST {
  requires cplusplus
  umbrella "AST"

  textual header "AST/BuiltinTypes.def"
  textual header "AST/CXXRecordDeclDefinitionBits.def"
  textual header "AST/OperationKinds.def"
  textual header "AST/TypeLocNodes.def"

  module * { export * }
}

module Clang_ASTMatchers { requires cplusplus umbrella "ASTMatchers" module * { export * } }

module Clang_Basic {
  requires cplusplus
  umbrella "Basic"

  textual header "Basic/AArch64SVEACLETypes.def"
  textual header "Basic/BuiltinsAArch64.def"
  textual header "Basic/BuiltinsAMDGPU.def"
  textual header "Basic/BuiltinsAArch64NeonSVEBridge.def"
  textual header "Basic/BuiltinsAArch64NeonSVEBridge_cg.def"
  textual header "Basic/BuiltinsARM.def"
  textual header "Basic/BuiltinsBPF.def"
  textual header "Basic/Builtins.def"
  textual header "Basic/BuiltinHeaders.def"
  textual header "Basic/BuiltinsHexagon.def"
  textual header "Basic/BuiltinsHexagonDep.def"
  textual header "Basic/BuiltinsHexagonMapCustomDep.def"
  textual header "Basic/BuiltinsLoongArch.def"
  textual header "Basic/BuiltinsMips.def"
  textual header "Basic/BuiltinsNEON.def"
  textual header "Basic/BuiltinsNVPTX.def"
  textual header "Basic/BuiltinsPPC.def"
  textual header "Basic/BuiltinsRISCV.def"
  textual header "Basic/BuiltinsRISCVVector.def"
  textual header "Basic/BuiltinsSVE.def"
  textual header "Basic/BuiltinsSystemZ.def"
  textual header "Basic/BuiltinsVE.def"
  textual header "Basic/BuiltinsVEVL.gen.def"
  textual header "Basic/BuiltinsWebAssembly.def"
  textual header "Basic/BuiltinsX86.def"
  textual header "Basic/BuiltinsX86_64.def"
  textual header "Basic/BuiltinsXCore.def"
  textual header "Basic/CodeGenOptions.def"
  textual header "Basic/DiagnosticOptions.def"
  textual header "Basic/Features.def"
  textual header "Basic/FPOptions.def"
  textual header "Basic/MSP430Target.def"
  textual header "Basic/LangOptions.def"
  textual header "Basic/OpenCLExtensions.def"
  textual header "Basic/OpenCLImageTypes.def"
  textual header "Basic/OpenCLExtensionTypes.def"
  textual header "Basic/OpenMPKinds.def"
  textual header "Basic/OperatorKinds.def"
  textual header "Basic/PPCTypes.def"
  textual header "Basic/RISCVVTypes.def"
  textual header "Basic/Sanitizers.def"
  textual header "Basic/TargetCXXABI.def"
  textual header "Basic/TransformTypeTraits.def"

  module * { export * }
}
module Clang_Basic_TokenKinds {
  requires cplusplus

  header "Basic/TokenKinds.h"
  textual header "Basic/TokenKinds.def"

  export *
}

module Clang_CodeGen { requires cplusplus umbrella "CodeGen" module * { export * } }
module Clang_Config { requires cplusplus umbrella "Config" module * { export * } }

// Files for diagnostic groups are spread all over the include/clang/ tree, but
// logically form a single module.
module Clang_Diagnostics {
  requires cplusplus

  module All { header "Basic/AllDiagnostics.h" export * }
<<<<<<< HEAD
  module Analysis {
    header "Analysis/AnalysisDiagnostic.h" export *
    textual header "Analysis/Analyses/UnsafeBufferUsageGadgets.def"
  }
=======
  module Analysis { textual header "Analysis/Analyses/UnsafeBufferUsageGadgets.def" }
>>>>>>> e1acf65b
  module AST { header "AST/ASTDiagnostic.h" export * }
  module Comment { header "AST/CommentDiagnostic.h" export * }
  module Driver { header "Driver/DriverDiagnostic.h" export * }
  module Frontend { header "Frontend/FrontendDiagnostic.h" export * }
  module Lex { header "Lex/LexDiagnostic.h" export * }
  module Parse { header "Parse/ParseDiagnostic.h" export * }
  module Sema { header "Sema/SemaDiagnostic.h" export * }
  module Serialization { header "Serialization/SerializationDiagnostic.h" export * }
  module Refactoring { header "Tooling/Refactoring/RefactoringDiagnostic.h" export * }
}

module Clang_Driver {
  requires cplusplus
  umbrella "Driver"

  textual header "Driver/Types.def"

  module * { export * }
}

module Clang_Edit { requires cplusplus umbrella "Edit" module * { export * } }
module Clang_Format { requires cplusplus umbrella "Format" module * { export * } }

module Clang_Frontend {
  requires cplusplus
  umbrella "Frontend"

  textual header "Basic/LangStandards.def"

  module * { export * }
}

module Clang_FrontendTool { requires cplusplus umbrella "FrontendTool" module * { export * } }
module Clang_Index { requires cplusplus umbrella "Index" module * { export * } }
module Clang_Lex { requires cplusplus umbrella "Lex" module * { export * } }
module Clang_Parse { requires cplusplus umbrella "Parse" module * { export * } }
module Clang_Rewrite { requires cplusplus umbrella "Rewrite/Core" module * { export * } }
module Clang_RewriteFrontend { requires cplusplus umbrella "Rewrite/Frontend" module * { export * } }
module Clang_Sema { requires cplusplus umbrella "Sema" module * { export * } }

module Clang_Serialization {
  requires cplusplus
  umbrella "Serialization"

  textual header "Serialization/TypeBitCodes.def"

  module * { export * }
}

module Clang_StaticAnalyzer_Core {
  requires cplusplus
  umbrella "StaticAnalyzer/Core"

  textual header "StaticAnalyzer/Core/Analyses.def"
  textual header "StaticAnalyzer/Core/AnalyzerOptions.def"
  textual header "StaticAnalyzer/Core/PathSensitive/SVals.def"
  textual header "StaticAnalyzer/Core/PathSensitive/Symbols.def"
  textual header "StaticAnalyzer/Core/PathSensitive/Regions.def"

  module * { export * }
}

module Clang_StaticAnalyzer_Checkers {
  requires cplusplus
  umbrella "StaticAnalyzer/Checkers"
  module * { export * }
}

module Clang_StaticAnalyzer_Frontend {
  requires cplusplus
  umbrella "StaticAnalyzer/Frontend"
  module * { export * }
}

module Clang_Testing {
  requires cplusplus
  umbrella "Testing"
  module * { export * }
}

module Clang_Tooling {
  requires cplusplus umbrella "Tooling" module * { export * }
  // FIXME: Exclude these headers to avoid pulling all of the AST matchers
  // library into clang-format. Due to inline key functions in the headers,
  // importing the AST matchers library gives a link dependency on the AST
  // matchers (and thus the AST), which clang-format should not have.
  exclude header "Tooling/RefactoringCallbacks.h"
}

module Clang_ToolingCore {
  requires cplusplus
  umbrella "Tooling/Core" module * { export * }
}

module Clang_ToolingInclusions {
  requires cplusplus
  umbrella "Tooling/Inclusions"
  textual header "Tooling/Inclusions/CSymbolMap.inc"
  textual header "Tooling/Inclusions/StdSymbolMap.inc"
  module * { export * }
}<|MERGE_RESOLUTION|>--- conflicted
+++ resolved
@@ -95,14 +95,7 @@
   requires cplusplus
 
   module All { header "Basic/AllDiagnostics.h" export * }
-<<<<<<< HEAD
-  module Analysis {
-    header "Analysis/AnalysisDiagnostic.h" export *
-    textual header "Analysis/Analyses/UnsafeBufferUsageGadgets.def"
-  }
-=======
   module Analysis { textual header "Analysis/Analyses/UnsafeBufferUsageGadgets.def" }
->>>>>>> e1acf65b
   module AST { header "AST/ASTDiagnostic.h" export * }
   module Comment { header "AST/CommentDiagnostic.h" export * }
   module Driver { header "Driver/DriverDiagnostic.h" export * }
