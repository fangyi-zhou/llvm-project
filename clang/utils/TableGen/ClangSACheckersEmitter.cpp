--- conflicted
+++ resolved
@@ -27,16 +27,9 @@
 
 static std::string getParentPackageFullName(const Record *R,
                                             StringRef Sep = ".") {
-<<<<<<< HEAD
-  std::string name;
-  if (const DefInit *DI = dyn_cast<DefInit>(R->getValueInit("ParentPackage")))
-    name = getPackageFullName(DI->getDef(), Sep);
-  return name;
-=======
   if (const DefInit *DI = dyn_cast<DefInit>(R->getValueInit("ParentPackage")))
     return getPackageFullName(DI->getDef(), Sep);
   return "";
->>>>>>> ce7c17d5
 }
 
 static std::string getPackageFullName(const Record *R, StringRef Sep) {
@@ -57,17 +50,10 @@
   return name;
 }
 
-<<<<<<< HEAD
-static std::string getStringValue(const Record &R, StringRef field) {
-  if (const StringInit *SI = dyn_cast<StringInit>(R.getValueInit(field)))
-    return std::string(SI->getValue());
-  return std::string();
-=======
 static StringRef getStringValue(const Record &R, StringRef field) {
   if (const StringInit *SI = dyn_cast<StringInit>(R.getValueInit(field)))
     return SI->getValue();
   return "";
->>>>>>> ce7c17d5
 }
 
 // Calculates the integer value representing the BitsInit object
@@ -105,11 +91,7 @@
 /// Retrieves the type from a CmdOptionTypeEnum typed Record object. Note that
 /// the class itself has to be modified for adding a new option type in
 /// CheckerBase.td.
-<<<<<<< HEAD
-static std::string getCheckerOptionType(const Record &R) {
-=======
 static StringRef getCheckerOptionType(const Record &R) {
->>>>>>> ce7c17d5
   if (const BitsInit *BI = R.getValueAsBitsInit("Type")) {
     switch(getValueFromBitsInit(BI, R)) {
     case 0:
@@ -126,11 +108,7 @@
   return "";
 }
 
-<<<<<<< HEAD
-static std::string getDevelopmentStage(const Record &R) {
-=======
 static StringRef getDevelopmentStage(const Record &R) {
->>>>>>> ce7c17d5
   if (const BitsInit *BI = R.getValueAsBitsInit("DevelopmentStage")) {
     switch(getValueFromBitsInit(BI, R)) {
     case 0:
