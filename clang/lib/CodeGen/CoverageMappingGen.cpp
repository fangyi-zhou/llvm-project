--- conflicted
+++ resolved
@@ -2082,16 +2082,7 @@
     extendRegion(S->getCond());
 
     Counter ParentCount = getRegion().getCounter();
-<<<<<<< HEAD
     auto [ThenCount, ElseCount] = getBranchCounterPair(S, ParentCount);
-=======
-    auto [ThenCount, ElseCount] =
-        (llvm::EnableSingleByteCoverage
-             ? BranchCounterPair{getRegionCounter(S->getThen()),
-                                 (S->getElse() ? getRegionCounter(S->getElse())
-                                               : Counter::getZero())}
-             : getBranchCounterPair(S, ParentCount));
->>>>>>> 1adf497f
 
     // Emitting a counter for the condition makes it easier to interpret the
     // counter for the body when looking at the coverage.
