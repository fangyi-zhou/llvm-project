--- conflicted
+++ resolved
@@ -946,6 +946,9 @@
 
   Counter getSwitchImplicitDefaultCounter(const Stmt *Cond, Counter ParentCount,
                                           Counter CaseCountSum) {
+    if (llvm::EnableSingleByteCoverage)
+      CaseCountSum = Counter::getZero();
+
     return Builder.subtract(ParentCount, CaseCountSum);
   }
 
@@ -1907,11 +1910,6 @@
     // the hidden branch, which will be added later by the CodeGen. This region
     // will be associated with the switch statement's condition.
     if (!HasDefaultCase) {
-<<<<<<< HEAD
-      Counter DefaultCount = getSwitchImplicitDefaultCounter(
-          S->getCond(), ParentCount, CaseCountSum);
-      createBranchRegion(S->getCond(), Counter::getZero(), DefaultCount);
-=======
       // Simplify is skipped while building the counters above: it can get
       // really slow on top of switches with thousands of cases. Instead,
       // trigger simplification by adding zero to the last counter.
@@ -1919,9 +1917,9 @@
           addCounters(CaseCountSum, Counter::getZero(), /*Simplify=*/true);
 
       // This is considered as the False count on SwitchStmt.
-      Counter SwitchFalse = subtractCounters(ParentCount, CaseCountSum);
+      Counter SwitchFalse = getSwitchImplicitDefaultCounter(
+          S->getCond(), ParentCount, CaseCountSum);
       createBranchRegion(S->getCond(), CaseCountSum, SwitchFalse);
->>>>>>> 4e3c0bb7
     }
   }
 
