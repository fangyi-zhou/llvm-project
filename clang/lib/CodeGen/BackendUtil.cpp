--- conflicted
+++ resolved
@@ -99,14 +99,8 @@
 namespace llvm {
 extern cl::opt<bool> PrintPipelinePasses;
 
-<<<<<<< HEAD
 static cl::opt<bool> ClRemoveTraps("clang-remove-traps", cl::Optional,
-                                   cl::desc("Insert remove-traps pass."),
-                                   cl::init(false));
-=======
-cl::opt<bool> ClRemoveTraps("clang-remove-traps", cl::Optional,
-                            cl::desc("Insert remove-traps pass."));
->>>>>>> 89271b46
+                                   cl::desc("Insert remove-traps pass."));
 
 // Experiment to move sanitizers earlier.
 static cl::opt<bool> ClSanitizeOnOptimizerEarlyEP(
