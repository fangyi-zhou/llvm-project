--- conflicted
+++ resolved
@@ -2004,11 +2004,7 @@
 
     cond.begin(*this);
     EmitBlock(LHSBlock);
-<<<<<<< HEAD
-    incrementProfileCounter(false, CondOp);
-=======
     incrementProfileCounter(UseExecPath, CondOp);
->>>>>>> 9559a57d
     {
       ApplyDebugLocation DL(*this, Cond);
       EmitBranchOnBoolExpr(CondOp->getLHS(), TrueBlock, FalseBlock,
@@ -2018,11 +2014,7 @@
 
     cond.begin(*this);
     EmitBlock(RHSBlock);
-<<<<<<< HEAD
-    incrementProfileCounter(true, CondOp);
-=======
     incrementProfileCounter(UseSkipPath, CondOp);
->>>>>>> 9559a57d
     EmitBranchOnBoolExpr(CondOp->getRHS(), TrueBlock, FalseBlock,
                          TrueCount - LHSScaledTrueCount, LH, CondOp);
     cond.end(*this);
