//===- SemaHLSL.cpp - Semantic Analysis for HLSL constructs ---------------===//
//
// Part of the LLVM Project, under the Apache License v2.0 with LLVM Exceptions.
// See https://llvm.org/LICENSE.txt for license information.
// SPDX-License-Identifier: Apache-2.0 WITH LLVM-exception
//
//===----------------------------------------------------------------------===//
// This implements Semantic Analysis for HLSL constructs.
//===----------------------------------------------------------------------===//

#include "clang/Sema/SemaHLSL.h"
#include "clang/AST/ASTContext.h"
#include "clang/AST/Attr.h"
#include "clang/AST/Attrs.inc"
#include "clang/AST/Decl.h"
#include "clang/AST/DeclBase.h"
#include "clang/AST/DeclCXX.h"
#include "clang/AST/DeclarationName.h"
#include "clang/AST/DynamicRecursiveASTVisitor.h"
#include "clang/AST/Expr.h"
#include "clang/AST/Type.h"
#include "clang/AST/TypeLoc.h"
#include "clang/Basic/Builtins.h"
#include "clang/Basic/DiagnosticSema.h"
#include "clang/Basic/IdentifierTable.h"
#include "clang/Basic/LLVM.h"
#include "clang/Basic/SourceLocation.h"
#include "clang/Basic/Specifiers.h"
#include "clang/Basic/TargetInfo.h"
#include "clang/Sema/Initialization.h"
#include "clang/Sema/ParsedAttr.h"
#include "clang/Sema/Sema.h"
#include "clang/Sema/Template.h"
#include "llvm/ADT/STLExtras.h"
#include "llvm/ADT/SmallVector.h"
#include "llvm/ADT/StringExtras.h"
#include "llvm/ADT/StringRef.h"
#include "llvm/ADT/Twine.h"
#include "llvm/Support/Casting.h"
#include "llvm/Support/DXILABI.h"
#include "llvm/Support/ErrorHandling.h"
#include "llvm/TargetParser/Triple.h"
#include <cstddef>
#include <iterator>
#include <utility>

using namespace clang;
using RegisterType = HLSLResourceBindingAttr::RegisterType;

static CXXRecordDecl *createHostLayoutStruct(Sema &S,
                                             CXXRecordDecl *StructDecl);

static RegisterType getRegisterType(ResourceClass RC) {
  switch (RC) {
  case ResourceClass::SRV:
    return RegisterType::SRV;
  case ResourceClass::UAV:
    return RegisterType::UAV;
  case ResourceClass::CBuffer:
    return RegisterType::CBuffer;
  case ResourceClass::Sampler:
    return RegisterType::Sampler;
  }
  llvm_unreachable("unexpected ResourceClass value");
}

// Converts the first letter of string Slot to RegisterType.
// Returns false if the letter does not correspond to a valid register type.
static bool convertToRegisterType(StringRef Slot, RegisterType *RT) {
  assert(RT != nullptr);
  switch (Slot[0]) {
  case 't':
  case 'T':
    *RT = RegisterType::SRV;
    return true;
  case 'u':
  case 'U':
    *RT = RegisterType::UAV;
    return true;
  case 'b':
  case 'B':
    *RT = RegisterType::CBuffer;
    return true;
  case 's':
  case 'S':
    *RT = RegisterType::Sampler;
    return true;
  case 'c':
  case 'C':
    *RT = RegisterType::C;
    return true;
  case 'i':
  case 'I':
    *RT = RegisterType::I;
    return true;
  default:
    return false;
  }
}

static ResourceClass getResourceClass(RegisterType RT) {
  switch (RT) {
  case RegisterType::SRV:
    return ResourceClass::SRV;
  case RegisterType::UAV:
    return ResourceClass::UAV;
  case RegisterType::CBuffer:
    return ResourceClass::CBuffer;
  case RegisterType::Sampler:
    return ResourceClass::Sampler;
  case RegisterType::C:
  case RegisterType::I:
    // Deliberately falling through to the unreachable below.
    break;
  }
  llvm_unreachable("unexpected RegisterType value");
}

DeclBindingInfo *ResourceBindings::addDeclBindingInfo(const VarDecl *VD,
                                                      ResourceClass ResClass) {
  assert(getDeclBindingInfo(VD, ResClass) == nullptr &&
         "DeclBindingInfo already added");
  assert(!hasBindingInfoForDecl(VD) || BindingsList.back().Decl == VD);
  // VarDecl may have multiple entries for different resource classes.
  // DeclToBindingListIndex stores the index of the first binding we saw
  // for this decl. If there are any additional ones then that index
  // shouldn't be updated.
  DeclToBindingListIndex.try_emplace(VD, BindingsList.size());
  return &BindingsList.emplace_back(VD, ResClass);
}

DeclBindingInfo *ResourceBindings::getDeclBindingInfo(const VarDecl *VD,
                                                      ResourceClass ResClass) {
  auto Entry = DeclToBindingListIndex.find(VD);
  if (Entry != DeclToBindingListIndex.end()) {
    for (unsigned Index = Entry->getSecond();
         Index < BindingsList.size() && BindingsList[Index].Decl == VD;
         ++Index) {
      if (BindingsList[Index].ResClass == ResClass)
        return &BindingsList[Index];
    }
  }
  return nullptr;
}

bool ResourceBindings::hasBindingInfoForDecl(const VarDecl *VD) const {
  return DeclToBindingListIndex.contains(VD);
}

SemaHLSL::SemaHLSL(Sema &S) : SemaBase(S) {}

Decl *SemaHLSL::ActOnStartBuffer(Scope *BufferScope, bool CBuffer,
                                 SourceLocation KwLoc, IdentifierInfo *Ident,
                                 SourceLocation IdentLoc,
                                 SourceLocation LBrace) {
  // For anonymous namespace, take the location of the left brace.
  DeclContext *LexicalParent = SemaRef.getCurLexicalContext();
  HLSLBufferDecl *Result = HLSLBufferDecl::Create(
      getASTContext(), LexicalParent, CBuffer, KwLoc, Ident, IdentLoc, LBrace);

  // if CBuffer is false, then it's a TBuffer
  auto RC = CBuffer ? llvm::hlsl::ResourceClass::CBuffer
                    : llvm::hlsl::ResourceClass::SRV;
  auto RK = CBuffer ? llvm::hlsl::ResourceKind::CBuffer
                    : llvm::hlsl::ResourceKind::TBuffer;
  Result->addAttr(HLSLResourceClassAttr::CreateImplicit(getASTContext(), RC));
  Result->addAttr(HLSLResourceAttr::CreateImplicit(getASTContext(), RK));

  SemaRef.PushOnScopeChains(Result, BufferScope);
  SemaRef.PushDeclContext(BufferScope, Result);

  return Result;
}

// Calculate the size of a legacy cbuffer type in bytes based on
// https://learn.microsoft.com/en-us/windows/win32/direct3dhlsl/dx-graphics-hlsl-packing-rules
static unsigned calculateLegacyCbufferSize(const ASTContext &Context,
                                           QualType T) {
  unsigned Size = 0;
  constexpr unsigned CBufferAlign = 16;
  if (const RecordType *RT = T->getAs<RecordType>()) {
    const RecordDecl *RD = RT->getDecl();
    for (const FieldDecl *Field : RD->fields()) {
      QualType Ty = Field->getType();
      unsigned FieldSize = calculateLegacyCbufferSize(Context, Ty);
      // FIXME: This is not the correct alignment, it does not work for 16-bit
      // types. See llvm/llvm-project#119641.
      unsigned FieldAlign = 4;
      if (Ty->isAggregateType())
        FieldAlign = CBufferAlign;
      Size = llvm::alignTo(Size, FieldAlign);
      Size += FieldSize;
    }
  } else if (const ConstantArrayType *AT = Context.getAsConstantArrayType(T)) {
    if (unsigned ElementCount = AT->getSize().getZExtValue()) {
      unsigned ElementSize =
          calculateLegacyCbufferSize(Context, AT->getElementType());
      unsigned AlignedElementSize = llvm::alignTo(ElementSize, CBufferAlign);
      Size = AlignedElementSize * (ElementCount - 1) + ElementSize;
    }
  } else if (const VectorType *VT = T->getAs<VectorType>()) {
    unsigned ElementCount = VT->getNumElements();
    unsigned ElementSize =
        calculateLegacyCbufferSize(Context, VT->getElementType());
    Size = ElementSize * ElementCount;
  } else {
    Size = Context.getTypeSize(T) / 8;
  }
  return Size;
}

// Validate packoffset:
// - if packoffset it used it must be set on all declarations inside the buffer
// - packoffset ranges must not overlap
static void validatePackoffset(Sema &S, HLSLBufferDecl *BufDecl) {
  llvm::SmallVector<std::pair<VarDecl *, HLSLPackOffsetAttr *>> PackOffsetVec;

  // Make sure the packoffset annotations are either on all declarations
  // or on none.
  bool HasPackOffset = false;
  bool HasNonPackOffset = false;
  for (auto *Field : BufDecl->decls()) {
    VarDecl *Var = dyn_cast<VarDecl>(Field);
    if (!Var)
      continue;
    if (Field->hasAttr<HLSLPackOffsetAttr>()) {
      PackOffsetVec.emplace_back(Var, Field->getAttr<HLSLPackOffsetAttr>());
      HasPackOffset = true;
    } else {
      HasNonPackOffset = true;
    }
  }

  if (!HasPackOffset)
    return;

  if (HasNonPackOffset)
    S.Diag(BufDecl->getLocation(), diag::warn_hlsl_packoffset_mix);

  // Make sure there is no overlap in packoffset - sort PackOffsetVec by offset
  // and compare adjacent values.
  bool IsValid = true;
  ASTContext &Context = S.getASTContext();
  std::sort(PackOffsetVec.begin(), PackOffsetVec.end(),
            [](const std::pair<VarDecl *, HLSLPackOffsetAttr *> &LHS,
               const std::pair<VarDecl *, HLSLPackOffsetAttr *> &RHS) {
              return LHS.second->getOffsetInBytes() <
                     RHS.second->getOffsetInBytes();
            });
  for (unsigned i = 0; i < PackOffsetVec.size() - 1; i++) {
    VarDecl *Var = PackOffsetVec[i].first;
    HLSLPackOffsetAttr *Attr = PackOffsetVec[i].second;
    unsigned Size = calculateLegacyCbufferSize(Context, Var->getType());
    unsigned Begin = Attr->getOffsetInBytes();
    unsigned End = Begin + Size;
    unsigned NextBegin = PackOffsetVec[i + 1].second->getOffsetInBytes();
    if (End > NextBegin) {
      VarDecl *NextVar = PackOffsetVec[i + 1].first;
      S.Diag(NextVar->getLocation(), diag::err_hlsl_packoffset_overlap)
          << NextVar << Var;
      IsValid = false;
    }
  }
  BufDecl->setHasValidPackoffset(IsValid);
}

// Returns true if the array has a zero size = if any of the dimensions is 0
static bool isZeroSizedArray(const ConstantArrayType *CAT) {
  while (CAT && !CAT->isZeroSize())
    CAT = dyn_cast<ConstantArrayType>(
        CAT->getElementType()->getUnqualifiedDesugaredType());
  return CAT != nullptr;
}

// Returns true if the record type is an HLSL resource class or an array of
<<<<<<< HEAD
// HLSL resource classes
=======
// resource classes
>>>>>>> 6c54ab54
static bool isResourceRecordTypeOrArrayOf(const Type *Ty) {
  while (const ConstantArrayType *CAT = dyn_cast<ConstantArrayType>(Ty))
    Ty = CAT->getArrayElementTypeNoTypeQual();
  return HLSLAttributedResourceType::findHandleTypeOnResource(Ty) != nullptr;
}

// Returns true if the type is a leaf element type that is not valid to be
// included in HLSL Buffer, such as a resource class, empty struct, zero-sized
// array, or a builtin intangible type. Returns false it is a valid leaf element
// type or if it is a record type that needs to be inspected further.
static bool isInvalidConstantBufferLeafElementType(const Type *Ty) {
  Ty = Ty->getUnqualifiedDesugaredType();
  if (isResourceRecordTypeOrArrayOf(Ty))
    return true;
  if (Ty->isRecordType())
    return Ty->getAsCXXRecordDecl()->isEmpty();
  if (Ty->isConstantArrayType() &&
      isZeroSizedArray(cast<ConstantArrayType>(Ty)))
    return true;
  if (Ty->isHLSLBuiltinIntangibleType() || Ty->isHLSLAttributedResourceType())
    return true;
  return false;
}

// Returns true if the struct contains at least one element that prevents it
// from being included inside HLSL Buffer as is, such as an intangible type,
// empty struct, or zero-sized array. If it does, a new implicit layout struct
// needs to be created for HLSL Buffer use that will exclude these unwanted
// declarations (see createHostLayoutStruct function).
static bool requiresImplicitBufferLayoutStructure(const CXXRecordDecl *RD) {
  if (RD->getTypeForDecl()->isHLSLIntangibleType() || RD->isEmpty())
    return true;
  // check fields
  for (const FieldDecl *Field : RD->fields()) {
    QualType Ty = Field->getType();
    if (isInvalidConstantBufferLeafElementType(Ty.getTypePtr()))
      return true;
    if (Ty->isRecordType() &&
        requiresImplicitBufferLayoutStructure(Ty->getAsCXXRecordDecl()))
      return true;
  }
  // check bases
  for (const CXXBaseSpecifier &Base : RD->bases())
    if (requiresImplicitBufferLayoutStructure(
            Base.getType()->getAsCXXRecordDecl()))
      return true;
  return false;
}

static CXXRecordDecl *findRecordDeclInContext(IdentifierInfo *II,
                                              DeclContext *DC) {
  CXXRecordDecl *RD = nullptr;
  for (NamedDecl *Decl :
       DC->getNonTransparentContext()->lookup(DeclarationName(II))) {
    if (CXXRecordDecl *FoundRD = dyn_cast<CXXRecordDecl>(Decl)) {
      assert(RD == nullptr &&
             "there should be at most 1 record by a given name in a scope");
      RD = FoundRD;
    }
  }
  return RD;
}

// Creates a name for buffer layout struct using the provide name base.
// If the name must be unique (not previously defined), a suffix is added
// until a unique name is found.
static IdentifierInfo *getHostLayoutStructName(Sema &S, NamedDecl *BaseDecl,
                                               bool MustBeUnique) {
  ASTContext &AST = S.getASTContext();

  IdentifierInfo *NameBaseII = BaseDecl->getIdentifier();
  llvm::SmallString<64> Name("__cblayout_");
  if (NameBaseII) {
    Name.append(NameBaseII->getName());
  } else {
    // anonymous struct
    Name.append("anon");
    MustBeUnique = true;
  }

  size_t NameLength = Name.size();
  IdentifierInfo *II = &AST.Idents.get(Name, tok::TokenKind::identifier);
  if (!MustBeUnique)
    return II;

  unsigned suffix = 0;
  while (true) {
    if (suffix != 0) {
      Name.append("_");
      Name.append(llvm::Twine(suffix).str());
      II = &AST.Idents.get(Name, tok::TokenKind::identifier);
    }
    if (!findRecordDeclInContext(II, BaseDecl->getDeclContext()))
      return II;
    // declaration with that name already exists - increment suffix and try
    // again until unique name is found
    suffix++;
    Name.truncate(NameLength);
  };
}

// Creates a field declaration of given name and type for HLSL buffer layout
// struct. Returns nullptr if the type cannot be use in HLSL Buffer layout.
static FieldDecl *createFieldForHostLayoutStruct(Sema &S, const Type *Ty,
                                                 IdentifierInfo *II,
                                                 CXXRecordDecl *LayoutStruct) {
  if (isInvalidConstantBufferLeafElementType(Ty))
    return nullptr;

  if (Ty->isRecordType()) {
    CXXRecordDecl *RD = Ty->getAsCXXRecordDecl();
    if (requiresImplicitBufferLayoutStructure(RD)) {
      RD = createHostLayoutStruct(S, RD);
      if (!RD)
        return nullptr;
      Ty = RD->getTypeForDecl();
    }
  }

  QualType QT = QualType(Ty, 0);
  ASTContext &AST = S.getASTContext();
  TypeSourceInfo *TSI = AST.getTrivialTypeSourceInfo(QT, SourceLocation());
  auto *Field = FieldDecl::Create(AST, LayoutStruct, SourceLocation(),
                                  SourceLocation(), II, QT, TSI, nullptr, false,
                                  InClassInitStyle::ICIS_NoInit);
  Field->setAccess(AccessSpecifier::AS_public);
  return Field;
}

// Creates host layout struct for a struct included in HLSL Buffer.
// The layout struct will include only fields that are allowed in HLSL buffer.
// These fields will be filtered out:
// - resource classes
// - empty structs
// - zero-sized arrays
// Returns nullptr if the resulting layout struct would be empty.
static CXXRecordDecl *createHostLayoutStruct(Sema &S,
                                             CXXRecordDecl *StructDecl) {
  assert(requiresImplicitBufferLayoutStructure(StructDecl) &&
         "struct is already HLSL buffer compatible");

  ASTContext &AST = S.getASTContext();
  DeclContext *DC = StructDecl->getDeclContext();
  IdentifierInfo *II = getHostLayoutStructName(S, StructDecl, false);

  // reuse existing if the layout struct if it already exists
  if (CXXRecordDecl *RD = findRecordDeclInContext(II, DC))
    return RD;

  CXXRecordDecl *LS =
      CXXRecordDecl::Create(AST, TagDecl::TagKind::Struct, DC, SourceLocation(),
                            SourceLocation(), II);
  LS->setImplicit(true);
  LS->addAttr(PackedAttr::CreateImplicit(AST));
  LS->startDefinition();

  // copy base struct, create HLSL Buffer compatible version if needed
  if (unsigned NumBases = StructDecl->getNumBases()) {
    assert(NumBases == 1 && "HLSL supports only one base type");
    (void)NumBases;
    CXXBaseSpecifier Base = *StructDecl->bases_begin();
    CXXRecordDecl *BaseDecl = Base.getType()->getAsCXXRecordDecl();
    if (requiresImplicitBufferLayoutStructure(BaseDecl)) {
      BaseDecl = createHostLayoutStruct(S, BaseDecl);
      if (BaseDecl) {
        TypeSourceInfo *TSI = AST.getTrivialTypeSourceInfo(
            QualType(BaseDecl->getTypeForDecl(), 0));
        Base = CXXBaseSpecifier(SourceRange(), false, StructDecl->isClass(),
                                AS_none, TSI, SourceLocation());
      }
    }
    if (BaseDecl) {
      const CXXBaseSpecifier *BasesArray[1] = {&Base};
      LS->setBases(BasesArray, 1);
    }
  }

  // filter struct fields
  for (const FieldDecl *FD : StructDecl->fields()) {
    const Type *Ty = FD->getType()->getUnqualifiedDesugaredType();
    if (FieldDecl *NewFD =
            createFieldForHostLayoutStruct(S, Ty, FD->getIdentifier(), LS))
      LS->addDecl(NewFD);
  }
  LS->completeDefinition();

  if (LS->field_empty() && LS->getNumBases() == 0)
    return nullptr;

  DC->addDecl(LS);
  return LS;
}

// Creates host layout struct for HLSL Buffer. The struct will include only
// fields of types that are allowed in HLSL buffer and it will filter out:
// - static or groupshared variable declarations
// - resource classes
// - empty structs
// - zero-sized arrays
// - non-variable declarations
// The layout struct will be added to the HLSLBufferDecl declarations.
void createHostLayoutStructForBuffer(Sema &S, HLSLBufferDecl *BufDecl) {
  ASTContext &AST = S.getASTContext();
  IdentifierInfo *II = getHostLayoutStructName(S, BufDecl, true);

  CXXRecordDecl *LS =
      CXXRecordDecl::Create(AST, TagDecl::TagKind::Struct, BufDecl,
                            SourceLocation(), SourceLocation(), II);
  LS->addAttr(PackedAttr::CreateImplicit(AST));
  LS->setImplicit(true);
  LS->startDefinition();

  for (Decl *D : BufDecl->decls()) {
    VarDecl *VD = dyn_cast<VarDecl>(D);
    if (!VD || VD->getStorageClass() == SC_Static ||
        VD->getType().getAddressSpace() == LangAS::hlsl_groupshared)
      continue;
    const Type *Ty = VD->getType()->getUnqualifiedDesugaredType();
    if (FieldDecl *FD =
            createFieldForHostLayoutStruct(S, Ty, VD->getIdentifier(), LS)) {
      // add the field decl to the layout struct
      LS->addDecl(FD);
      // update address space of the original decl to hlsl_constant
      QualType NewTy =
          AST.getAddrSpaceQualType(VD->getType(), LangAS::hlsl_constant);
      VD->setType(NewTy);
    }
  }
  LS->completeDefinition();
  BufDecl->addLayoutStruct(LS);
}

// Handle end of cbuffer/tbuffer declaration
void SemaHLSL::ActOnFinishBuffer(Decl *Dcl, SourceLocation RBrace) {
  auto *BufDecl = cast<HLSLBufferDecl>(Dcl);
  BufDecl->setRBraceLoc(RBrace);

  validatePackoffset(SemaRef, BufDecl);

  // create buffer layout struct
  createHostLayoutStructForBuffer(SemaRef, BufDecl);

  SemaRef.PopDeclContext();
}

HLSLNumThreadsAttr *SemaHLSL::mergeNumThreadsAttr(Decl *D,
                                                  const AttributeCommonInfo &AL,
                                                  int X, int Y, int Z) {
  if (HLSLNumThreadsAttr *NT = D->getAttr<HLSLNumThreadsAttr>()) {
    if (NT->getX() != X || NT->getY() != Y || NT->getZ() != Z) {
      Diag(NT->getLocation(), diag::err_hlsl_attribute_param_mismatch) << AL;
      Diag(AL.getLoc(), diag::note_conflicting_attribute);
    }
    return nullptr;
  }
  return ::new (getASTContext())
      HLSLNumThreadsAttr(getASTContext(), AL, X, Y, Z);
}

HLSLWaveSizeAttr *SemaHLSL::mergeWaveSizeAttr(Decl *D,
                                              const AttributeCommonInfo &AL,
                                              int Min, int Max, int Preferred,
                                              int SpelledArgsCount) {
  if (HLSLWaveSizeAttr *WS = D->getAttr<HLSLWaveSizeAttr>()) {
    if (WS->getMin() != Min || WS->getMax() != Max ||
        WS->getPreferred() != Preferred ||
        WS->getSpelledArgsCount() != SpelledArgsCount) {
      Diag(WS->getLocation(), diag::err_hlsl_attribute_param_mismatch) << AL;
      Diag(AL.getLoc(), diag::note_conflicting_attribute);
    }
    return nullptr;
  }
  HLSLWaveSizeAttr *Result = ::new (getASTContext())
      HLSLWaveSizeAttr(getASTContext(), AL, Min, Max, Preferred);
  Result->setSpelledArgsCount(SpelledArgsCount);
  return Result;
}

HLSLShaderAttr *
SemaHLSL::mergeShaderAttr(Decl *D, const AttributeCommonInfo &AL,
                          llvm::Triple::EnvironmentType ShaderType) {
  if (HLSLShaderAttr *NT = D->getAttr<HLSLShaderAttr>()) {
    if (NT->getType() != ShaderType) {
      Diag(NT->getLocation(), diag::err_hlsl_attribute_param_mismatch) << AL;
      Diag(AL.getLoc(), diag::note_conflicting_attribute);
    }
    return nullptr;
  }
  return HLSLShaderAttr::Create(getASTContext(), ShaderType, AL);
}

HLSLParamModifierAttr *
SemaHLSL::mergeParamModifierAttr(Decl *D, const AttributeCommonInfo &AL,
                                 HLSLParamModifierAttr::Spelling Spelling) {
  // We can only merge an `in` attribute with an `out` attribute. All other
  // combinations of duplicated attributes are ill-formed.
  if (HLSLParamModifierAttr *PA = D->getAttr<HLSLParamModifierAttr>()) {
    if ((PA->isIn() && Spelling == HLSLParamModifierAttr::Keyword_out) ||
        (PA->isOut() && Spelling == HLSLParamModifierAttr::Keyword_in)) {
      D->dropAttr<HLSLParamModifierAttr>();
      SourceRange AdjustedRange = {PA->getLocation(), AL.getRange().getEnd()};
      return HLSLParamModifierAttr::Create(
          getASTContext(), /*MergedSpelling=*/true, AdjustedRange,
          HLSLParamModifierAttr::Keyword_inout);
    }
    Diag(AL.getLoc(), diag::err_hlsl_duplicate_parameter_modifier) << AL;
    Diag(PA->getLocation(), diag::note_conflicting_attribute);
    return nullptr;
  }
  return HLSLParamModifierAttr::Create(getASTContext(), AL);
}

void SemaHLSL::ActOnTopLevelFunction(FunctionDecl *FD) {
  auto &TargetInfo = getASTContext().getTargetInfo();

  if (FD->getName() != TargetInfo.getTargetOpts().HLSLEntry)
    return;

  llvm::Triple::EnvironmentType Env = TargetInfo.getTriple().getEnvironment();
  if (HLSLShaderAttr::isValidShaderType(Env) && Env != llvm::Triple::Library) {
    if (const auto *Shader = FD->getAttr<HLSLShaderAttr>()) {
      // The entry point is already annotated - check that it matches the
      // triple.
      if (Shader->getType() != Env) {
        Diag(Shader->getLocation(), diag::err_hlsl_entry_shader_attr_mismatch)
            << Shader;
        FD->setInvalidDecl();
      }
    } else {
      // Implicitly add the shader attribute if the entry function isn't
      // explicitly annotated.
      FD->addAttr(HLSLShaderAttr::CreateImplicit(getASTContext(), Env,
                                                 FD->getBeginLoc()));
    }
  } else {
    switch (Env) {
    case llvm::Triple::UnknownEnvironment:
    case llvm::Triple::Library:
      break;
    default:
      llvm_unreachable("Unhandled environment in triple");
    }
  }
}

void SemaHLSL::CheckEntryPoint(FunctionDecl *FD) {
  const auto *ShaderAttr = FD->getAttr<HLSLShaderAttr>();
  assert(ShaderAttr && "Entry point has no shader attribute");
  llvm::Triple::EnvironmentType ST = ShaderAttr->getType();
  auto &TargetInfo = getASTContext().getTargetInfo();
  VersionTuple Ver = TargetInfo.getTriple().getOSVersion();
  switch (ST) {
  case llvm::Triple::Pixel:
  case llvm::Triple::Vertex:
  case llvm::Triple::Geometry:
  case llvm::Triple::Hull:
  case llvm::Triple::Domain:
  case llvm::Triple::RayGeneration:
  case llvm::Triple::Intersection:
  case llvm::Triple::AnyHit:
  case llvm::Triple::ClosestHit:
  case llvm::Triple::Miss:
  case llvm::Triple::Callable:
    if (const auto *NT = FD->getAttr<HLSLNumThreadsAttr>()) {
      DiagnoseAttrStageMismatch(NT, ST,
                                {llvm::Triple::Compute,
                                 llvm::Triple::Amplification,
                                 llvm::Triple::Mesh});
      FD->setInvalidDecl();
    }
    if (const auto *WS = FD->getAttr<HLSLWaveSizeAttr>()) {
      DiagnoseAttrStageMismatch(WS, ST,
                                {llvm::Triple::Compute,
                                 llvm::Triple::Amplification,
                                 llvm::Triple::Mesh});
      FD->setInvalidDecl();
    }
    break;

  case llvm::Triple::Compute:
  case llvm::Triple::Amplification:
  case llvm::Triple::Mesh:
    if (!FD->hasAttr<HLSLNumThreadsAttr>()) {
      Diag(FD->getLocation(), diag::err_hlsl_missing_numthreads)
          << llvm::Triple::getEnvironmentTypeName(ST);
      FD->setInvalidDecl();
    }
    if (const auto *WS = FD->getAttr<HLSLWaveSizeAttr>()) {
      if (Ver < VersionTuple(6, 6)) {
        Diag(WS->getLocation(), diag::err_hlsl_attribute_in_wrong_shader_model)
            << WS << "6.6";
        FD->setInvalidDecl();
      } else if (WS->getSpelledArgsCount() > 1 && Ver < VersionTuple(6, 8)) {
        Diag(
            WS->getLocation(),
            diag::err_hlsl_attribute_number_arguments_insufficient_shader_model)
            << WS << WS->getSpelledArgsCount() << "6.8";
        FD->setInvalidDecl();
      }
    }
    break;
  default:
    llvm_unreachable("Unhandled environment in triple");
  }

  for (ParmVarDecl *Param : FD->parameters()) {
    if (const auto *AnnotationAttr = Param->getAttr<HLSLAnnotationAttr>()) {
      CheckSemanticAnnotation(FD, Param, AnnotationAttr);
    } else {
      // FIXME: Handle struct parameters where annotations are on struct fields.
      // See: https://github.com/llvm/llvm-project/issues/57875
      Diag(FD->getLocation(), diag::err_hlsl_missing_semantic_annotation);
      Diag(Param->getLocation(), diag::note_previous_decl) << Param;
      FD->setInvalidDecl();
    }
  }
  // FIXME: Verify return type semantic annotation.
}

void SemaHLSL::CheckSemanticAnnotation(
    FunctionDecl *EntryPoint, const Decl *Param,
    const HLSLAnnotationAttr *AnnotationAttr) {
  auto *ShaderAttr = EntryPoint->getAttr<HLSLShaderAttr>();
  assert(ShaderAttr && "Entry point has no shader attribute");
  llvm::Triple::EnvironmentType ST = ShaderAttr->getType();

  switch (AnnotationAttr->getKind()) {
  case attr::HLSLSV_DispatchThreadID:
  case attr::HLSLSV_GroupIndex:
  case attr::HLSLSV_GroupThreadID:
  case attr::HLSLSV_GroupID:
    if (ST == llvm::Triple::Compute)
      return;
    DiagnoseAttrStageMismatch(AnnotationAttr, ST, {llvm::Triple::Compute});
    break;
  default:
    llvm_unreachable("Unknown HLSLAnnotationAttr");
  }
}

void SemaHLSL::DiagnoseAttrStageMismatch(
    const Attr *A, llvm::Triple::EnvironmentType Stage,
    std::initializer_list<llvm::Triple::EnvironmentType> AllowedStages) {
  SmallVector<StringRef, 8> StageStrings;
  llvm::transform(AllowedStages, std::back_inserter(StageStrings),
                  [](llvm::Triple::EnvironmentType ST) {
                    return StringRef(
                        HLSLShaderAttr::ConvertEnvironmentTypeToStr(ST));
                  });
  Diag(A->getLoc(), diag::err_hlsl_attr_unsupported_in_stage)
      << A << llvm::Triple::getEnvironmentTypeName(Stage)
      << (AllowedStages.size() != 1) << join(StageStrings, ", ");
}

template <CastKind Kind>
static void castVector(Sema &S, ExprResult &E, QualType &Ty, unsigned Sz) {
  if (const auto *VTy = Ty->getAs<VectorType>())
    Ty = VTy->getElementType();
  Ty = S.getASTContext().getExtVectorType(Ty, Sz);
  E = S.ImpCastExprToType(E.get(), Ty, Kind);
}

template <CastKind Kind>
static QualType castElement(Sema &S, ExprResult &E, QualType Ty) {
  E = S.ImpCastExprToType(E.get(), Ty, Kind);
  return Ty;
}

static QualType handleFloatVectorBinOpConversion(
    Sema &SemaRef, ExprResult &LHS, ExprResult &RHS, QualType LHSType,
    QualType RHSType, QualType LElTy, QualType RElTy, bool IsCompAssign) {
  bool LHSFloat = LElTy->isRealFloatingType();
  bool RHSFloat = RElTy->isRealFloatingType();

  if (LHSFloat && RHSFloat) {
    if (IsCompAssign ||
        SemaRef.getASTContext().getFloatingTypeOrder(LElTy, RElTy) > 0)
      return castElement<CK_FloatingCast>(SemaRef, RHS, LHSType);

    return castElement<CK_FloatingCast>(SemaRef, LHS, RHSType);
  }

  if (LHSFloat)
    return castElement<CK_IntegralToFloating>(SemaRef, RHS, LHSType);

  assert(RHSFloat);
  if (IsCompAssign)
    return castElement<clang::CK_FloatingToIntegral>(SemaRef, RHS, LHSType);

  return castElement<CK_IntegralToFloating>(SemaRef, LHS, RHSType);
}

static QualType handleIntegerVectorBinOpConversion(
    Sema &SemaRef, ExprResult &LHS, ExprResult &RHS, QualType LHSType,
    QualType RHSType, QualType LElTy, QualType RElTy, bool IsCompAssign) {

  int IntOrder = SemaRef.Context.getIntegerTypeOrder(LElTy, RElTy);
  bool LHSSigned = LElTy->hasSignedIntegerRepresentation();
  bool RHSSigned = RElTy->hasSignedIntegerRepresentation();
  auto &Ctx = SemaRef.getASTContext();

  // If both types have the same signedness, use the higher ranked type.
  if (LHSSigned == RHSSigned) {
    if (IsCompAssign || IntOrder >= 0)
      return castElement<CK_IntegralCast>(SemaRef, RHS, LHSType);

    return castElement<CK_IntegralCast>(SemaRef, LHS, RHSType);
  }

  // If the unsigned type has greater than or equal rank of the signed type, use
  // the unsigned type.
  if (IntOrder != (LHSSigned ? 1 : -1)) {
    if (IsCompAssign || RHSSigned)
      return castElement<CK_IntegralCast>(SemaRef, RHS, LHSType);
    return castElement<CK_IntegralCast>(SemaRef, LHS, RHSType);
  }

  // At this point the signed type has higher rank than the unsigned type, which
  // means it will be the same size or bigger. If the signed type is bigger, it
  // can represent all the values of the unsigned type, so select it.
  if (Ctx.getIntWidth(LElTy) != Ctx.getIntWidth(RElTy)) {
    if (IsCompAssign || LHSSigned)
      return castElement<CK_IntegralCast>(SemaRef, RHS, LHSType);
    return castElement<CK_IntegralCast>(SemaRef, LHS, RHSType);
  }

  // This is a bit of an odd duck case in HLSL. It shouldn't happen, but can due
  // to C/C++ leaking through. The place this happens today is long vs long
  // long. When arguments are vector<unsigned long, N> and vector<long long, N>,
  // the long long has higher rank than long even though they are the same size.

  // If this is a compound assignment cast the right hand side to the left hand
  // side's type.
  if (IsCompAssign)
    return castElement<CK_IntegralCast>(SemaRef, RHS, LHSType);

  // If this isn't a compound assignment we convert to unsigned long long.
  QualType ElTy = Ctx.getCorrespondingUnsignedType(LHSSigned ? LElTy : RElTy);
  QualType NewTy = Ctx.getExtVectorType(
      ElTy, RHSType->castAs<VectorType>()->getNumElements());
  (void)castElement<CK_IntegralCast>(SemaRef, RHS, NewTy);

  return castElement<CK_IntegralCast>(SemaRef, LHS, NewTy);
}

static CastKind getScalarCastKind(ASTContext &Ctx, QualType DestTy,
                                  QualType SrcTy) {
  if (DestTy->isRealFloatingType() && SrcTy->isRealFloatingType())
    return CK_FloatingCast;
  if (DestTy->isIntegralType(Ctx) && SrcTy->isIntegralType(Ctx))
    return CK_IntegralCast;
  if (DestTy->isRealFloatingType())
    return CK_IntegralToFloating;
  assert(SrcTy->isRealFloatingType() && DestTy->isIntegralType(Ctx));
  return CK_FloatingToIntegral;
}

QualType SemaHLSL::handleVectorBinOpConversion(ExprResult &LHS, ExprResult &RHS,
                                               QualType LHSType,
                                               QualType RHSType,
                                               bool IsCompAssign) {
  const auto *LVecTy = LHSType->getAs<VectorType>();
  const auto *RVecTy = RHSType->getAs<VectorType>();
  auto &Ctx = getASTContext();

  // If the LHS is not a vector and this is a compound assignment, we truncate
  // the argument to a scalar then convert it to the LHS's type.
  if (!LVecTy && IsCompAssign) {
    QualType RElTy = RHSType->castAs<VectorType>()->getElementType();
    RHS = SemaRef.ImpCastExprToType(RHS.get(), RElTy, CK_HLSLVectorTruncation);
    RHSType = RHS.get()->getType();
    if (Ctx.hasSameUnqualifiedType(LHSType, RHSType))
      return LHSType;
    RHS = SemaRef.ImpCastExprToType(RHS.get(), LHSType,
                                    getScalarCastKind(Ctx, LHSType, RHSType));
    return LHSType;
  }

  unsigned EndSz = std::numeric_limits<unsigned>::max();
  unsigned LSz = 0;
  if (LVecTy)
    LSz = EndSz = LVecTy->getNumElements();
  if (RVecTy)
    EndSz = std::min(RVecTy->getNumElements(), EndSz);
  assert(EndSz != std::numeric_limits<unsigned>::max() &&
         "one of the above should have had a value");

  // In a compound assignment, the left operand does not change type, the right
  // operand is converted to the type of the left operand.
  if (IsCompAssign && LSz != EndSz) {
    Diag(LHS.get()->getBeginLoc(),
         diag::err_hlsl_vector_compound_assignment_truncation)
        << LHSType << RHSType;
    return QualType();
  }

  if (RVecTy && RVecTy->getNumElements() > EndSz)
    castVector<CK_HLSLVectorTruncation>(SemaRef, RHS, RHSType, EndSz);
  if (!IsCompAssign && LVecTy && LVecTy->getNumElements() > EndSz)
    castVector<CK_HLSLVectorTruncation>(SemaRef, LHS, LHSType, EndSz);

  if (!RVecTy)
    castVector<CK_VectorSplat>(SemaRef, RHS, RHSType, EndSz);
  if (!IsCompAssign && !LVecTy)
    castVector<CK_VectorSplat>(SemaRef, LHS, LHSType, EndSz);

  // If we're at the same type after resizing we can stop here.
  if (Ctx.hasSameUnqualifiedType(LHSType, RHSType))
    return Ctx.getCommonSugaredType(LHSType, RHSType);

  QualType LElTy = LHSType->castAs<VectorType>()->getElementType();
  QualType RElTy = RHSType->castAs<VectorType>()->getElementType();

  // Handle conversion for floating point vectors.
  if (LElTy->isRealFloatingType() || RElTy->isRealFloatingType())
    return handleFloatVectorBinOpConversion(SemaRef, LHS, RHS, LHSType, RHSType,
                                            LElTy, RElTy, IsCompAssign);

  assert(LElTy->isIntegralType(Ctx) && RElTy->isIntegralType(Ctx) &&
         "HLSL Vectors can only contain integer or floating point types");
  return handleIntegerVectorBinOpConversion(SemaRef, LHS, RHS, LHSType, RHSType,
                                            LElTy, RElTy, IsCompAssign);
}

void SemaHLSL::emitLogicalOperatorFixIt(Expr *LHS, Expr *RHS,
                                        BinaryOperatorKind Opc) {
  assert((Opc == BO_LOr || Opc == BO_LAnd) &&
         "Called with non-logical operator");
  llvm::SmallVector<char, 256> Buff;
  llvm::raw_svector_ostream OS(Buff);
  PrintingPolicy PP(SemaRef.getLangOpts());
  StringRef NewFnName = Opc == BO_LOr ? "or" : "and";
  OS << NewFnName << "(";
  LHS->printPretty(OS, nullptr, PP);
  OS << ", ";
  RHS->printPretty(OS, nullptr, PP);
  OS << ")";
  SourceRange FullRange = SourceRange(LHS->getBeginLoc(), RHS->getEndLoc());
  SemaRef.Diag(LHS->getBeginLoc(), diag::note_function_suggestion)
      << NewFnName << FixItHint::CreateReplacement(FullRange, OS.str());
}

void SemaHLSL::handleNumThreadsAttr(Decl *D, const ParsedAttr &AL) {
  llvm::VersionTuple SMVersion =
      getASTContext().getTargetInfo().getTriple().getOSVersion();
  uint32_t ZMax = 1024;
  uint32_t ThreadMax = 1024;
  if (SMVersion.getMajor() <= 4) {
    ZMax = 1;
    ThreadMax = 768;
  } else if (SMVersion.getMajor() == 5) {
    ZMax = 64;
    ThreadMax = 1024;
  }

  uint32_t X;
  if (!SemaRef.checkUInt32Argument(AL, AL.getArgAsExpr(0), X))
    return;
  if (X > 1024) {
    Diag(AL.getArgAsExpr(0)->getExprLoc(),
         diag::err_hlsl_numthreads_argument_oor)
        << 0 << 1024;
    return;
  }
  uint32_t Y;
  if (!SemaRef.checkUInt32Argument(AL, AL.getArgAsExpr(1), Y))
    return;
  if (Y > 1024) {
    Diag(AL.getArgAsExpr(1)->getExprLoc(),
         diag::err_hlsl_numthreads_argument_oor)
        << 1 << 1024;
    return;
  }
  uint32_t Z;
  if (!SemaRef.checkUInt32Argument(AL, AL.getArgAsExpr(2), Z))
    return;
  if (Z > ZMax) {
    SemaRef.Diag(AL.getArgAsExpr(2)->getExprLoc(),
                 diag::err_hlsl_numthreads_argument_oor)
        << 2 << ZMax;
    return;
  }

  if (X * Y * Z > ThreadMax) {
    Diag(AL.getLoc(), diag::err_hlsl_numthreads_invalid) << ThreadMax;
    return;
  }

  HLSLNumThreadsAttr *NewAttr = mergeNumThreadsAttr(D, AL, X, Y, Z);
  if (NewAttr)
    D->addAttr(NewAttr);
}

static bool isValidWaveSizeValue(unsigned Value) {
  return llvm::isPowerOf2_32(Value) && Value >= 4 && Value <= 128;
}

void SemaHLSL::handleWaveSizeAttr(Decl *D, const ParsedAttr &AL) {
  // validate that the wavesize argument is a power of 2 between 4 and 128
  // inclusive
  unsigned SpelledArgsCount = AL.getNumArgs();
  if (SpelledArgsCount == 0 || SpelledArgsCount > 3)
    return;

  uint32_t Min;
  if (!SemaRef.checkUInt32Argument(AL, AL.getArgAsExpr(0), Min))
    return;

  uint32_t Max = 0;
  if (SpelledArgsCount > 1 &&
      !SemaRef.checkUInt32Argument(AL, AL.getArgAsExpr(1), Max))
    return;

  uint32_t Preferred = 0;
  if (SpelledArgsCount > 2 &&
      !SemaRef.checkUInt32Argument(AL, AL.getArgAsExpr(2), Preferred))
    return;

  if (SpelledArgsCount > 2) {
    if (!isValidWaveSizeValue(Preferred)) {
      Diag(AL.getArgAsExpr(2)->getExprLoc(),
           diag::err_attribute_power_of_two_in_range)
          << AL << llvm::dxil::MinWaveSize << llvm::dxil::MaxWaveSize
          << Preferred;
      return;
    }
    // Preferred not in range.
    if (Preferred < Min || Preferred > Max) {
      Diag(AL.getArgAsExpr(2)->getExprLoc(),
           diag::err_attribute_power_of_two_in_range)
          << AL << Min << Max << Preferred;
      return;
    }
  } else if (SpelledArgsCount > 1) {
    if (!isValidWaveSizeValue(Max)) {
      Diag(AL.getArgAsExpr(1)->getExprLoc(),
           diag::err_attribute_power_of_two_in_range)
          << AL << llvm::dxil::MinWaveSize << llvm::dxil::MaxWaveSize << Max;
      return;
    }
    if (Max < Min) {
      Diag(AL.getLoc(), diag::err_attribute_argument_invalid) << AL << 1;
      return;
    } else if (Max == Min) {
      Diag(AL.getLoc(), diag::warn_attr_min_eq_max) << AL;
    }
  } else {
    if (!isValidWaveSizeValue(Min)) {
      Diag(AL.getArgAsExpr(0)->getExprLoc(),
           diag::err_attribute_power_of_two_in_range)
          << AL << llvm::dxil::MinWaveSize << llvm::dxil::MaxWaveSize << Min;
      return;
    }
  }

  HLSLWaveSizeAttr *NewAttr =
      mergeWaveSizeAttr(D, AL, Min, Max, Preferred, SpelledArgsCount);
  if (NewAttr)
    D->addAttr(NewAttr);
}

bool SemaHLSL::diagnoseInputIDType(QualType T, const ParsedAttr &AL) {
  const auto *VT = T->getAs<VectorType>();

  if (!T->hasUnsignedIntegerRepresentation() ||
      (VT && VT->getNumElements() > 3)) {
    Diag(AL.getLoc(), diag::err_hlsl_attr_invalid_type)
        << AL << "uint/uint2/uint3";
    return false;
  }

  return true;
}

void SemaHLSL::handleSV_DispatchThreadIDAttr(Decl *D, const ParsedAttr &AL) {
  auto *VD = cast<ValueDecl>(D);
  if (!diagnoseInputIDType(VD->getType(), AL))
    return;

  D->addAttr(::new (getASTContext())
                 HLSLSV_DispatchThreadIDAttr(getASTContext(), AL));
}

void SemaHLSL::handleSV_GroupThreadIDAttr(Decl *D, const ParsedAttr &AL) {
  auto *VD = cast<ValueDecl>(D);
  if (!diagnoseInputIDType(VD->getType(), AL))
    return;

  D->addAttr(::new (getASTContext())
                 HLSLSV_GroupThreadIDAttr(getASTContext(), AL));
}

void SemaHLSL::handleSV_GroupIDAttr(Decl *D, const ParsedAttr &AL) {
  auto *VD = cast<ValueDecl>(D);
  if (!diagnoseInputIDType(VD->getType(), AL))
    return;

  D->addAttr(::new (getASTContext()) HLSLSV_GroupIDAttr(getASTContext(), AL));
}

void SemaHLSL::handlePackOffsetAttr(Decl *D, const ParsedAttr &AL) {
  if (!isa<VarDecl>(D) || !isa<HLSLBufferDecl>(D->getDeclContext())) {
    Diag(AL.getLoc(), diag::err_hlsl_attr_invalid_ast_node)
        << AL << "shader constant in a constant buffer";
    return;
  }

  uint32_t SubComponent;
  if (!SemaRef.checkUInt32Argument(AL, AL.getArgAsExpr(0), SubComponent))
    return;
  uint32_t Component;
  if (!SemaRef.checkUInt32Argument(AL, AL.getArgAsExpr(1), Component))
    return;

  QualType T = cast<VarDecl>(D)->getType().getCanonicalType();
  // Check if T is an array or struct type.
  // TODO: mark matrix type as aggregate type.
  bool IsAggregateTy = (T->isArrayType() || T->isStructureType());

  // Check Component is valid for T.
  if (Component) {
    unsigned Size = getASTContext().getTypeSize(T);
    if (IsAggregateTy || Size > 128) {
      Diag(AL.getLoc(), diag::err_hlsl_packoffset_cross_reg_boundary);
      return;
    } else {
      // Make sure Component + sizeof(T) <= 4.
      if ((Component * 32 + Size) > 128) {
        Diag(AL.getLoc(), diag::err_hlsl_packoffset_cross_reg_boundary);
        return;
      }
      QualType EltTy = T;
      if (const auto *VT = T->getAs<VectorType>())
        EltTy = VT->getElementType();
      unsigned Align = getASTContext().getTypeAlign(EltTy);
      if (Align > 32 && Component == 1) {
        // NOTE: Component 3 will hit err_hlsl_packoffset_cross_reg_boundary.
        // So we only need to check Component 1 here.
        Diag(AL.getLoc(), diag::err_hlsl_packoffset_alignment_mismatch)
            << Align << EltTy;
        return;
      }
    }
  }

  D->addAttr(::new (getASTContext()) HLSLPackOffsetAttr(
      getASTContext(), AL, SubComponent, Component));
}

void SemaHLSL::handleShaderAttr(Decl *D, const ParsedAttr &AL) {
  StringRef Str;
  SourceLocation ArgLoc;
  if (!SemaRef.checkStringLiteralArgumentAttr(AL, 0, Str, &ArgLoc))
    return;

  llvm::Triple::EnvironmentType ShaderType;
  if (!HLSLShaderAttr::ConvertStrToEnvironmentType(Str, ShaderType)) {
    Diag(AL.getLoc(), diag::warn_attribute_type_not_supported)
        << AL << Str << ArgLoc;
    return;
  }

  // FIXME: check function match the shader stage.

  HLSLShaderAttr *NewAttr = mergeShaderAttr(D, AL, ShaderType);
  if (NewAttr)
    D->addAttr(NewAttr);
}

bool clang::CreateHLSLAttributedResourceType(
    Sema &S, QualType Wrapped, ArrayRef<const Attr *> AttrList,
    QualType &ResType, HLSLAttributedResourceLocInfo *LocInfo) {
  assert(AttrList.size() && "expected list of resource attributes");

  QualType ContainedTy = QualType();
  TypeSourceInfo *ContainedTyInfo = nullptr;
  SourceLocation LocBegin = AttrList[0]->getRange().getBegin();
  SourceLocation LocEnd = AttrList[0]->getRange().getEnd();

  HLSLAttributedResourceType::Attributes ResAttrs;

  bool HasResourceClass = false;
  for (const Attr *A : AttrList) {
    if (!A)
      continue;
    LocEnd = A->getRange().getEnd();
    switch (A->getKind()) {
    case attr::HLSLResourceClass: {
      ResourceClass RC = cast<HLSLResourceClassAttr>(A)->getResourceClass();
      if (HasResourceClass) {
        S.Diag(A->getLocation(), ResAttrs.ResourceClass == RC
                                     ? diag::warn_duplicate_attribute_exact
                                     : diag::warn_duplicate_attribute)
            << A;
        return false;
      }
      ResAttrs.ResourceClass = RC;
      HasResourceClass = true;
      break;
    }
    case attr::HLSLROV:
      if (ResAttrs.IsROV) {
        S.Diag(A->getLocation(), diag::warn_duplicate_attribute_exact) << A;
        return false;
      }
      ResAttrs.IsROV = true;
      break;
    case attr::HLSLRawBuffer:
      if (ResAttrs.RawBuffer) {
        S.Diag(A->getLocation(), diag::warn_duplicate_attribute_exact) << A;
        return false;
      }
      ResAttrs.RawBuffer = true;
      break;
    case attr::HLSLContainedType: {
      const HLSLContainedTypeAttr *CTAttr = cast<HLSLContainedTypeAttr>(A);
      QualType Ty = CTAttr->getType();
      if (!ContainedTy.isNull()) {
        S.Diag(A->getLocation(), ContainedTy == Ty
                                     ? diag::warn_duplicate_attribute_exact
                                     : diag::warn_duplicate_attribute)
            << A;
        return false;
      }
      ContainedTy = Ty;
      ContainedTyInfo = CTAttr->getTypeLoc();
      break;
    }
    default:
      llvm_unreachable("unhandled resource attribute type");
    }
  }

  if (!HasResourceClass) {
    S.Diag(AttrList.back()->getRange().getEnd(),
           diag::err_hlsl_missing_resource_class);
    return false;
  }

  ResType = S.getASTContext().getHLSLAttributedResourceType(
      Wrapped, ContainedTy, ResAttrs);

  if (LocInfo && ContainedTyInfo) {
    LocInfo->Range = SourceRange(LocBegin, LocEnd);
    LocInfo->ContainedTyInfo = ContainedTyInfo;
  }
  return true;
}

// Validates and creates an HLSL attribute that is applied as type attribute on
// HLSL resource. The attributes are collected in HLSLResourcesTypeAttrs and at
// the end of the declaration they are applied to the declaration type by
// wrapping it in HLSLAttributedResourceType.
bool SemaHLSL::handleResourceTypeAttr(QualType T, const ParsedAttr &AL) {
  // only allow resource type attributes on intangible types
  if (!T->isHLSLResourceType()) {
    Diag(AL.getLoc(), diag::err_hlsl_attribute_needs_intangible_type)
        << AL << getASTContext().HLSLResourceTy;
    return false;
  }

  // validate number of arguments
  if (!AL.checkExactlyNumArgs(SemaRef, AL.getMinArgs()))
    return false;

  Attr *A = nullptr;
  switch (AL.getKind()) {
  case ParsedAttr::AT_HLSLResourceClass: {
    if (!AL.isArgIdent(0)) {
      Diag(AL.getLoc(), diag::err_attribute_argument_type)
          << AL << AANT_ArgumentIdentifier;
      return false;
    }

    IdentifierLoc *Loc = AL.getArgAsIdent(0);
    StringRef Identifier = Loc->Ident->getName();
    SourceLocation ArgLoc = Loc->Loc;

    // Validate resource class value
    ResourceClass RC;
    if (!HLSLResourceClassAttr::ConvertStrToResourceClass(Identifier, RC)) {
      Diag(ArgLoc, diag::warn_attribute_type_not_supported)
          << "ResourceClass" << Identifier;
      return false;
    }
    A = HLSLResourceClassAttr::Create(getASTContext(), RC, AL.getLoc());
    break;
  }

  case ParsedAttr::AT_HLSLROV:
    A = HLSLROVAttr::Create(getASTContext(), AL.getLoc());
    break;

  case ParsedAttr::AT_HLSLRawBuffer:
    A = HLSLRawBufferAttr::Create(getASTContext(), AL.getLoc());
    break;

  case ParsedAttr::AT_HLSLContainedType: {
    if (AL.getNumArgs() != 1 && !AL.hasParsedType()) {
      Diag(AL.getLoc(), diag::err_attribute_wrong_number_arguments) << AL << 1;
      return false;
    }

    TypeSourceInfo *TSI = nullptr;
    QualType QT = SemaRef.GetTypeFromParser(AL.getTypeArg(), &TSI);
    assert(TSI && "no type source info for attribute argument");
    if (SemaRef.RequireCompleteType(TSI->getTypeLoc().getBeginLoc(), QT,
                                    diag::err_incomplete_type))
      return false;
    A = HLSLContainedTypeAttr::Create(getASTContext(), TSI, AL.getLoc());
    break;
  }

  default:
    llvm_unreachable("unhandled HLSL attribute");
  }

  HLSLResourcesTypeAttrs.emplace_back(A);
  return true;
}

// Combines all resource type attributes and creates HLSLAttributedResourceType.
QualType SemaHLSL::ProcessResourceTypeAttributes(QualType CurrentType) {
  if (!HLSLResourcesTypeAttrs.size())
    return CurrentType;

  QualType QT = CurrentType;
  HLSLAttributedResourceLocInfo LocInfo;
  if (CreateHLSLAttributedResourceType(SemaRef, CurrentType,
                                       HLSLResourcesTypeAttrs, QT, &LocInfo)) {
    const HLSLAttributedResourceType *RT =
        cast<HLSLAttributedResourceType>(QT.getTypePtr());

    // Temporarily store TypeLoc information for the new type.
    // It will be transferred to HLSLAttributesResourceTypeLoc
    // shortly after the type is created by TypeSpecLocFiller which
    // will call the TakeLocForHLSLAttribute method below.
    LocsForHLSLAttributedResources.insert(std::pair(RT, LocInfo));
  }
  HLSLResourcesTypeAttrs.clear();
  return QT;
}

// Returns source location for the HLSLAttributedResourceType
HLSLAttributedResourceLocInfo
SemaHLSL::TakeLocForHLSLAttribute(const HLSLAttributedResourceType *RT) {
  HLSLAttributedResourceLocInfo LocInfo = {};
  auto I = LocsForHLSLAttributedResources.find(RT);
  if (I != LocsForHLSLAttributedResources.end()) {
    LocInfo = I->second;
    LocsForHLSLAttributedResources.erase(I);
    return LocInfo;
  }
  LocInfo.Range = SourceRange();
  return LocInfo;
}

// Walks though the global variable declaration, collects all resource binding
// requirements and adds them to Bindings
void SemaHLSL::collectResourceBindingsOnUserRecordDecl(const VarDecl *VD,
                                                       const RecordType *RT) {
  const RecordDecl *RD = RT->getDecl();
  for (FieldDecl *FD : RD->fields()) {
    const Type *Ty = FD->getType()->getUnqualifiedDesugaredType();

    // Unwrap arrays
    // FIXME: Calculate array size while unwrapping
    assert(!Ty->isIncompleteArrayType() &&
           "incomplete arrays inside user defined types are not supported");
    while (Ty->isConstantArrayType()) {
      const ConstantArrayType *CAT = cast<ConstantArrayType>(Ty);
      Ty = CAT->getElementType()->getUnqualifiedDesugaredType();
    }

    if (!Ty->isRecordType())
      continue;

    if (const HLSLAttributedResourceType *AttrResType =
            HLSLAttributedResourceType::findHandleTypeOnResource(Ty)) {
      // Add a new DeclBindingInfo to Bindings if it does not already exist
      ResourceClass RC = AttrResType->getAttrs().ResourceClass;
      DeclBindingInfo *DBI = Bindings.getDeclBindingInfo(VD, RC);
      if (!DBI)
        Bindings.addDeclBindingInfo(VD, RC);
    } else if (const RecordType *RT = dyn_cast<RecordType>(Ty)) {
      // Recursively scan embedded struct or class; it would be nice to do this
      // without recursion, but tricky to correctly calculate the size of the
      // binding, which is something we are probably going to need to do later
      // on. Hopefully nesting of structs in structs too many levels is
      // unlikely.
      collectResourceBindingsOnUserRecordDecl(VD, RT);
    }
  }
}

// Diagnose localized register binding errors for a single binding; does not
// diagnose resource binding on user record types, that will be done later
// in processResourceBindingOnDecl based on the information collected in
// collectResourceBindingsOnVarDecl.
// Returns false if the register binding is not valid.
static bool DiagnoseLocalRegisterBinding(Sema &S, SourceLocation &ArgLoc,
                                         Decl *D, RegisterType RegType,
                                         bool SpecifiedSpace) {
  int RegTypeNum = static_cast<int>(RegType);

  // check if the decl type is groupshared
  if (D->hasAttr<HLSLGroupSharedAddressSpaceAttr>()) {
    S.Diag(ArgLoc, diag::err_hlsl_binding_type_mismatch) << RegTypeNum;
    return false;
  }

  // Cbuffers and Tbuffers are HLSLBufferDecl types
  if (HLSLBufferDecl *CBufferOrTBuffer = dyn_cast<HLSLBufferDecl>(D)) {
    ResourceClass RC = CBufferOrTBuffer->isCBuffer() ? ResourceClass::CBuffer
                                                     : ResourceClass::SRV;
    if (RegType == getRegisterType(RC))
      return true;

    S.Diag(D->getLocation(), diag::err_hlsl_binding_type_mismatch)
        << RegTypeNum;
    return false;
  }

  // Samplers, UAVs, and SRVs are VarDecl types
  assert(isa<VarDecl>(D) && "D is expected to be VarDecl or HLSLBufferDecl");
  VarDecl *VD = cast<VarDecl>(D);

  // Resource
  if (const HLSLAttributedResourceType *AttrResType =
          HLSLAttributedResourceType::findHandleTypeOnResource(
              VD->getType().getTypePtr())) {
    if (RegType == getRegisterType(AttrResType->getAttrs().ResourceClass))
      return true;

    S.Diag(D->getLocation(), diag::err_hlsl_binding_type_mismatch)
        << RegTypeNum;
    return false;
  }

  const clang::Type *Ty = VD->getType().getTypePtr();
  while (Ty->isArrayType())
    Ty = Ty->getArrayElementTypeNoTypeQual();

  // Basic types
  if (Ty->isArithmeticType()) {
    bool DeclaredInCOrTBuffer = isa<HLSLBufferDecl>(D->getDeclContext());
    if (SpecifiedSpace && !DeclaredInCOrTBuffer)
      S.Diag(ArgLoc, diag::err_hlsl_space_on_global_constant);

    if (!DeclaredInCOrTBuffer &&
        (Ty->isIntegralType(S.getASTContext()) || Ty->isFloatingType())) {
      // Default Globals
      if (RegType == RegisterType::CBuffer)
        S.Diag(ArgLoc, diag::warn_hlsl_deprecated_register_type_b);
      else if (RegType != RegisterType::C)
        S.Diag(ArgLoc, diag::err_hlsl_binding_type_mismatch) << RegTypeNum;
    } else {
      if (RegType == RegisterType::C)
        S.Diag(ArgLoc, diag::warn_hlsl_register_type_c_packoffset);
      else
        S.Diag(ArgLoc, diag::err_hlsl_binding_type_mismatch) << RegTypeNum;
    }
    return false;
  }
  if (Ty->isRecordType())
    // RecordTypes will be diagnosed in processResourceBindingOnDecl
    // that is called from ActOnVariableDeclarator
    return true;

  // Anything else is an error
  S.Diag(ArgLoc, diag::err_hlsl_binding_type_mismatch) << RegTypeNum;
  return false;
}

static bool ValidateMultipleRegisterAnnotations(Sema &S, Decl *TheDecl,
                                                RegisterType regType) {
  // make sure that there are no two register annotations
  // applied to the decl with the same register type
  bool RegisterTypesDetected[5] = {false};
  RegisterTypesDetected[static_cast<int>(regType)] = true;

  for (auto it = TheDecl->attr_begin(); it != TheDecl->attr_end(); ++it) {
    if (HLSLResourceBindingAttr *attr =
            dyn_cast<HLSLResourceBindingAttr>(*it)) {

      RegisterType otherRegType = attr->getRegisterType();
      if (RegisterTypesDetected[static_cast<int>(otherRegType)]) {
        int otherRegTypeNum = static_cast<int>(otherRegType);
        S.Diag(TheDecl->getLocation(),
               diag::err_hlsl_duplicate_register_annotation)
            << otherRegTypeNum;
        return false;
      }
      RegisterTypesDetected[static_cast<int>(otherRegType)] = true;
    }
  }
  return true;
}

static bool DiagnoseHLSLRegisterAttribute(Sema &S, SourceLocation &ArgLoc,
                                          Decl *D, RegisterType RegType,
                                          bool SpecifiedSpace) {

  // exactly one of these two types should be set
  assert(((isa<VarDecl>(D) && !isa<HLSLBufferDecl>(D)) ||
          (!isa<VarDecl>(D) && isa<HLSLBufferDecl>(D))) &&
         "expecting VarDecl or HLSLBufferDecl");

  // check if the declaration contains resource matching the register type
  if (!DiagnoseLocalRegisterBinding(S, ArgLoc, D, RegType, SpecifiedSpace))
    return false;

  // next, if multiple register annotations exist, check that none conflict.
  return ValidateMultipleRegisterAnnotations(S, D, RegType);
}

void SemaHLSL::handleResourceBindingAttr(Decl *TheDecl, const ParsedAttr &AL) {
  if (isa<VarDecl>(TheDecl)) {
    if (SemaRef.RequireCompleteType(TheDecl->getBeginLoc(),
                                    cast<ValueDecl>(TheDecl)->getType(),
                                    diag::err_incomplete_type))
      return;
  }
  StringRef Space = "space0";
  StringRef Slot = "";

  if (!AL.isArgIdent(0)) {
    Diag(AL.getLoc(), diag::err_attribute_argument_type)
        << AL << AANT_ArgumentIdentifier;
    return;
  }

  IdentifierLoc *Loc = AL.getArgAsIdent(0);
  StringRef Str = Loc->Ident->getName();
  SourceLocation ArgLoc = Loc->Loc;

  SourceLocation SpaceArgLoc;
  bool SpecifiedSpace = false;
  if (AL.getNumArgs() == 2) {
    SpecifiedSpace = true;
    Slot = Str;
    if (!AL.isArgIdent(1)) {
      Diag(AL.getLoc(), diag::err_attribute_argument_type)
          << AL << AANT_ArgumentIdentifier;
      return;
    }

    IdentifierLoc *Loc = AL.getArgAsIdent(1);
    Space = Loc->Ident->getName();
    SpaceArgLoc = Loc->Loc;
  } else {
    Slot = Str;
  }

  RegisterType RegType;
  unsigned SlotNum = 0;
  unsigned SpaceNum = 0;

  // Validate.
  if (!Slot.empty()) {
    if (!convertToRegisterType(Slot, &RegType)) {
      Diag(ArgLoc, diag::err_hlsl_binding_type_invalid) << Slot.substr(0, 1);
      return;
    }
    if (RegType == RegisterType::I) {
      Diag(ArgLoc, diag::warn_hlsl_deprecated_register_type_i);
      return;
    }

    StringRef SlotNumStr = Slot.substr(1);
    if (SlotNumStr.getAsInteger(10, SlotNum)) {
      Diag(ArgLoc, diag::err_hlsl_unsupported_register_number);
      return;
    }
  }

  if (!Space.starts_with("space")) {
    Diag(SpaceArgLoc, diag::err_hlsl_expected_space) << Space;
    return;
  }
  StringRef SpaceNumStr = Space.substr(5);
  if (SpaceNumStr.getAsInteger(10, SpaceNum)) {
    Diag(SpaceArgLoc, diag::err_hlsl_expected_space) << Space;
    return;
  }

  if (!DiagnoseHLSLRegisterAttribute(SemaRef, ArgLoc, TheDecl, RegType,
                                     SpecifiedSpace))
    return;

  HLSLResourceBindingAttr *NewAttr =
      HLSLResourceBindingAttr::Create(getASTContext(), Slot, Space, AL);
  if (NewAttr) {
    NewAttr->setBinding(RegType, SlotNum, SpaceNum);
    TheDecl->addAttr(NewAttr);
  }
}

void SemaHLSL::handleParamModifierAttr(Decl *D, const ParsedAttr &AL) {
  HLSLParamModifierAttr *NewAttr = mergeParamModifierAttr(
      D, AL,
      static_cast<HLSLParamModifierAttr::Spelling>(AL.getSemanticSpelling()));
  if (NewAttr)
    D->addAttr(NewAttr);
}

namespace {

/// This class implements HLSL availability diagnostics for default
/// and relaxed mode
///
/// The goal of this diagnostic is to emit an error or warning when an
/// unavailable API is found in code that is reachable from the shader
/// entry function or from an exported function (when compiling a shader
/// library).
///
/// This is done by traversing the AST of all shader entry point functions
/// and of all exported functions, and any functions that are referenced
/// from this AST. In other words, any functions that are reachable from
/// the entry points.
class DiagnoseHLSLAvailability : public DynamicRecursiveASTVisitor {
  Sema &SemaRef;

  // Stack of functions to be scaned
  llvm::SmallVector<const FunctionDecl *, 8> DeclsToScan;

  // Tracks which environments functions have been scanned in.
  //
  // Maps FunctionDecl to an unsigned number that represents the set of shader
  // environments the function has been scanned for.
  // The llvm::Triple::EnvironmentType enum values for shader stages guaranteed
  // to be numbered from llvm::Triple::Pixel to llvm::Triple::Amplification
  // (verified by static_asserts in Triple.cpp), we can use it to index
  // individual bits in the set, as long as we shift the values to start with 0
  // by subtracting the value of llvm::Triple::Pixel first.
  //
  // The N'th bit in the set will be set if the function has been scanned
  // in shader environment whose llvm::Triple::EnvironmentType integer value
  // equals (llvm::Triple::Pixel + N).
  //
  // For example, if a function has been scanned in compute and pixel stage
  // environment, the value will be 0x21 (100001 binary) because:
  //
  //   (int)(llvm::Triple::Pixel - llvm::Triple::Pixel) == 0
  //   (int)(llvm::Triple::Compute - llvm::Triple::Pixel) == 5
  //
  // A FunctionDecl is mapped to 0 (or not included in the map) if it has not
  // been scanned in any environment.
  llvm::DenseMap<const FunctionDecl *, unsigned> ScannedDecls;

  // Do not access these directly, use the get/set methods below to make
  // sure the values are in sync
  llvm::Triple::EnvironmentType CurrentShaderEnvironment;
  unsigned CurrentShaderStageBit;

  // True if scanning a function that was already scanned in a different
  // shader stage context, and therefore we should not report issues that
  // depend only on shader model version because they would be duplicate.
  bool ReportOnlyShaderStageIssues;

  // Helper methods for dealing with current stage context / environment
  void SetShaderStageContext(llvm::Triple::EnvironmentType ShaderType) {
    static_assert(sizeof(unsigned) >= 4);
    assert(HLSLShaderAttr::isValidShaderType(ShaderType));
    assert((unsigned)(ShaderType - llvm::Triple::Pixel) < 31 &&
           "ShaderType is too big for this bitmap"); // 31 is reserved for
                                                     // "unknown"

    unsigned bitmapIndex = ShaderType - llvm::Triple::Pixel;
    CurrentShaderEnvironment = ShaderType;
    CurrentShaderStageBit = (1 << bitmapIndex);
  }

  void SetUnknownShaderStageContext() {
    CurrentShaderEnvironment = llvm::Triple::UnknownEnvironment;
    CurrentShaderStageBit = (1 << 31);
  }

  llvm::Triple::EnvironmentType GetCurrentShaderEnvironment() const {
    return CurrentShaderEnvironment;
  }

  bool InUnknownShaderStageContext() const {
    return CurrentShaderEnvironment == llvm::Triple::UnknownEnvironment;
  }

  // Helper methods for dealing with shader stage bitmap
  void AddToScannedFunctions(const FunctionDecl *FD) {
    unsigned &ScannedStages = ScannedDecls[FD];
    ScannedStages |= CurrentShaderStageBit;
  }

  unsigned GetScannedStages(const FunctionDecl *FD) { return ScannedDecls[FD]; }

  bool WasAlreadyScannedInCurrentStage(const FunctionDecl *FD) {
    return WasAlreadyScannedInCurrentStage(GetScannedStages(FD));
  }

  bool WasAlreadyScannedInCurrentStage(unsigned ScannerStages) {
    return ScannerStages & CurrentShaderStageBit;
  }

  static bool NeverBeenScanned(unsigned ScannedStages) {
    return ScannedStages == 0;
  }

  // Scanning methods
  void HandleFunctionOrMethodRef(FunctionDecl *FD, Expr *RefExpr);
  void CheckDeclAvailability(NamedDecl *D, const AvailabilityAttr *AA,
                             SourceRange Range);
  const AvailabilityAttr *FindAvailabilityAttr(const Decl *D);
  bool HasMatchingEnvironmentOrNone(const AvailabilityAttr *AA);

public:
  DiagnoseHLSLAvailability(Sema &SemaRef)
      : SemaRef(SemaRef),
        CurrentShaderEnvironment(llvm::Triple::UnknownEnvironment),
        CurrentShaderStageBit(0), ReportOnlyShaderStageIssues(false) {}

  // AST traversal methods
  void RunOnTranslationUnit(const TranslationUnitDecl *TU);
  void RunOnFunction(const FunctionDecl *FD);

  bool VisitDeclRefExpr(DeclRefExpr *DRE) override {
    FunctionDecl *FD = llvm::dyn_cast<FunctionDecl>(DRE->getDecl());
    if (FD)
      HandleFunctionOrMethodRef(FD, DRE);
    return true;
  }

  bool VisitMemberExpr(MemberExpr *ME) override {
    FunctionDecl *FD = llvm::dyn_cast<FunctionDecl>(ME->getMemberDecl());
    if (FD)
      HandleFunctionOrMethodRef(FD, ME);
    return true;
  }
};

void DiagnoseHLSLAvailability::HandleFunctionOrMethodRef(FunctionDecl *FD,
                                                         Expr *RefExpr) {
  assert((isa<DeclRefExpr>(RefExpr) || isa<MemberExpr>(RefExpr)) &&
         "expected DeclRefExpr or MemberExpr");

  // has a definition -> add to stack to be scanned
  const FunctionDecl *FDWithBody = nullptr;
  if (FD->hasBody(FDWithBody)) {
    if (!WasAlreadyScannedInCurrentStage(FDWithBody))
      DeclsToScan.push_back(FDWithBody);
    return;
  }

  // no body -> diagnose availability
  const AvailabilityAttr *AA = FindAvailabilityAttr(FD);
  if (AA)
    CheckDeclAvailability(
        FD, AA, SourceRange(RefExpr->getBeginLoc(), RefExpr->getEndLoc()));
}

void DiagnoseHLSLAvailability::RunOnTranslationUnit(
    const TranslationUnitDecl *TU) {

  // Iterate over all shader entry functions and library exports, and for those
  // that have a body (definiton), run diag scan on each, setting appropriate
  // shader environment context based on whether it is a shader entry function
  // or an exported function. Exported functions can be in namespaces and in
  // export declarations so we need to scan those declaration contexts as well.
  llvm::SmallVector<const DeclContext *, 8> DeclContextsToScan;
  DeclContextsToScan.push_back(TU);

  while (!DeclContextsToScan.empty()) {
    const DeclContext *DC = DeclContextsToScan.pop_back_val();
    for (auto &D : DC->decls()) {
      // do not scan implicit declaration generated by the implementation
      if (D->isImplicit())
        continue;

      // for namespace or export declaration add the context to the list to be
      // scanned later
      if (llvm::dyn_cast<NamespaceDecl>(D) || llvm::dyn_cast<ExportDecl>(D)) {
        DeclContextsToScan.push_back(llvm::dyn_cast<DeclContext>(D));
        continue;
      }

      // skip over other decls or function decls without body
      const FunctionDecl *FD = llvm::dyn_cast<FunctionDecl>(D);
      if (!FD || !FD->isThisDeclarationADefinition())
        continue;

      // shader entry point
      if (HLSLShaderAttr *ShaderAttr = FD->getAttr<HLSLShaderAttr>()) {
        SetShaderStageContext(ShaderAttr->getType());
        RunOnFunction(FD);
        continue;
      }
      // exported library function
      // FIXME: replace this loop with external linkage check once issue #92071
      // is resolved
      bool isExport = FD->isInExportDeclContext();
      if (!isExport) {
        for (const auto *Redecl : FD->redecls()) {
          if (Redecl->isInExportDeclContext()) {
            isExport = true;
            break;
          }
        }
      }
      if (isExport) {
        SetUnknownShaderStageContext();
        RunOnFunction(FD);
        continue;
      }
    }
  }
}

void DiagnoseHLSLAvailability::RunOnFunction(const FunctionDecl *FD) {
  assert(DeclsToScan.empty() && "DeclsToScan should be empty");
  DeclsToScan.push_back(FD);

  while (!DeclsToScan.empty()) {
    // Take one decl from the stack and check it by traversing its AST.
    // For any CallExpr found during the traversal add it's callee to the top of
    // the stack to be processed next. Functions already processed are stored in
    // ScannedDecls.
    const FunctionDecl *FD = DeclsToScan.pop_back_val();

    // Decl was already scanned
    const unsigned ScannedStages = GetScannedStages(FD);
    if (WasAlreadyScannedInCurrentStage(ScannedStages))
      continue;

    ReportOnlyShaderStageIssues = !NeverBeenScanned(ScannedStages);

    AddToScannedFunctions(FD);
    TraverseStmt(FD->getBody());
  }
}

bool DiagnoseHLSLAvailability::HasMatchingEnvironmentOrNone(
    const AvailabilityAttr *AA) {
  IdentifierInfo *IIEnvironment = AA->getEnvironment();
  if (!IIEnvironment)
    return true;

  llvm::Triple::EnvironmentType CurrentEnv = GetCurrentShaderEnvironment();
  if (CurrentEnv == llvm::Triple::UnknownEnvironment)
    return false;

  llvm::Triple::EnvironmentType AttrEnv =
      AvailabilityAttr::getEnvironmentType(IIEnvironment->getName());

  return CurrentEnv == AttrEnv;
}

const AvailabilityAttr *
DiagnoseHLSLAvailability::FindAvailabilityAttr(const Decl *D) {
  AvailabilityAttr const *PartialMatch = nullptr;
  // Check each AvailabilityAttr to find the one for this platform.
  // For multiple attributes with the same platform try to find one for this
  // environment.
  for (const auto *A : D->attrs()) {
    if (const auto *Avail = dyn_cast<AvailabilityAttr>(A)) {
      StringRef AttrPlatform = Avail->getPlatform()->getName();
      StringRef TargetPlatform =
          SemaRef.getASTContext().getTargetInfo().getPlatformName();

      // Match the platform name.
      if (AttrPlatform == TargetPlatform) {
        // Find the best matching attribute for this environment
        if (HasMatchingEnvironmentOrNone(Avail))
          return Avail;
        PartialMatch = Avail;
      }
    }
  }
  return PartialMatch;
}

// Check availability against target shader model version and current shader
// stage and emit diagnostic
void DiagnoseHLSLAvailability::CheckDeclAvailability(NamedDecl *D,
                                                     const AvailabilityAttr *AA,
                                                     SourceRange Range) {

  IdentifierInfo *IIEnv = AA->getEnvironment();

  if (!IIEnv) {
    // The availability attribute does not have environment -> it depends only
    // on shader model version and not on specific the shader stage.

    // Skip emitting the diagnostics if the diagnostic mode is set to
    // strict (-fhlsl-strict-availability) because all relevant diagnostics
    // were already emitted in the DiagnoseUnguardedAvailability scan
    // (SemaAvailability.cpp).
    if (SemaRef.getLangOpts().HLSLStrictAvailability)
      return;

    // Do not report shader-stage-independent issues if scanning a function
    // that was already scanned in a different shader stage context (they would
    // be duplicate)
    if (ReportOnlyShaderStageIssues)
      return;

  } else {
    // The availability attribute has environment -> we need to know
    // the current stage context to property diagnose it.
    if (InUnknownShaderStageContext())
      return;
  }

  // Check introduced version and if environment matches
  bool EnvironmentMatches = HasMatchingEnvironmentOrNone(AA);
  VersionTuple Introduced = AA->getIntroduced();
  VersionTuple TargetVersion =
      SemaRef.Context.getTargetInfo().getPlatformMinVersion();

  if (TargetVersion >= Introduced && EnvironmentMatches)
    return;

  // Emit diagnostic message
  const TargetInfo &TI = SemaRef.getASTContext().getTargetInfo();
  llvm::StringRef PlatformName(
      AvailabilityAttr::getPrettyPlatformName(TI.getPlatformName()));

  llvm::StringRef CurrentEnvStr =
      llvm::Triple::getEnvironmentTypeName(GetCurrentShaderEnvironment());

  llvm::StringRef AttrEnvStr =
      AA->getEnvironment() ? AA->getEnvironment()->getName() : "";
  bool UseEnvironment = !AttrEnvStr.empty();

  if (EnvironmentMatches) {
    SemaRef.Diag(Range.getBegin(), diag::warn_hlsl_availability)
        << Range << D << PlatformName << Introduced.getAsString()
        << UseEnvironment << CurrentEnvStr;
  } else {
    SemaRef.Diag(Range.getBegin(), diag::warn_hlsl_availability_unavailable)
        << Range << D;
  }

  SemaRef.Diag(D->getLocation(), diag::note_partial_availability_specified_here)
      << D << PlatformName << Introduced.getAsString()
      << SemaRef.Context.getTargetInfo().getPlatformMinVersion().getAsString()
      << UseEnvironment << AttrEnvStr << CurrentEnvStr;
}

} // namespace

void SemaHLSL::DiagnoseAvailabilityViolations(TranslationUnitDecl *TU) {
  // Skip running the diagnostics scan if the diagnostic mode is
  // strict (-fhlsl-strict-availability) and the target shader stage is known
  // because all relevant diagnostics were already emitted in the
  // DiagnoseUnguardedAvailability scan (SemaAvailability.cpp).
  const TargetInfo &TI = SemaRef.getASTContext().getTargetInfo();
  if (SemaRef.getLangOpts().HLSLStrictAvailability &&
      TI.getTriple().getEnvironment() != llvm::Triple::EnvironmentType::Library)
    return;

  DiagnoseHLSLAvailability(SemaRef).RunOnTranslationUnit(TU);
}

// Helper function for CheckHLSLBuiltinFunctionCall
static bool CheckVectorElementCallArgs(Sema *S, CallExpr *TheCall) {
  assert(TheCall->getNumArgs() > 1);
  ExprResult A = TheCall->getArg(0);

  QualType ArgTyA = A.get()->getType();

  auto *VecTyA = ArgTyA->getAs<VectorType>();
  SourceLocation BuiltinLoc = TheCall->getBeginLoc();

  bool AllBArgAreVectors = true;
  for (unsigned i = 1; i < TheCall->getNumArgs(); ++i) {
    ExprResult B = TheCall->getArg(i);
    QualType ArgTyB = B.get()->getType();
    auto *VecTyB = ArgTyB->getAs<VectorType>();
    if (VecTyB == nullptr)
      AllBArgAreVectors &= false;
    if (VecTyA && VecTyB == nullptr) {
      // Note: if we get here 'B' is scalar which
      // requires a VectorSplat on ArgN
      S->Diag(BuiltinLoc, diag::err_vec_builtin_non_vector)
          << TheCall->getDirectCallee() << /*useAllTerminology*/ true
          << SourceRange(A.get()->getBeginLoc(), B.get()->getEndLoc());
      return true;
    }
    if (VecTyA && VecTyB) {
      bool retValue = false;
      if (VecTyA->getElementType() != VecTyB->getElementType()) {
        // Note: type promotion is intended to be handeled via the intrinsics
        //  and not the builtin itself.
        S->Diag(TheCall->getBeginLoc(),
                diag::err_vec_builtin_incompatible_vector)
            << TheCall->getDirectCallee() << /*useAllTerminology*/ true
            << SourceRange(A.get()->getBeginLoc(), B.get()->getEndLoc());
        retValue = true;
      }
      if (VecTyA->getNumElements() != VecTyB->getNumElements()) {
        // You should only be hitting this case if you are calling the builtin
        // directly. HLSL intrinsics should avoid this case via a
        // HLSLVectorTruncation.
        S->Diag(BuiltinLoc, diag::err_vec_builtin_incompatible_vector)
            << TheCall->getDirectCallee() << /*useAllTerminology*/ true
            << SourceRange(A.get()->getBeginLoc(), B.get()->getEndLoc());
        retValue = true;
      }
      if (retValue)
        return retValue;
    }
  }

  if (VecTyA == nullptr && AllBArgAreVectors) {
    // Note: if we get here 'A' is a scalar which
    // requires a VectorSplat on Arg0
    S->Diag(BuiltinLoc, diag::err_vec_builtin_non_vector)
        << TheCall->getDirectCallee() << /*useAllTerminology*/ true
        << SourceRange(A.get()->getBeginLoc(), A.get()->getEndLoc());
    return true;
  }
  return false;
}

static bool CheckArgTypeMatches(Sema *S, Expr *Arg, QualType ExpectedType) {
  QualType ArgType = Arg->getType();
  if (!S->getASTContext().hasSameUnqualifiedType(ArgType, ExpectedType)) {
    S->Diag(Arg->getBeginLoc(), diag::err_typecheck_convert_incompatible)
        << ArgType << ExpectedType << 1 << 0 << 0;
    return true;
  }
  return false;
}

static bool CheckArgTypeIsCorrect(
    Sema *S, Expr *Arg, QualType ExpectedType,
    llvm::function_ref<bool(clang::QualType PassedType)> Check) {
  QualType PassedType = Arg->getType();
  if (Check(PassedType)) {
    if (auto *VecTyA = PassedType->getAs<VectorType>())
      ExpectedType = S->Context.getVectorType(
          ExpectedType, VecTyA->getNumElements(), VecTyA->getVectorKind());
    S->Diag(Arg->getBeginLoc(), diag::err_typecheck_convert_incompatible)
        << PassedType << ExpectedType << 1 << 0 << 0;
    return true;
  }
  return false;
}

static bool CheckAllArgTypesAreCorrect(
    Sema *S, CallExpr *TheCall, QualType ExpectedType,
    llvm::function_ref<bool(clang::QualType PassedType)> Check) {
  for (unsigned i = 0; i < TheCall->getNumArgs(); ++i) {
    Expr *Arg = TheCall->getArg(i);
    if (CheckArgTypeIsCorrect(S, Arg, ExpectedType, Check)) {
      return true;
    }
  }
  return false;
}

static bool CheckAllArgsHaveFloatRepresentation(Sema *S, CallExpr *TheCall) {
  auto checkAllFloatTypes = [](clang::QualType PassedType) -> bool {
    return !PassedType->hasFloatingRepresentation();
  };
  return CheckAllArgTypesAreCorrect(S, TheCall, S->Context.FloatTy,
                                    checkAllFloatTypes);
}

static bool CheckFloatOrHalfRepresentations(Sema *S, CallExpr *TheCall) {
  auto checkFloatorHalf = [](clang::QualType PassedType) -> bool {
    clang::QualType BaseType =
        PassedType->isVectorType()
            ? PassedType->getAs<clang::VectorType>()->getElementType()
            : PassedType;
    return !BaseType->isHalfType() && !BaseType->isFloat32Type();
  };
  return CheckAllArgTypesAreCorrect(S, TheCall, S->Context.FloatTy,
                                    checkFloatorHalf);
}

static bool CheckModifiableLValue(Sema *S, CallExpr *TheCall,
                                  unsigned ArgIndex) {
  auto *Arg = TheCall->getArg(ArgIndex);
  SourceLocation OrigLoc = Arg->getExprLoc();
  if (Arg->IgnoreCasts()->isModifiableLvalue(S->Context, &OrigLoc) ==
      Expr::MLV_Valid)
    return false;
  S->Diag(OrigLoc, diag::error_hlsl_inout_lvalue) << Arg << 0;
  return true;
}

static bool CheckNoDoubleVectors(Sema *S, CallExpr *TheCall) {
  auto checkDoubleVector = [](clang::QualType PassedType) -> bool {
    if (const auto *VecTy = PassedType->getAs<VectorType>())
      return VecTy->getElementType()->isDoubleType();
    return false;
  };
  return CheckAllArgTypesAreCorrect(S, TheCall, S->Context.FloatTy,
                                    checkDoubleVector);
}
static bool CheckFloatingOrIntRepresentation(Sema *S, CallExpr *TheCall) {
  auto checkAllSignedTypes = [](clang::QualType PassedType) -> bool {
    return !PassedType->hasIntegerRepresentation() &&
           !PassedType->hasFloatingRepresentation();
  };
  return CheckAllArgTypesAreCorrect(S, TheCall, S->Context.IntTy,
                                    checkAllSignedTypes);
}

static bool CheckUnsignedIntRepresentation(Sema *S, CallExpr *TheCall) {
  auto checkAllUnsignedTypes = [](clang::QualType PassedType) -> bool {
    return !PassedType->hasUnsignedIntegerRepresentation();
  };
  return CheckAllArgTypesAreCorrect(S, TheCall, S->Context.UnsignedIntTy,
                                    checkAllUnsignedTypes);
}

static void SetElementTypeAsReturnType(Sema *S, CallExpr *TheCall,
                                       QualType ReturnType) {
  auto *VecTyA = TheCall->getArg(0)->getType()->getAs<VectorType>();
  if (VecTyA)
    ReturnType = S->Context.getVectorType(ReturnType, VecTyA->getNumElements(),
                                          VectorKind::Generic);
  TheCall->setType(ReturnType);
}

static bool CheckScalarOrVector(Sema *S, CallExpr *TheCall, QualType Scalar,
                                unsigned ArgIndex) {
  assert(TheCall->getNumArgs() >= ArgIndex);
  QualType ArgType = TheCall->getArg(ArgIndex)->getType();
  auto *VTy = ArgType->getAs<VectorType>();
  // not the scalar or vector<scalar>
  if (!(S->Context.hasSameUnqualifiedType(ArgType, Scalar) ||
        (VTy &&
         S->Context.hasSameUnqualifiedType(VTy->getElementType(), Scalar)))) {
    S->Diag(TheCall->getArg(0)->getBeginLoc(),
            diag::err_typecheck_expect_scalar_or_vector)
        << ArgType << Scalar;
    return true;
  }
  return false;
}

static bool CheckAnyScalarOrVector(Sema *S, CallExpr *TheCall,
                                   unsigned ArgIndex) {
  assert(TheCall->getNumArgs() >= ArgIndex);
  QualType ArgType = TheCall->getArg(ArgIndex)->getType();
  auto *VTy = ArgType->getAs<VectorType>();
  // not the scalar or vector<scalar>
  if (!(ArgType->isScalarType() ||
        (VTy && VTy->getElementType()->isScalarType()))) {
    S->Diag(TheCall->getArg(0)->getBeginLoc(),
            diag::err_typecheck_expect_any_scalar_or_vector)
        << ArgType << 1;
    return true;
  }
  return false;
}

static bool CheckWaveActive(Sema *S, CallExpr *TheCall) {
  QualType BoolType = S->getASTContext().BoolTy;
  assert(TheCall->getNumArgs() >= 1);
  QualType ArgType = TheCall->getArg(0)->getType();
  auto *VTy = ArgType->getAs<VectorType>();
  // is the bool or vector<bool>
  if (S->Context.hasSameUnqualifiedType(ArgType, BoolType) ||
      (VTy &&
       S->Context.hasSameUnqualifiedType(VTy->getElementType(), BoolType))) {
    S->Diag(TheCall->getArg(0)->getBeginLoc(),
            diag::err_typecheck_expect_any_scalar_or_vector)
        << ArgType << 0;
    return true;
  }
  return false;
}

static bool CheckBoolSelect(Sema *S, CallExpr *TheCall) {
  assert(TheCall->getNumArgs() == 3);
  Expr *Arg1 = TheCall->getArg(1);
  Expr *Arg2 = TheCall->getArg(2);
  if (!S->Context.hasSameUnqualifiedType(Arg1->getType(), Arg2->getType())) {
    S->Diag(TheCall->getBeginLoc(),
            diag::err_typecheck_call_different_arg_types)
        << Arg1->getType() << Arg2->getType() << Arg1->getSourceRange()
        << Arg2->getSourceRange();
    return true;
  }

  TheCall->setType(Arg1->getType());
  return false;
}

static bool CheckVectorSelect(Sema *S, CallExpr *TheCall) {
  assert(TheCall->getNumArgs() == 3);
  Expr *Arg1 = TheCall->getArg(1);
  Expr *Arg2 = TheCall->getArg(2);
  if (!Arg1->getType()->isVectorType()) {
    S->Diag(Arg1->getBeginLoc(), diag::err_builtin_non_vector_type)
        << "Second" << TheCall->getDirectCallee() << Arg1->getType()
        << Arg1->getSourceRange();
    return true;
  }

  if (!Arg2->getType()->isVectorType()) {
    S->Diag(Arg2->getBeginLoc(), diag::err_builtin_non_vector_type)
        << "Third" << TheCall->getDirectCallee() << Arg2->getType()
        << Arg2->getSourceRange();
    return true;
  }

  if (!S->Context.hasSameUnqualifiedType(Arg1->getType(), Arg2->getType())) {
    S->Diag(TheCall->getBeginLoc(),
            diag::err_typecheck_call_different_arg_types)
        << Arg1->getType() << Arg2->getType() << Arg1->getSourceRange()
        << Arg2->getSourceRange();
    return true;
  }

  // caller has checked that Arg0 is a vector.
  // check all three args have the same length.
  if (TheCall->getArg(0)->getType()->getAs<VectorType>()->getNumElements() !=
      Arg1->getType()->getAs<VectorType>()->getNumElements()) {
    S->Diag(TheCall->getBeginLoc(),
            diag::err_typecheck_vector_lengths_not_equal)
        << TheCall->getArg(0)->getType() << Arg1->getType()
        << TheCall->getArg(0)->getSourceRange() << Arg1->getSourceRange();
    return true;
  }
  TheCall->setType(Arg1->getType());
  return false;
}

static bool CheckResourceHandle(
    Sema *S, CallExpr *TheCall, unsigned ArgIndex,
    llvm::function_ref<bool(const HLSLAttributedResourceType *ResType)> Check =
        nullptr) {
  assert(TheCall->getNumArgs() >= ArgIndex);
  QualType ArgType = TheCall->getArg(ArgIndex)->getType();
  const HLSLAttributedResourceType *ResTy =
      ArgType.getTypePtr()->getAs<HLSLAttributedResourceType>();
  if (!ResTy) {
    S->Diag(TheCall->getArg(ArgIndex)->getBeginLoc(),
            diag::err_typecheck_expect_hlsl_resource)
        << ArgType;
    return true;
  }
  if (Check && Check(ResTy)) {
    S->Diag(TheCall->getArg(ArgIndex)->getExprLoc(),
            diag::err_invalid_hlsl_resource_type)
        << ArgType;
    return true;
  }
  return false;
}

// Note: returning true in this case results in CheckBuiltinFunctionCall
// returning an ExprError
bool SemaHLSL::CheckBuiltinFunctionCall(unsigned BuiltinID, CallExpr *TheCall) {
  switch (BuiltinID) {
  case Builtin::BI__builtin_hlsl_resource_getpointer: {
    if (SemaRef.checkArgCount(TheCall, 2) ||
        CheckResourceHandle(&SemaRef, TheCall, 0) ||
        CheckArgTypeMatches(&SemaRef, TheCall->getArg(1),
                            SemaRef.getASTContext().UnsignedIntTy))
      return true;

    auto *ResourceTy =
        TheCall->getArg(0)->getType()->castAs<HLSLAttributedResourceType>();
    QualType ContainedTy = ResourceTy->getContainedType();
    // TODO: Map to an hlsl_device address space.
    TheCall->setType(getASTContext().getPointerType(ContainedTy));
    TheCall->setValueKind(VK_LValue);

    break;
  }
  case Builtin::BI__builtin_hlsl_all:
  case Builtin::BI__builtin_hlsl_any: {
    if (SemaRef.checkArgCount(TheCall, 1))
      return true;
    break;
  }
  case Builtin::BI__builtin_hlsl_asdouble: {
    if (SemaRef.checkArgCount(TheCall, 2))
      return true;
    if (CheckUnsignedIntRepresentation(&SemaRef, TheCall))
      return true;

    SetElementTypeAsReturnType(&SemaRef, TheCall, getASTContext().DoubleTy);
    break;
  }
  case Builtin::BI__builtin_hlsl_elementwise_clamp: {
    if (SemaRef.checkArgCount(TheCall, 3))
      return true;
    if (CheckVectorElementCallArgs(&SemaRef, TheCall))
      return true;
    if (SemaRef.BuiltinElementwiseTernaryMath(
            TheCall, /*CheckForFloatArgs*/
            TheCall->getArg(0)->getType()->hasFloatingRepresentation()))
      return true;
    break;
  }
  case Builtin::BI__builtin_hlsl_cross: {
    if (SemaRef.checkArgCount(TheCall, 2))
      return true;
    if (CheckVectorElementCallArgs(&SemaRef, TheCall))
      return true;
    if (CheckFloatOrHalfRepresentations(&SemaRef, TheCall))
      return true;
    // ensure both args have 3 elements
    int NumElementsArg1 =
        TheCall->getArg(0)->getType()->castAs<VectorType>()->getNumElements();
    int NumElementsArg2 =
        TheCall->getArg(1)->getType()->castAs<VectorType>()->getNumElements();

    if (NumElementsArg1 != 3) {
      int LessOrMore = NumElementsArg1 > 3 ? 1 : 0;
      SemaRef.Diag(TheCall->getBeginLoc(),
                   diag::err_vector_incorrect_num_elements)
          << LessOrMore << 3 << NumElementsArg1 << /*operand*/ 1;
      return true;
    }
    if (NumElementsArg2 != 3) {
      int LessOrMore = NumElementsArg2 > 3 ? 1 : 0;

      SemaRef.Diag(TheCall->getBeginLoc(),
                   diag::err_vector_incorrect_num_elements)
          << LessOrMore << 3 << NumElementsArg2 << /*operand*/ 1;
      return true;
    }

    ExprResult A = TheCall->getArg(0);
    QualType ArgTyA = A.get()->getType();
    // return type is the same as the input type
    TheCall->setType(ArgTyA);
    break;
  }
  case Builtin::BI__builtin_hlsl_dot: {
    if (SemaRef.checkArgCount(TheCall, 2))
      return true;
    if (CheckVectorElementCallArgs(&SemaRef, TheCall))
      return true;
    if (SemaRef.BuiltinVectorToScalarMath(TheCall))
      return true;
    if (CheckNoDoubleVectors(&SemaRef, TheCall))
      return true;
    break;
  }
  case Builtin::BI__builtin_hlsl_elementwise_firstbithigh:
  case Builtin::BI__builtin_hlsl_elementwise_firstbitlow: {
    if (SemaRef.PrepareBuiltinElementwiseMathOneArgCall(TheCall))
      return true;

    const Expr *Arg = TheCall->getArg(0);
    QualType ArgTy = Arg->getType();
    QualType EltTy = ArgTy;

    QualType ResTy = SemaRef.Context.UnsignedIntTy;

    if (auto *VecTy = EltTy->getAs<VectorType>()) {
      EltTy = VecTy->getElementType();
      ResTy = SemaRef.Context.getVectorType(ResTy, VecTy->getNumElements(),
                                            VecTy->getVectorKind());
    }

    if (!EltTy->isIntegerType()) {
      Diag(Arg->getBeginLoc(), diag::err_builtin_invalid_arg_type)
          << 1 << /* integer ty */ 6 << ArgTy;
      return true;
    }

    TheCall->setType(ResTy);
    break;
  }
  case Builtin::BI__builtin_hlsl_select: {
    if (SemaRef.checkArgCount(TheCall, 3))
      return true;
    if (CheckScalarOrVector(&SemaRef, TheCall, getASTContext().BoolTy, 0))
      return true;
    QualType ArgTy = TheCall->getArg(0)->getType();
    if (ArgTy->isBooleanType() && CheckBoolSelect(&SemaRef, TheCall))
      return true;
    auto *VTy = ArgTy->getAs<VectorType>();
    if (VTy && VTy->getElementType()->isBooleanType() &&
        CheckVectorSelect(&SemaRef, TheCall))
      return true;
    break;
  }
  case Builtin::BI__builtin_hlsl_elementwise_saturate:
  case Builtin::BI__builtin_hlsl_elementwise_rcp: {
    if (CheckAllArgsHaveFloatRepresentation(&SemaRef, TheCall))
      return true;
    if (SemaRef.PrepareBuiltinElementwiseMathOneArgCall(TheCall))
      return true;
    break;
  }
  case Builtin::BI__builtin_hlsl_elementwise_degrees:
  case Builtin::BI__builtin_hlsl_elementwise_radians:
  case Builtin::BI__builtin_hlsl_elementwise_rsqrt:
  case Builtin::BI__builtin_hlsl_elementwise_frac: {
    if (CheckFloatOrHalfRepresentations(&SemaRef, TheCall))
      return true;
    if (SemaRef.PrepareBuiltinElementwiseMathOneArgCall(TheCall))
      return true;
    break;
  }
  case Builtin::BI__builtin_hlsl_elementwise_isinf: {
    if (CheckFloatOrHalfRepresentations(&SemaRef, TheCall))
      return true;
    if (SemaRef.PrepareBuiltinElementwiseMathOneArgCall(TheCall))
      return true;
    SetElementTypeAsReturnType(&SemaRef, TheCall, getASTContext().BoolTy);
    break;
  }
  case Builtin::BI__builtin_hlsl_lerp: {
    if (SemaRef.checkArgCount(TheCall, 3))
      return true;
    if (CheckVectorElementCallArgs(&SemaRef, TheCall))
      return true;
    if (SemaRef.BuiltinElementwiseTernaryMath(TheCall))
      return true;
    if (CheckFloatOrHalfRepresentations(&SemaRef, TheCall))
      return true;
    break;
  }
  case Builtin::BI__builtin_hlsl_mad: {
    if (SemaRef.checkArgCount(TheCall, 3))
      return true;
    if (CheckVectorElementCallArgs(&SemaRef, TheCall))
      return true;
    if (SemaRef.BuiltinElementwiseTernaryMath(
            TheCall, /*CheckForFloatArgs*/
            TheCall->getArg(0)->getType()->hasFloatingRepresentation()))
      return true;
    break;
  }
  case Builtin::BI__builtin_hlsl_normalize: {
    if (CheckFloatOrHalfRepresentations(&SemaRef, TheCall))
      return true;
    if (SemaRef.checkArgCount(TheCall, 1))
      return true;

    ExprResult A = TheCall->getArg(0);
    QualType ArgTyA = A.get()->getType();
    // return type is the same as the input type
    TheCall->setType(ArgTyA);
    break;
  }
  case Builtin::BI__builtin_hlsl_elementwise_sign: {
    if (CheckFloatingOrIntRepresentation(&SemaRef, TheCall))
      return true;
    if (SemaRef.PrepareBuiltinElementwiseMathOneArgCall(TheCall))
      return true;
    SetElementTypeAsReturnType(&SemaRef, TheCall, getASTContext().IntTy);
    break;
  }
  case Builtin::BI__builtin_hlsl_step: {
    if (SemaRef.checkArgCount(TheCall, 2))
      return true;
    if (CheckFloatOrHalfRepresentations(&SemaRef, TheCall))
      return true;

    ExprResult A = TheCall->getArg(0);
    QualType ArgTyA = A.get()->getType();
    // return type is the same as the input type
    TheCall->setType(ArgTyA);
    break;
  }
  case Builtin::BI__builtin_hlsl_wave_active_max:
  case Builtin::BI__builtin_hlsl_wave_active_sum: {
    if (SemaRef.checkArgCount(TheCall, 1))
      return true;

    // Ensure input expr type is a scalar/vector and the same as the return type
    if (CheckAnyScalarOrVector(&SemaRef, TheCall, 0))
      return true;
    if (CheckWaveActive(&SemaRef, TheCall))
      return true;
    ExprResult Expr = TheCall->getArg(0);
    QualType ArgTyExpr = Expr.get()->getType();
    TheCall->setType(ArgTyExpr);
    break;
  }
  // Note these are llvm builtins that we want to catch invalid intrinsic
  // generation. Normal handling of these builitns will occur elsewhere.
  case Builtin::BI__builtin_elementwise_bitreverse: {
    if (CheckUnsignedIntRepresentation(&SemaRef, TheCall))
      return true;
    break;
  }
  case Builtin::BI__builtin_hlsl_wave_read_lane_at: {
    if (SemaRef.checkArgCount(TheCall, 2))
      return true;

    // Ensure index parameter type can be interpreted as a uint
    ExprResult Index = TheCall->getArg(1);
    QualType ArgTyIndex = Index.get()->getType();
    if (!ArgTyIndex->isIntegerType()) {
      SemaRef.Diag(TheCall->getArg(1)->getBeginLoc(),
                   diag::err_typecheck_convert_incompatible)
          << ArgTyIndex << SemaRef.Context.UnsignedIntTy << 1 << 0 << 0;
      return true;
    }

    // Ensure input expr type is a scalar/vector and the same as the return type
    if (CheckAnyScalarOrVector(&SemaRef, TheCall, 0))
      return true;

    ExprResult Expr = TheCall->getArg(0);
    QualType ArgTyExpr = Expr.get()->getType();
    TheCall->setType(ArgTyExpr);
    break;
  }
  case Builtin::BI__builtin_hlsl_wave_get_lane_index: {
    if (SemaRef.checkArgCount(TheCall, 0))
      return true;
    break;
  }
  case Builtin::BI__builtin_hlsl_elementwise_splitdouble: {
    if (SemaRef.checkArgCount(TheCall, 3))
      return true;

    if (CheckScalarOrVector(&SemaRef, TheCall, SemaRef.Context.DoubleTy, 0) ||
        CheckScalarOrVector(&SemaRef, TheCall, SemaRef.Context.UnsignedIntTy,
                            1) ||
        CheckScalarOrVector(&SemaRef, TheCall, SemaRef.Context.UnsignedIntTy,
                            2))
      return true;

    if (CheckModifiableLValue(&SemaRef, TheCall, 1) ||
        CheckModifiableLValue(&SemaRef, TheCall, 2))
      return true;
    break;
  }
  case Builtin::BI__builtin_hlsl_elementwise_clip: {
    if (SemaRef.checkArgCount(TheCall, 1))
      return true;

    if (CheckScalarOrVector(&SemaRef, TheCall, SemaRef.Context.FloatTy, 0))
      return true;
    break;
  }
  case Builtin::BI__builtin_elementwise_acos:
  case Builtin::BI__builtin_elementwise_asin:
  case Builtin::BI__builtin_elementwise_atan:
  case Builtin::BI__builtin_elementwise_atan2:
  case Builtin::BI__builtin_elementwise_ceil:
  case Builtin::BI__builtin_elementwise_cos:
  case Builtin::BI__builtin_elementwise_cosh:
  case Builtin::BI__builtin_elementwise_exp:
  case Builtin::BI__builtin_elementwise_exp2:
  case Builtin::BI__builtin_elementwise_floor:
  case Builtin::BI__builtin_elementwise_fmod:
  case Builtin::BI__builtin_elementwise_log:
  case Builtin::BI__builtin_elementwise_log2:
  case Builtin::BI__builtin_elementwise_log10:
  case Builtin::BI__builtin_elementwise_pow:
  case Builtin::BI__builtin_elementwise_roundeven:
  case Builtin::BI__builtin_elementwise_sin:
  case Builtin::BI__builtin_elementwise_sinh:
  case Builtin::BI__builtin_elementwise_sqrt:
  case Builtin::BI__builtin_elementwise_tan:
  case Builtin::BI__builtin_elementwise_tanh:
  case Builtin::BI__builtin_elementwise_trunc: {
    if (CheckFloatOrHalfRepresentations(&SemaRef, TheCall))
      return true;
    break;
  }
  case Builtin::BI__builtin_hlsl_buffer_update_counter: {
    auto checkResTy = [](const HLSLAttributedResourceType *ResTy) -> bool {
      return !(ResTy->getAttrs().ResourceClass == ResourceClass::UAV &&
               ResTy->getAttrs().RawBuffer && ResTy->hasContainedType());
    };
    if (SemaRef.checkArgCount(TheCall, 2) ||
        CheckResourceHandle(&SemaRef, TheCall, 0, checkResTy) ||
        CheckArgTypeMatches(&SemaRef, TheCall->getArg(1),
                            SemaRef.getASTContext().IntTy))
      return true;
    Expr *OffsetExpr = TheCall->getArg(1);
    std::optional<llvm::APSInt> Offset =
        OffsetExpr->getIntegerConstantExpr(SemaRef.getASTContext());
    if (!Offset.has_value() || std::abs(Offset->getExtValue()) != 1) {
      SemaRef.Diag(TheCall->getArg(1)->getBeginLoc(),
                   diag::err_hlsl_expect_arg_const_int_one_or_neg_one)
          << 1;
      return true;
    }
    break;
  }
  }
  return false;
}

static void BuildFlattenedTypeList(QualType BaseTy,
                                   llvm::SmallVectorImpl<QualType> &List) {
  llvm::SmallVector<QualType, 16> WorkList;
  WorkList.push_back(BaseTy);
  while (!WorkList.empty()) {
    QualType T = WorkList.pop_back_val();
    T = T.getCanonicalType().getUnqualifiedType();
    assert(!isa<MatrixType>(T) && "Matrix types not yet supported in HLSL");
    if (const auto *AT = dyn_cast<ConstantArrayType>(T)) {
      llvm::SmallVector<QualType, 16> ElementFields;
      // Generally I've avoided recursion in this algorithm, but arrays of
      // structs could be time-consuming to flatten and churn through on the
      // work list. Hopefully nesting arrays of structs containing arrays
      // of structs too many levels deep is unlikely.
      BuildFlattenedTypeList(AT->getElementType(), ElementFields);
      // Repeat the element's field list n times.
      for (uint64_t Ct = 0; Ct < AT->getZExtSize(); ++Ct)
        List.insert(List.end(), ElementFields.begin(), ElementFields.end());
      continue;
    }
    // Vectors can only have element types that are builtin types, so this can
    // add directly to the list instead of to the WorkList.
    if (const auto *VT = dyn_cast<VectorType>(T)) {
      List.insert(List.end(), VT->getNumElements(), VT->getElementType());
      continue;
    }
    if (const auto *RT = dyn_cast<RecordType>(T)) {
      const RecordDecl *RD = RT->getDecl();
      if (RD->isUnion()) {
        List.push_back(T);
        continue;
      }
      const CXXRecordDecl *CXXD = dyn_cast<CXXRecordDecl>(RD);

      llvm::SmallVector<QualType, 16> FieldTypes;
      if (CXXD && CXXD->isStandardLayout())
        RD = CXXD->getStandardLayoutBaseWithFields();

      for (const auto *FD : RD->fields())
        FieldTypes.push_back(FD->getType());
      // Reverse the newly added sub-range.
      std::reverse(FieldTypes.begin(), FieldTypes.end());
      WorkList.insert(WorkList.end(), FieldTypes.begin(), FieldTypes.end());

      // If this wasn't a standard layout type we may also have some base
      // classes to deal with.
      if (CXXD && !CXXD->isStandardLayout()) {
        FieldTypes.clear();
        for (const auto &Base : CXXD->bases())
          FieldTypes.push_back(Base.getType());
        std::reverse(FieldTypes.begin(), FieldTypes.end());
        WorkList.insert(WorkList.end(), FieldTypes.begin(), FieldTypes.end());
      }
      continue;
    }
    List.push_back(T);
  }
}

bool SemaHLSL::IsTypedResourceElementCompatible(clang::QualType QT) {
  // null and array types are not allowed.
  if (QT.isNull() || QT->isArrayType())
    return false;

  // UDT types are not allowed
  if (QT->isRecordType())
    return false;

  if (QT->isBooleanType() || QT->isEnumeralType())
    return false;

  // the only other valid builtin types are scalars or vectors
  if (QT->isArithmeticType()) {
    if (SemaRef.Context.getTypeSize(QT) / 8 > 16)
      return false;
    return true;
  }

  if (const VectorType *VT = QT->getAs<VectorType>()) {
    int ArraySize = VT->getNumElements();

    if (ArraySize > 4)
      return false;

    QualType ElTy = VT->getElementType();
    if (ElTy->isBooleanType())
      return false;

    if (SemaRef.Context.getTypeSize(QT) / 8 > 16)
      return false;
    return true;
  }

  return false;
}

bool SemaHLSL::IsScalarizedLayoutCompatible(QualType T1, QualType T2) const {
  if (T1.isNull() || T2.isNull())
    return false;

  T1 = T1.getCanonicalType().getUnqualifiedType();
  T2 = T2.getCanonicalType().getUnqualifiedType();

  // If both types are the same canonical type, they're obviously compatible.
  if (SemaRef.getASTContext().hasSameType(T1, T2))
    return true;

  llvm::SmallVector<QualType, 16> T1Types;
  BuildFlattenedTypeList(T1, T1Types);
  llvm::SmallVector<QualType, 16> T2Types;
  BuildFlattenedTypeList(T2, T2Types);

  // Check the flattened type list
  return llvm::equal(T1Types, T2Types,
                     [this](QualType LHS, QualType RHS) -> bool {
                       return SemaRef.IsLayoutCompatible(LHS, RHS);
                     });
}

bool SemaHLSL::CheckCompatibleParameterABI(FunctionDecl *New,
                                           FunctionDecl *Old) {
  if (New->getNumParams() != Old->getNumParams())
    return true;

  bool HadError = false;

  for (unsigned i = 0, e = New->getNumParams(); i != e; ++i) {
    ParmVarDecl *NewParam = New->getParamDecl(i);
    ParmVarDecl *OldParam = Old->getParamDecl(i);

    // HLSL parameter declarations for inout and out must match between
    // declarations. In HLSL inout and out are ambiguous at the call site,
    // but have different calling behavior, so you cannot overload a
    // method based on a difference between inout and out annotations.
    const auto *NDAttr = NewParam->getAttr<HLSLParamModifierAttr>();
    unsigned NSpellingIdx = (NDAttr ? NDAttr->getSpellingListIndex() : 0);
    const auto *ODAttr = OldParam->getAttr<HLSLParamModifierAttr>();
    unsigned OSpellingIdx = (ODAttr ? ODAttr->getSpellingListIndex() : 0);

    if (NSpellingIdx != OSpellingIdx) {
      SemaRef.Diag(NewParam->getLocation(),
                   diag::err_hlsl_param_qualifier_mismatch)
          << NDAttr << NewParam;
      SemaRef.Diag(OldParam->getLocation(), diag::note_previous_declaration_as)
          << ODAttr;
      HadError = true;
    }
  }
  return HadError;
}

// Generally follows PerformScalarCast, with cases reordered for
// clarity of what types are supported
bool SemaHLSL::CanPerformScalarCast(QualType SrcTy, QualType DestTy) {

  if (!SrcTy->isScalarType() || !DestTy->isScalarType())
    return false;

  if (SemaRef.getASTContext().hasSameUnqualifiedType(SrcTy, DestTy))
    return true;

  switch (SrcTy->getScalarTypeKind()) {
  case Type::STK_Bool: // casting from bool is like casting from an integer
  case Type::STK_Integral:
    switch (DestTy->getScalarTypeKind()) {
    case Type::STK_Bool:
    case Type::STK_Integral:
    case Type::STK_Floating:
      return true;
    case Type::STK_CPointer:
    case Type::STK_ObjCObjectPointer:
    case Type::STK_BlockPointer:
    case Type::STK_MemberPointer:
      llvm_unreachable("HLSL doesn't support pointers.");
    case Type::STK_IntegralComplex:
    case Type::STK_FloatingComplex:
      llvm_unreachable("HLSL doesn't support complex types.");
    case Type::STK_FixedPoint:
      llvm_unreachable("HLSL doesn't support fixed point types.");
    }
    llvm_unreachable("Should have returned before this");

  case Type::STK_Floating:
    switch (DestTy->getScalarTypeKind()) {
    case Type::STK_Floating:
    case Type::STK_Bool:
    case Type::STK_Integral:
      return true;
    case Type::STK_FloatingComplex:
    case Type::STK_IntegralComplex:
      llvm_unreachable("HLSL doesn't support complex types.");
    case Type::STK_FixedPoint:
      llvm_unreachable("HLSL doesn't support fixed point types.");
    case Type::STK_CPointer:
    case Type::STK_ObjCObjectPointer:
    case Type::STK_BlockPointer:
    case Type::STK_MemberPointer:
      llvm_unreachable("HLSL doesn't support pointers.");
    }
    llvm_unreachable("Should have returned before this");

  case Type::STK_MemberPointer:
  case Type::STK_CPointer:
  case Type::STK_BlockPointer:
  case Type::STK_ObjCObjectPointer:
    llvm_unreachable("HLSL doesn't support pointers.");

  case Type::STK_FixedPoint:
    llvm_unreachable("HLSL doesn't support fixed point types.");

  case Type::STK_FloatingComplex:
  case Type::STK_IntegralComplex:
    llvm_unreachable("HLSL doesn't support complex types.");
  }

  llvm_unreachable("Unhandled scalar cast");
}

// Detect if a type contains a bitfield. Will be removed when
// bitfield support is added to HLSLElementwiseCast and HLSLAggregateSplatCast
bool SemaHLSL::ContainsBitField(QualType BaseTy) {
  llvm::SmallVector<QualType, 16> WorkList;
  WorkList.push_back(BaseTy);
  while (!WorkList.empty()) {
    QualType T = WorkList.pop_back_val();
    T = T.getCanonicalType().getUnqualifiedType();
    // only check aggregate types
    if (const auto *AT = dyn_cast<ConstantArrayType>(T)) {
      WorkList.push_back(AT->getElementType());
      continue;
    }
    if (const auto *RT = dyn_cast<RecordType>(T)) {
      const RecordDecl *RD = RT->getDecl();
      if (RD->isUnion())
        continue;

      const CXXRecordDecl *CXXD = dyn_cast<CXXRecordDecl>(RD);

      if (CXXD && CXXD->isStandardLayout())
        RD = CXXD->getStandardLayoutBaseWithFields();

      for (const auto *FD : RD->fields()) {
        if (FD->isBitField())
          return true;
        WorkList.push_back(FD->getType());
      }
      continue;
    }
  }
  return false;
}

// Can perform an HLSL Aggregate splat cast if the Dest is an aggregate and the
// Src is a scalar or a vector of length 1
// Or if Dest is a vector and Src is a vector of length 1
bool SemaHLSL::CanPerformAggregateSplatCast(Expr *Src, QualType DestTy) {

  QualType SrcTy = Src->getType();
  // Not a valid HLSL Aggregate Splat cast if Dest is a scalar or if this is
  // going to be a vector splat from a scalar.
  if ((SrcTy->isScalarType() && DestTy->isVectorType()) ||
      DestTy->isScalarType())
    return false;

  const VectorType *SrcVecTy = SrcTy->getAs<VectorType>();

  // Src isn't a scalar or a vector of length 1
  if (!SrcTy->isScalarType() && !(SrcVecTy && SrcVecTy->getNumElements() == 1))
    return false;

  if (SrcVecTy)
    SrcTy = SrcVecTy->getElementType();

  if (ContainsBitField(DestTy))
    return false;

  llvm::SmallVector<QualType> DestTypes;
  BuildFlattenedTypeList(DestTy, DestTypes);

  for (unsigned I = 0, Size = DestTypes.size(); I < Size; ++I) {
    if (DestTypes[I]->isUnionType())
      return false;
    if (!CanPerformScalarCast(SrcTy, DestTypes[I]))
      return false;
  }
  return true;
}

// Can we perform an HLSL Elementwise cast?
// TODO: update this code when matrices are added; see issue #88060
bool SemaHLSL::CanPerformElementwiseCast(Expr *Src, QualType DestTy) {

  // Don't handle casts where LHS and RHS are any combination of scalar/vector
  // There must be an aggregate somewhere
  QualType SrcTy = Src->getType();
  if (SrcTy->isScalarType()) // always a splat and this cast doesn't handle that
    return false;

  if (SrcTy->isVectorType() &&
      (DestTy->isScalarType() || DestTy->isVectorType()))
    return false;

  if (ContainsBitField(DestTy) || ContainsBitField(SrcTy))
    return false;

  llvm::SmallVector<QualType> DestTypes;
  BuildFlattenedTypeList(DestTy, DestTypes);
  llvm::SmallVector<QualType> SrcTypes;
  BuildFlattenedTypeList(SrcTy, SrcTypes);

  // Usually the size of SrcTypes must be greater than or equal to the size of
  // DestTypes.
  if (SrcTypes.size() < DestTypes.size())
    return false;

  unsigned SrcSize = SrcTypes.size();
  unsigned DstSize = DestTypes.size();
  unsigned I;
  for (I = 0; I < DstSize && I < SrcSize; I++) {
    if (SrcTypes[I]->isUnionType() || DestTypes[I]->isUnionType())
      return false;
    if (!CanPerformScalarCast(SrcTypes[I], DestTypes[I])) {
      return false;
    }
  }

  // check the rest of the source type for unions.
  for (; I < SrcSize; I++) {
    if (SrcTypes[I]->isUnionType())
      return false;
  }
  return true;
}

ExprResult SemaHLSL::ActOnOutParamExpr(ParmVarDecl *Param, Expr *Arg) {
  assert(Param->hasAttr<HLSLParamModifierAttr>() &&
         "We should not get here without a parameter modifier expression");
  const auto *Attr = Param->getAttr<HLSLParamModifierAttr>();
  if (Attr->getABI() == ParameterABI::Ordinary)
    return ExprResult(Arg);

  bool IsInOut = Attr->getABI() == ParameterABI::HLSLInOut;
  if (!Arg->isLValue()) {
    SemaRef.Diag(Arg->getBeginLoc(), diag::error_hlsl_inout_lvalue)
        << Arg << (IsInOut ? 1 : 0);
    return ExprError();
  }

  ASTContext &Ctx = SemaRef.getASTContext();

  QualType Ty = Param->getType().getNonLValueExprType(Ctx);

  // HLSL allows implicit conversions from scalars to vectors, but not the
  // inverse, so we need to disallow `inout` with scalar->vector or
  // scalar->matrix conversions.
  if (Arg->getType()->isScalarType() != Ty->isScalarType()) {
    SemaRef.Diag(Arg->getBeginLoc(), diag::error_hlsl_inout_scalar_extension)
        << Arg << (IsInOut ? 1 : 0);
    return ExprError();
  }

  auto *ArgOpV = new (Ctx) OpaqueValueExpr(Param->getBeginLoc(), Arg->getType(),
                                           VK_LValue, OK_Ordinary, Arg);

  // Parameters are initialized via copy initialization. This allows for
  // overload resolution of argument constructors.
  InitializedEntity Entity =
      InitializedEntity::InitializeParameter(Ctx, Ty, false);
  ExprResult Res =
      SemaRef.PerformCopyInitialization(Entity, Param->getBeginLoc(), ArgOpV);
  if (Res.isInvalid())
    return ExprError();
  Expr *Base = Res.get();
  // After the cast, drop the reference type when creating the exprs.
  Ty = Ty.getNonLValueExprType(Ctx);
  auto *OpV = new (Ctx)
      OpaqueValueExpr(Param->getBeginLoc(), Ty, VK_LValue, OK_Ordinary, Base);

  // Writebacks are performed with `=` binary operator, which allows for
  // overload resolution on writeback result expressions.
  Res = SemaRef.ActOnBinOp(SemaRef.getCurScope(), Param->getBeginLoc(),
                           tok::equal, ArgOpV, OpV);

  if (Res.isInvalid())
    return ExprError();
  Expr *Writeback = Res.get();
  auto *OutExpr =
      HLSLOutArgExpr::Create(Ctx, Ty, ArgOpV, OpV, Writeback, IsInOut);

  return ExprResult(OutExpr);
}

QualType SemaHLSL::getInoutParameterType(QualType Ty) {
  // If HLSL gains support for references, all the cites that use this will need
  // to be updated with semantic checking to produce errors for
  // pointers/references.
  assert(!Ty->isReferenceType() &&
         "Pointer and reference types cannot be inout or out parameters");
  Ty = SemaRef.getASTContext().getLValueReferenceType(Ty);
  Ty.addRestrict();
  return Ty;
}

void SemaHLSL::ActOnVariableDeclarator(VarDecl *VD) {
  if (VD->hasGlobalStorage()) {
    // make sure the declaration has a complete type
    if (SemaRef.RequireCompleteType(
            VD->getLocation(),
            SemaRef.getASTContext().getBaseElementType(VD->getType()),
            diag::err_typecheck_decl_incomplete_type)) {
      VD->setInvalidDecl();
      return;
    }

    // find all resources on decl
    if (VD->getType()->isHLSLIntangibleType())
      collectResourceBindingsOnVarDecl(VD);

    // process explicit bindings
    processExplicitBindingsOnDecl(VD);
  }
}

// Walks though the global variable declaration, collects all resource binding
// requirements and adds them to Bindings
void SemaHLSL::collectResourceBindingsOnVarDecl(VarDecl *VD) {
  assert(VD->hasGlobalStorage() && VD->getType()->isHLSLIntangibleType() &&
         "expected global variable that contains HLSL resource");

  // Cbuffers and Tbuffers are HLSLBufferDecl types
  if (const HLSLBufferDecl *CBufferOrTBuffer = dyn_cast<HLSLBufferDecl>(VD)) {
    Bindings.addDeclBindingInfo(VD, CBufferOrTBuffer->isCBuffer()
                                        ? ResourceClass::CBuffer
                                        : ResourceClass::SRV);
    return;
  }

  // Unwrap arrays
  // FIXME: Calculate array size while unwrapping
  const Type *Ty = VD->getType()->getUnqualifiedDesugaredType();
  while (Ty->isConstantArrayType()) {
    const ConstantArrayType *CAT = cast<ConstantArrayType>(Ty);
    Ty = CAT->getElementType()->getUnqualifiedDesugaredType();
  }

  // Resource (or array of resources)
  if (const HLSLAttributedResourceType *AttrResType =
          HLSLAttributedResourceType::findHandleTypeOnResource(Ty)) {
    Bindings.addDeclBindingInfo(VD, AttrResType->getAttrs().ResourceClass);
    return;
  }

  // User defined record type
  if (const RecordType *RT = dyn_cast<RecordType>(Ty))
    collectResourceBindingsOnUserRecordDecl(VD, RT);
}

// Walks though the explicit resource binding attributes on the declaration,
// and makes sure there is a resource that matched the binding and updates
// DeclBindingInfoLists
void SemaHLSL::processExplicitBindingsOnDecl(VarDecl *VD) {
  assert(VD->hasGlobalStorage() && "expected global variable");

  for (Attr *A : VD->attrs()) {
    HLSLResourceBindingAttr *RBA = dyn_cast<HLSLResourceBindingAttr>(A);
    if (!RBA)
      continue;

    RegisterType RT = RBA->getRegisterType();
    assert(RT != RegisterType::I && "invalid or obsolete register type should "
                                    "never have an attribute created");

    if (RT == RegisterType::C) {
      if (Bindings.hasBindingInfoForDecl(VD))
        SemaRef.Diag(VD->getLocation(),
                     diag::warn_hlsl_user_defined_type_missing_member)
            << static_cast<int>(RT);
      continue;
    }

    // Find DeclBindingInfo for this binding and update it, or report error
    // if it does not exist (user type does to contain resources with the
    // expected resource class).
    ResourceClass RC = getResourceClass(RT);
    if (DeclBindingInfo *BI = Bindings.getDeclBindingInfo(VD, RC)) {
      // update binding info
      BI->setBindingAttribute(RBA, BindingType::Explicit);
    } else {
      SemaRef.Diag(VD->getLocation(),
                   diag::warn_hlsl_user_defined_type_missing_member)
          << static_cast<int>(RT);
    }
  }
}<|MERGE_RESOLUTION|>--- conflicted
+++ resolved
@@ -273,11 +273,7 @@
 }
 
 // Returns true if the record type is an HLSL resource class or an array of
-<<<<<<< HEAD
-// HLSL resource classes
-=======
 // resource classes
->>>>>>> 6c54ab54
 static bool isResourceRecordTypeOrArrayOf(const Type *Ty) {
   while (const ConstantArrayType *CAT = dyn_cast<ConstantArrayType>(Ty))
     Ty = CAT->getArrayElementTypeNoTypeQual();
