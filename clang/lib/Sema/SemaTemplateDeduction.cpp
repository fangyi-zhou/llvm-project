//===- SemaTemplateDeduction.cpp - Template Argument Deduction ------------===//
//
// Part of the LLVM Project, under the Apache License v2.0 with LLVM Exceptions.
// See https://llvm.org/LICENSE.txt for license information.
// SPDX-License-Identifier: Apache-2.0 WITH LLVM-exception
//
//===----------------------------------------------------------------------===//
//
// This file implements C++ template argument deduction.
//
//===----------------------------------------------------------------------===//

#include "TreeTransform.h"
#include "TypeLocBuilder.h"
#include "clang/AST/ASTContext.h"
#include "clang/AST/ASTLambda.h"
#include "clang/AST/Decl.h"
#include "clang/AST/DeclAccessPair.h"
#include "clang/AST/DeclBase.h"
#include "clang/AST/DeclCXX.h"
#include "clang/AST/DeclTemplate.h"
#include "clang/AST/DeclarationName.h"
#include "clang/AST/DynamicRecursiveASTVisitor.h"
#include "clang/AST/Expr.h"
#include "clang/AST/ExprCXX.h"
#include "clang/AST/NestedNameSpecifier.h"
#include "clang/AST/TemplateBase.h"
#include "clang/AST/TemplateName.h"
#include "clang/AST/Type.h"
#include "clang/AST/TypeLoc.h"
#include "clang/AST/TypeOrdering.h"
#include "clang/AST/UnresolvedSet.h"
#include "clang/Basic/AddressSpaces.h"
#include "clang/Basic/ExceptionSpecificationType.h"
#include "clang/Basic/LLVM.h"
#include "clang/Basic/LangOptions.h"
#include "clang/Basic/PartialDiagnostic.h"
#include "clang/Basic/SourceLocation.h"
#include "clang/Basic/Specifiers.h"
#include "clang/Sema/EnterExpressionEvaluationContext.h"
#include "clang/Sema/Ownership.h"
#include "clang/Sema/Sema.h"
#include "clang/Sema/Template.h"
#include "clang/Sema/TemplateDeduction.h"
#include "llvm/ADT/APInt.h"
#include "llvm/ADT/APSInt.h"
#include "llvm/ADT/ArrayRef.h"
#include "llvm/ADT/DenseMap.h"
#include "llvm/ADT/FoldingSet.h"
#include "llvm/ADT/SmallBitVector.h"
#include "llvm/ADT/SmallPtrSet.h"
#include "llvm/ADT/SmallVector.h"
#include "llvm/Support/Casting.h"
#include "llvm/Support/Compiler.h"
#include "llvm/Support/ErrorHandling.h"
#include <algorithm>
#include <cassert>
#include <optional>
#include <tuple>
#include <type_traits>
#include <utility>

namespace clang {

  /// Various flags that control template argument deduction.
  ///
  /// These flags can be bitwise-OR'd together.
  enum TemplateDeductionFlags {
    /// No template argument deduction flags, which indicates the
    /// strictest results for template argument deduction (as used for, e.g.,
    /// matching class template partial specializations).
    TDF_None = 0,

    /// Within template argument deduction from a function call, we are
    /// matching with a parameter type for which the original parameter was
    /// a reference.
    TDF_ParamWithReferenceType = 0x1,

    /// Within template argument deduction from a function call, we
    /// are matching in a case where we ignore cv-qualifiers.
    TDF_IgnoreQualifiers = 0x02,

    /// Within template argument deduction from a function call,
    /// we are matching in a case where we can perform template argument
    /// deduction from a template-id of a derived class of the argument type.
    TDF_DerivedClass = 0x04,

    /// Allow non-dependent types to differ, e.g., when performing
    /// template argument deduction from a function call where conversions
    /// may apply.
    TDF_SkipNonDependent = 0x08,

    /// Whether we are performing template argument deduction for
    /// parameters and arguments in a top-level template argument
    TDF_TopLevelParameterTypeList = 0x10,

    /// Within template argument deduction from overload resolution per
    /// C++ [over.over] allow matching function types that are compatible in
    /// terms of noreturn and default calling convention adjustments, or
    /// similarly matching a declared template specialization against a
    /// possible template, per C++ [temp.deduct.decl]. In either case, permit
    /// deduction where the parameter is a function type that can be converted
    /// to the argument type.
    TDF_AllowCompatibleFunctionType = 0x20,

    /// Within template argument deduction for a conversion function, we are
    /// matching with an argument type for which the original argument was
    /// a reference.
    TDF_ArgWithReferenceType = 0x40,
  };
}

using namespace clang;
using namespace sema;

/// Compare two APSInts, extending and switching the sign as
/// necessary to compare their values regardless of underlying type.
static bool hasSameExtendedValue(llvm::APSInt X, llvm::APSInt Y) {
  if (Y.getBitWidth() > X.getBitWidth())
    X = X.extend(Y.getBitWidth());
  else if (Y.getBitWidth() < X.getBitWidth())
    Y = Y.extend(X.getBitWidth());

  // If there is a signedness mismatch, correct it.
  if (X.isSigned() != Y.isSigned()) {
    // If the signed value is negative, then the values cannot be the same.
    if ((Y.isSigned() && Y.isNegative()) || (X.isSigned() && X.isNegative()))
      return false;

    Y.setIsSigned(true);
    X.setIsSigned(true);
  }

  return X == Y;
}

/// The kind of PartialOrdering we're performing template argument deduction
/// for (C++11 [temp.deduct.partial]).
enum class PartialOrderingKind { None, NonCall, Call };

static TemplateDeductionResult DeduceTemplateArgumentsByTypeMatch(
    Sema &S, TemplateParameterList *TemplateParams, QualType Param,
    QualType Arg, TemplateDeductionInfo &Info,
    SmallVectorImpl<DeducedTemplateArgument> &Deduced, unsigned TDF,
    PartialOrderingKind POK, bool DeducedFromArrayBound,
    bool *HasDeducedAnyParam);

enum class PackFold { ParameterToArgument, ArgumentToParameter };
static TemplateDeductionResult
DeduceTemplateArguments(Sema &S, TemplateParameterList *TemplateParams,
                        ArrayRef<TemplateArgument> Ps,
                        ArrayRef<TemplateArgument> As,
                        TemplateDeductionInfo &Info,
                        SmallVectorImpl<DeducedTemplateArgument> &Deduced,
                        bool NumberOfArgumentsMustMatch, bool PartialOrdering,
                        PackFold PackFold, bool *HasDeducedAnyParam);

static void MarkUsedTemplateParameters(ASTContext &Ctx,
                                       const TemplateArgument &TemplateArg,
                                       bool OnlyDeduced, unsigned Depth,
                                       llvm::SmallBitVector &Used);

static void MarkUsedTemplateParameters(ASTContext &Ctx, QualType T,
                                       bool OnlyDeduced, unsigned Level,
                                       llvm::SmallBitVector &Deduced);

/// If the given expression is of a form that permits the deduction
/// of a non-type template parameter, return the declaration of that
/// non-type template parameter.
static const NonTypeTemplateParmDecl *
getDeducedParameterFromExpr(const Expr *E, unsigned Depth) {
  // If we are within an alias template, the expression may have undergone
  // any number of parameter substitutions already.
  while (true) {
    if (const auto *IC = dyn_cast<ImplicitCastExpr>(E))
      E = IC->getSubExpr();
    else if (const auto *CE = dyn_cast<ConstantExpr>(E))
      E = CE->getSubExpr();
    else if (const auto *Subst = dyn_cast<SubstNonTypeTemplateParmExpr>(E))
      E = Subst->getReplacement();
    else if (const auto *CCE = dyn_cast<CXXConstructExpr>(E)) {
      // Look through implicit copy construction from an lvalue of the same type.
      if (CCE->getParenOrBraceRange().isValid())
        break;
      // Note, there could be default arguments.
      assert(CCE->getNumArgs() >= 1 && "implicit construct expr should have 1 arg");
      E = CCE->getArg(0);
    } else
      break;
  }

  if (const auto *DRE = dyn_cast<DeclRefExpr>(E))
    if (const auto *NTTP = dyn_cast<NonTypeTemplateParmDecl>(DRE->getDecl()))
      if (NTTP->getDepth() == Depth)
        return NTTP;

  return nullptr;
}

static const NonTypeTemplateParmDecl *
getDeducedParameterFromExpr(TemplateDeductionInfo &Info, Expr *E) {
  return getDeducedParameterFromExpr(E, Info.getDeducedDepth());
}

/// Determine whether two declaration pointers refer to the same
/// declaration.
static bool isSameDeclaration(Decl *X, Decl *Y) {
  if (NamedDecl *NX = dyn_cast<NamedDecl>(X))
    X = NX->getUnderlyingDecl();
  if (NamedDecl *NY = dyn_cast<NamedDecl>(Y))
    Y = NY->getUnderlyingDecl();

  return X->getCanonicalDecl() == Y->getCanonicalDecl();
}

/// Verify that the given, deduced template arguments are compatible.
///
/// \returns The deduced template argument, or a NULL template argument if
/// the deduced template arguments were incompatible.
static DeducedTemplateArgument
checkDeducedTemplateArguments(ASTContext &Context,
                              const DeducedTemplateArgument &X,
                              const DeducedTemplateArgument &Y,
                              bool AggregateCandidateDeduction = false) {
  // We have no deduction for one or both of the arguments; they're compatible.
  if (X.isNull())
    return Y;
  if (Y.isNull())
    return X;

  // If we have two non-type template argument values deduced for the same
  // parameter, they must both match the type of the parameter, and thus must
  // match each other's type. As we're only keeping one of them, we must check
  // for that now. The exception is that if either was deduced from an array
  // bound, the type is permitted to differ.
  if (!X.wasDeducedFromArrayBound() && !Y.wasDeducedFromArrayBound()) {
    QualType XType = X.getNonTypeTemplateArgumentType();
    if (!XType.isNull()) {
      QualType YType = Y.getNonTypeTemplateArgumentType();
      if (YType.isNull() || !Context.hasSameType(XType, YType))
        return DeducedTemplateArgument();
    }
  }

  switch (X.getKind()) {
  case TemplateArgument::Null:
    llvm_unreachable("Non-deduced template arguments handled above");

  case TemplateArgument::Type: {
    // If two template type arguments have the same type, they're compatible.
    QualType TX = X.getAsType(), TY = Y.getAsType();
    if (Y.getKind() == TemplateArgument::Type && Context.hasSameType(TX, TY))
      return DeducedTemplateArgument(Context.getCommonSugaredType(TX, TY),
                                     X.wasDeducedFromArrayBound() ||
                                         Y.wasDeducedFromArrayBound());

    // If one of the two arguments was deduced from an array bound, the other
    // supersedes it.
    if (X.wasDeducedFromArrayBound() != Y.wasDeducedFromArrayBound())
      return X.wasDeducedFromArrayBound() ? Y : X;

    // The arguments are not compatible.
    return DeducedTemplateArgument();
  }

  case TemplateArgument::Integral:
    // If we deduced a constant in one case and either a dependent expression or
    // declaration in another case, keep the integral constant.
    // If both are integral constants with the same value, keep that value.
    if (Y.getKind() == TemplateArgument::Expression ||
        Y.getKind() == TemplateArgument::Declaration ||
        (Y.getKind() == TemplateArgument::Integral &&
         hasSameExtendedValue(X.getAsIntegral(), Y.getAsIntegral())))
      return X.wasDeducedFromArrayBound() ? Y : X;

    // All other combinations are incompatible.
    return DeducedTemplateArgument();

  case TemplateArgument::StructuralValue:
    // If we deduced a value and a dependent expression, keep the value.
    if (Y.getKind() == TemplateArgument::Expression ||
        (Y.getKind() == TemplateArgument::StructuralValue &&
         X.structurallyEquals(Y)))
      return X;

    // All other combinations are incompatible.
    return DeducedTemplateArgument();

  case TemplateArgument::Template:
    if (Y.getKind() == TemplateArgument::Template &&
        Context.hasSameTemplateName(X.getAsTemplate(), Y.getAsTemplate()))
      return X;

    // All other combinations are incompatible.
    return DeducedTemplateArgument();

  case TemplateArgument::TemplateExpansion:
    if (Y.getKind() == TemplateArgument::TemplateExpansion &&
        Context.hasSameTemplateName(X.getAsTemplateOrTemplatePattern(),
                                    Y.getAsTemplateOrTemplatePattern()))
      return X;

    // All other combinations are incompatible.
    return DeducedTemplateArgument();

  case TemplateArgument::Expression: {
    if (Y.getKind() != TemplateArgument::Expression)
      return checkDeducedTemplateArguments(Context, Y, X);

    // Compare the expressions for equality
    llvm::FoldingSetNodeID ID1, ID2;
    X.getAsExpr()->Profile(ID1, Context, true);
    Y.getAsExpr()->Profile(ID2, Context, true);
    if (ID1 == ID2)
      return X.wasDeducedFromArrayBound() ? Y : X;

    // Differing dependent expressions are incompatible.
    return DeducedTemplateArgument();
  }

  case TemplateArgument::Declaration:
    assert(!X.wasDeducedFromArrayBound());

    // If we deduced a declaration and a dependent expression, keep the
    // declaration.
    if (Y.getKind() == TemplateArgument::Expression)
      return X;

    // If we deduced a declaration and an integral constant, keep the
    // integral constant and whichever type did not come from an array
    // bound.
    if (Y.getKind() == TemplateArgument::Integral) {
      if (Y.wasDeducedFromArrayBound())
        return TemplateArgument(Context, Y.getAsIntegral(),
                                X.getParamTypeForDecl());
      return Y;
    }

    // If we deduced two declarations, make sure that they refer to the
    // same declaration.
    if (Y.getKind() == TemplateArgument::Declaration &&
        isSameDeclaration(X.getAsDecl(), Y.getAsDecl()))
      return X;

    // All other combinations are incompatible.
    return DeducedTemplateArgument();

  case TemplateArgument::NullPtr:
    // If we deduced a null pointer and a dependent expression, keep the
    // null pointer.
    if (Y.getKind() == TemplateArgument::Expression)
      return TemplateArgument(Context.getCommonSugaredType(
                                  X.getNullPtrType(), Y.getAsExpr()->getType()),
                              true);

    // If we deduced a null pointer and an integral constant, keep the
    // integral constant.
    if (Y.getKind() == TemplateArgument::Integral)
      return Y;

    // If we deduced two null pointers, they are the same.
    if (Y.getKind() == TemplateArgument::NullPtr)
      return TemplateArgument(
          Context.getCommonSugaredType(X.getNullPtrType(), Y.getNullPtrType()),
          true);

    // All other combinations are incompatible.
    return DeducedTemplateArgument();

  case TemplateArgument::Pack: {
    if (Y.getKind() != TemplateArgument::Pack ||
        (!AggregateCandidateDeduction && X.pack_size() != Y.pack_size()))
      return DeducedTemplateArgument();

    llvm::SmallVector<TemplateArgument, 8> NewPack;
    for (TemplateArgument::pack_iterator
             XA = X.pack_begin(),
             XAEnd = X.pack_end(), YA = Y.pack_begin(), YAEnd = Y.pack_end();
         XA != XAEnd; ++XA) {
      if (YA != YAEnd) {
        TemplateArgument Merged = checkDeducedTemplateArguments(
            Context, DeducedTemplateArgument(*XA, X.wasDeducedFromArrayBound()),
            DeducedTemplateArgument(*YA, Y.wasDeducedFromArrayBound()));
        if (Merged.isNull() && !(XA->isNull() && YA->isNull()))
          return DeducedTemplateArgument();
        NewPack.push_back(Merged);
        ++YA;
      } else {
        NewPack.push_back(*XA);
      }
    }

    return DeducedTemplateArgument(
        TemplateArgument::CreatePackCopy(Context, NewPack),
        X.wasDeducedFromArrayBound() && Y.wasDeducedFromArrayBound());
  }
  }

  llvm_unreachable("Invalid TemplateArgument Kind!");
}

/// Deduce the value of the given non-type template parameter
/// as the given deduced template argument. All non-type template parameter
/// deduction is funneled through here.
static TemplateDeductionResult
DeduceNonTypeTemplateArgument(Sema &S, TemplateParameterList *TemplateParams,
                              const NonTypeTemplateParmDecl *NTTP,
                              const DeducedTemplateArgument &NewDeduced,
                              QualType ValueType, TemplateDeductionInfo &Info,
                              bool PartialOrdering,
                              SmallVectorImpl<DeducedTemplateArgument> &Deduced,
                              bool *HasDeducedAnyParam) {
  assert(NTTP->getDepth() == Info.getDeducedDepth() &&
         "deducing non-type template argument with wrong depth");

  DeducedTemplateArgument Result = checkDeducedTemplateArguments(
      S.Context, Deduced[NTTP->getIndex()], NewDeduced);
  if (Result.isNull()) {
    Info.Param = const_cast<NonTypeTemplateParmDecl*>(NTTP);
    Info.FirstArg = Deduced[NTTP->getIndex()];
    Info.SecondArg = NewDeduced;
    return TemplateDeductionResult::Inconsistent;
  }

  Deduced[NTTP->getIndex()] = Result;
  if (!S.getLangOpts().CPlusPlus17)
    return TemplateDeductionResult::Success;

  if (NTTP->isExpandedParameterPack())
    // FIXME: We may still need to deduce parts of the type here! But we
    // don't have any way to find which slice of the type to use, and the
    // type stored on the NTTP itself is nonsense. Perhaps the type of an
    // expanded NTTP should be a pack expansion type?
    return TemplateDeductionResult::Success;

  // Get the type of the parameter for deduction. If it's a (dependent) array
  // or function type, we will not have decayed it yet, so do that now.
  QualType ParamType = S.Context.getAdjustedParameterType(NTTP->getType());
  if (auto *Expansion = dyn_cast<PackExpansionType>(ParamType))
    ParamType = Expansion->getPattern();

  // FIXME: It's not clear how deduction of a parameter of reference
  // type from an argument (of non-reference type) should be performed.
  // For now, we just make the argument have same reference type as the
  // parameter.
  if (ParamType->isReferenceType() && !ValueType->isReferenceType()) {
    if (ParamType->isRValueReferenceType())
      ValueType = S.Context.getRValueReferenceType(ValueType);
    else
      ValueType = S.Context.getLValueReferenceType(ValueType);
  }

  return DeduceTemplateArgumentsByTypeMatch(
      S, TemplateParams, ParamType, ValueType, Info, Deduced,
      TDF_SkipNonDependent | TDF_IgnoreQualifiers,
      PartialOrdering ? PartialOrderingKind::NonCall
                      : PartialOrderingKind::None,
      /*ArrayBound=*/NewDeduced.wasDeducedFromArrayBound(), HasDeducedAnyParam);
}

/// Deduce the value of the given non-type template parameter
/// from the given integral constant.
static TemplateDeductionResult DeduceNonTypeTemplateArgument(
    Sema &S, TemplateParameterList *TemplateParams,
    const NonTypeTemplateParmDecl *NTTP, const llvm::APSInt &Value,
    QualType ValueType, bool DeducedFromArrayBound, TemplateDeductionInfo &Info,
    bool PartialOrdering, SmallVectorImpl<DeducedTemplateArgument> &Deduced,
    bool *HasDeducedAnyParam) {
  return DeduceNonTypeTemplateArgument(
      S, TemplateParams, NTTP,
      DeducedTemplateArgument(S.Context, Value, ValueType,
                              DeducedFromArrayBound),
      ValueType, Info, PartialOrdering, Deduced, HasDeducedAnyParam);
}

/// Deduce the value of the given non-type template parameter
/// from the given null pointer template argument type.
static TemplateDeductionResult
DeduceNullPtrTemplateArgument(Sema &S, TemplateParameterList *TemplateParams,
                              const NonTypeTemplateParmDecl *NTTP,
                              QualType NullPtrType, TemplateDeductionInfo &Info,
                              bool PartialOrdering,
                              SmallVectorImpl<DeducedTemplateArgument> &Deduced,
                              bool *HasDeducedAnyParam) {
  Expr *Value = S.ImpCastExprToType(
                     new (S.Context) CXXNullPtrLiteralExpr(S.Context.NullPtrTy,
                                                           NTTP->getLocation()),
                     NullPtrType,
                     NullPtrType->isMemberPointerType() ? CK_NullToMemberPointer
                                                        : CK_NullToPointer)
                    .get();
  return DeduceNonTypeTemplateArgument(
      S, TemplateParams, NTTP, DeducedTemplateArgument(Value), Value->getType(),
      Info, PartialOrdering, Deduced, HasDeducedAnyParam);
}

/// Deduce the value of the given non-type template parameter
/// from the given type- or value-dependent expression.
///
/// \returns true if deduction succeeded, false otherwise.
static TemplateDeductionResult
DeduceNonTypeTemplateArgument(Sema &S, TemplateParameterList *TemplateParams,
                              const NonTypeTemplateParmDecl *NTTP, Expr *Value,
                              TemplateDeductionInfo &Info, bool PartialOrdering,
                              SmallVectorImpl<DeducedTemplateArgument> &Deduced,
                              bool *HasDeducedAnyParam) {
  return DeduceNonTypeTemplateArgument(
      S, TemplateParams, NTTP, DeducedTemplateArgument(Value), Value->getType(),
      Info, PartialOrdering, Deduced, HasDeducedAnyParam);
}

/// Deduce the value of the given non-type template parameter
/// from the given declaration.
///
/// \returns true if deduction succeeded, false otherwise.
static TemplateDeductionResult
DeduceNonTypeTemplateArgument(Sema &S, TemplateParameterList *TemplateParams,
                              const NonTypeTemplateParmDecl *NTTP, ValueDecl *D,
                              QualType T, TemplateDeductionInfo &Info,
                              bool PartialOrdering,
                              SmallVectorImpl<DeducedTemplateArgument> &Deduced,
                              bool *HasDeducedAnyParam) {
  TemplateArgument New(D, T);
  return DeduceNonTypeTemplateArgument(
      S, TemplateParams, NTTP, DeducedTemplateArgument(New), T, Info,
      PartialOrdering, Deduced, HasDeducedAnyParam);
}

static TemplateDeductionResult DeduceTemplateArguments(
    Sema &S, TemplateParameterList *TemplateParams, TemplateName Param,
    TemplateName Arg, TemplateDeductionInfo &Info,
    ArrayRef<TemplateArgument> DefaultArguments, bool PartialOrdering,
    SmallVectorImpl<DeducedTemplateArgument> &Deduced,
    bool *HasDeducedAnyParam) {
  TemplateDecl *ParamDecl = Param.getAsTemplateDecl();
  if (!ParamDecl) {
    // The parameter type is dependent and is not a template template parameter,
    // so there is nothing that we can deduce.
    return TemplateDeductionResult::Success;
  }

  if (auto *TempParam = dyn_cast<TemplateTemplateParmDecl>(ParamDecl)) {
    // If we're not deducing at this depth, there's nothing to deduce.
    if (TempParam->getDepth() != Info.getDeducedDepth())
      return TemplateDeductionResult::Success;

    ArrayRef<NamedDecl *> Params =
        ParamDecl->getTemplateParameters()->asArray();
    unsigned StartPos = 0;
    for (unsigned I = 0, E = std::min(Params.size(), DefaultArguments.size());
         I < E; ++I) {
      if (Params[I]->isParameterPack()) {
        StartPos = DefaultArguments.size();
        break;
      }
      StartPos = I + 1;
    }

    // Provisional resolution for CWG2398: If Arg names a template
    // specialization, then we deduce a synthesized template name
    // based on A, but using the TS's extra arguments, relative to P, as
    // defaults.
    DeducedTemplateArgument NewDeduced =
        PartialOrdering
            ? TemplateArgument(S.Context.getDeducedTemplateName(
                  Arg, {StartPos, DefaultArguments.drop_front(StartPos)}))
            : Arg;

    DeducedTemplateArgument Result = checkDeducedTemplateArguments(
        S.Context, Deduced[TempParam->getIndex()], NewDeduced);
    if (Result.isNull()) {
      Info.Param = TempParam;
      Info.FirstArg = Deduced[TempParam->getIndex()];
      Info.SecondArg = NewDeduced;
      return TemplateDeductionResult::Inconsistent;
    }

    Deduced[TempParam->getIndex()] = Result;
    if (HasDeducedAnyParam)
      *HasDeducedAnyParam = true;
    return TemplateDeductionResult::Success;
  }

  // Verify that the two template names are equivalent.
  if (S.Context.hasSameTemplateName(
          Param, Arg, /*IgnoreDeduced=*/DefaultArguments.size() != 0))
    return TemplateDeductionResult::Success;

  // Mismatch of non-dependent template parameter to argument.
  Info.FirstArg = TemplateArgument(Param);
  Info.SecondArg = TemplateArgument(Arg);
  return TemplateDeductionResult::NonDeducedMismatch;
}

/// Deduce the template arguments by comparing the template parameter
/// type (which is a template-id) with the template argument type.
///
/// \param S the Sema
///
/// \param TemplateParams the template parameters that we are deducing
///
/// \param P the parameter type
///
/// \param A the argument type
///
/// \param Info information about the template argument deduction itself
///
/// \param Deduced the deduced template arguments
///
/// \returns the result of template argument deduction so far. Note that a
/// "success" result means that template argument deduction has not yet failed,
/// but it may still fail, later, for other reasons.

static const TemplateSpecializationType *getLastTemplateSpecType(QualType QT) {
  for (const Type *T = QT.getTypePtr(); /**/; /**/) {
    const TemplateSpecializationType *TST =
        T->getAs<TemplateSpecializationType>();
    assert(TST && "Expected a TemplateSpecializationType");
    if (!TST->isSugared())
      return TST;
    T = TST->desugar().getTypePtr();
  }
}

static TemplateDeductionResult
DeduceTemplateSpecArguments(Sema &S, TemplateParameterList *TemplateParams,
                            const QualType P, QualType A,
                            TemplateDeductionInfo &Info, bool PartialOrdering,
                            SmallVectorImpl<DeducedTemplateArgument> &Deduced,
                            bool *HasDeducedAnyParam) {
  QualType UP = P;
  if (const auto *IP = P->getAs<InjectedClassNameType>())
    UP = IP->getInjectedSpecializationType();

  assert(isa<TemplateSpecializationType>(UP.getCanonicalType()));
  const TemplateSpecializationType *TP = ::getLastTemplateSpecType(UP);
  TemplateName TNP = TP->getTemplateName();

  // If the parameter is an alias template, there is nothing to deduce.
  if (const auto *TD = TNP.getAsTemplateDecl(); TD && TD->isTypeAlias())
    return TemplateDeductionResult::Success;

  // FIXME: To preserve sugar, the TST needs to carry sugared resolved
  // arguments.
  ArrayRef<TemplateArgument> PResolved =
      TP->getCanonicalTypeInternal()
          ->castAs<TemplateSpecializationType>()
          ->template_arguments();

  QualType UA = A;
  std::optional<NestedNameSpecifier *> NNS;
  // Treat an injected-class-name as its underlying template-id.
  if (const auto *Elaborated = A->getAs<ElaboratedType>()) {
    NNS = Elaborated->getQualifier();
  } else if (const auto *Injected = A->getAs<InjectedClassNameType>()) {
    UA = Injected->getInjectedSpecializationType();
    NNS = nullptr;
  }

  // Check whether the template argument is a dependent template-id.
  if (isa<TemplateSpecializationType>(UA.getCanonicalType())) {
    const TemplateSpecializationType *SA = ::getLastTemplateSpecType(UA);
    TemplateName TNA = SA->getTemplateName();

    // If the argument is an alias template, there is nothing to deduce.
    if (const auto *TD = TNA.getAsTemplateDecl(); TD && TD->isTypeAlias())
      return TemplateDeductionResult::Success;

    // FIXME: To preserve sugar, the TST needs to carry sugared resolved
    // arguments.
    ArrayRef<TemplateArgument> AResolved =
        SA->getCanonicalTypeInternal()
            ->castAs<TemplateSpecializationType>()
            ->template_arguments();

    // Perform template argument deduction for the template name.
    if (auto Result = DeduceTemplateArguments(S, TemplateParams, TNP, TNA, Info,
                                              /*DefaultArguments=*/AResolved,
                                              PartialOrdering, Deduced,
                                              HasDeducedAnyParam);
        Result != TemplateDeductionResult::Success)
      return Result;

    // Perform template argument deduction on each template
    // argument. Ignore any missing/extra arguments, since they could be
    // filled in by default arguments.
    return DeduceTemplateArguments(
        S, TemplateParams, PResolved, AResolved, Info, Deduced,
        /*NumberOfArgumentsMustMatch=*/false, PartialOrdering,
        PackFold::ParameterToArgument, HasDeducedAnyParam);
  }

  // If the argument type is a class template specialization, we
  // perform template argument deduction using its template
  // arguments.
  const auto *RA = UA->getAs<RecordType>();
  const auto *SA =
      RA ? dyn_cast<ClassTemplateSpecializationDecl>(RA->getDecl()) : nullptr;
  if (!SA) {
    Info.FirstArg = TemplateArgument(P);
    Info.SecondArg = TemplateArgument(A);
    return TemplateDeductionResult::NonDeducedMismatch;
  }

  TemplateName TNA = TemplateName(SA->getSpecializedTemplate());
  if (NNS)
    TNA = S.Context.getQualifiedTemplateName(
        *NNS, false, TemplateName(SA->getSpecializedTemplate()));

  // Perform template argument deduction for the template name.
  if (auto Result = DeduceTemplateArguments(
          S, TemplateParams, TNP, TNA, Info,
          /*DefaultArguments=*/SA->getTemplateArgs().asArray(), PartialOrdering,
          Deduced, HasDeducedAnyParam);
      Result != TemplateDeductionResult::Success)
    return Result;

  // Perform template argument deduction for the template arguments.
  return DeduceTemplateArguments(S, TemplateParams, PResolved,
                                 SA->getTemplateArgs().asArray(), Info, Deduced,
                                 /*NumberOfArgumentsMustMatch=*/true,
                                 PartialOrdering, PackFold::ParameterToArgument,
                                 HasDeducedAnyParam);
}

static bool IsPossiblyOpaquelyQualifiedTypeInternal(const Type *T) {
  assert(T->isCanonicalUnqualified());

  switch (T->getTypeClass()) {
  case Type::TypeOfExpr:
  case Type::TypeOf:
  case Type::DependentName:
  case Type::Decltype:
  case Type::PackIndexing:
  case Type::UnresolvedUsing:
  case Type::TemplateTypeParm:
  case Type::Auto:
    return true;

  case Type::ConstantArray:
  case Type::IncompleteArray:
  case Type::VariableArray:
  case Type::DependentSizedArray:
    return IsPossiblyOpaquelyQualifiedTypeInternal(
        cast<ArrayType>(T)->getElementType().getTypePtr());

  default:
    return false;
  }
}

/// Determines whether the given type is an opaque type that
/// might be more qualified when instantiated.
static bool IsPossiblyOpaquelyQualifiedType(QualType T) {
  return IsPossiblyOpaquelyQualifiedTypeInternal(
      T->getCanonicalTypeInternal().getTypePtr());
}

/// Helper function to build a TemplateParameter when we don't
/// know its type statically.
static TemplateParameter makeTemplateParameter(Decl *D) {
  if (TemplateTypeParmDecl *TTP = dyn_cast<TemplateTypeParmDecl>(D))
    return TemplateParameter(TTP);
  if (NonTypeTemplateParmDecl *NTTP = dyn_cast<NonTypeTemplateParmDecl>(D))
    return TemplateParameter(NTTP);

  return TemplateParameter(cast<TemplateTemplateParmDecl>(D));
}

/// A pack that we're currently deducing.
struct clang::DeducedPack {
  // The index of the pack.
  unsigned Index;

  // The old value of the pack before we started deducing it.
  DeducedTemplateArgument Saved;

  // A deferred value of this pack from an inner deduction, that couldn't be
  // deduced because this deduction hadn't happened yet.
  DeducedTemplateArgument DeferredDeduction;

  // The new value of the pack.
  SmallVector<DeducedTemplateArgument, 4> New;

  // The outer deduction for this pack, if any.
  DeducedPack *Outer = nullptr;

  DeducedPack(unsigned Index) : Index(Index) {}
};

namespace {

/// A scope in which we're performing pack deduction.
class PackDeductionScope {
public:
  /// Prepare to deduce the packs named within Pattern.
  /// \param FinishingDeduction Don't attempt to deduce the pack. Useful when
  /// just checking a previous deduction of the pack.
  PackDeductionScope(Sema &S, TemplateParameterList *TemplateParams,
                     SmallVectorImpl<DeducedTemplateArgument> &Deduced,
                     TemplateDeductionInfo &Info, TemplateArgument Pattern,
                     bool DeducePackIfNotAlreadyDeduced = false,
                     bool FinishingDeduction = false)
      : S(S), TemplateParams(TemplateParams), Deduced(Deduced), Info(Info),
        DeducePackIfNotAlreadyDeduced(DeducePackIfNotAlreadyDeduced),
        FinishingDeduction(FinishingDeduction) {
    unsigned NumNamedPacks = addPacks(Pattern);
    finishConstruction(NumNamedPacks);
  }

  /// Prepare to directly deduce arguments of the parameter with index \p Index.
  PackDeductionScope(Sema &S, TemplateParameterList *TemplateParams,
                     SmallVectorImpl<DeducedTemplateArgument> &Deduced,
                     TemplateDeductionInfo &Info, unsigned Index)
      : S(S), TemplateParams(TemplateParams), Deduced(Deduced), Info(Info) {
    addPack(Index);
    finishConstruction(1);
  }

private:
  void addPack(unsigned Index) {
    // Save the deduced template argument for the parameter pack expanded
    // by this pack expansion, then clear out the deduction.
    DeducedFromEarlierParameter = !Deduced[Index].isNull();
    DeducedPack Pack(Index);
    if (!FinishingDeduction) {
      Pack.Saved = Deduced[Index];
      Deduced[Index] = TemplateArgument();
    }

    // FIXME: What if we encounter multiple packs with different numbers of
    // pre-expanded expansions? (This should already have been diagnosed
    // during substitution.)
    if (std::optional<unsigned> ExpandedPackExpansions =
            getExpandedPackSize(TemplateParams->getParam(Index)))
      FixedNumExpansions = ExpandedPackExpansions;

    Packs.push_back(Pack);
  }

  unsigned addPacks(TemplateArgument Pattern) {
    // Compute the set of template parameter indices that correspond to
    // parameter packs expanded by the pack expansion.
    llvm::SmallBitVector SawIndices(TemplateParams->size());
    llvm::SmallVector<TemplateArgument, 4> ExtraDeductions;

    auto AddPack = [&](unsigned Index) {
      if (SawIndices[Index])
        return;
      SawIndices[Index] = true;
      addPack(Index);

      // Deducing a parameter pack that is a pack expansion also constrains the
      // packs appearing in that parameter to have the same deduced arity. Also,
      // in C++17 onwards, deducing a non-type template parameter deduces its
      // type, so we need to collect the pending deduced values for those packs.
      if (auto *NTTP = dyn_cast<NonTypeTemplateParmDecl>(
              TemplateParams->getParam(Index))) {
        if (!NTTP->isExpandedParameterPack())
          if (auto *Expansion = dyn_cast<PackExpansionType>(NTTP->getType()))
            ExtraDeductions.push_back(Expansion->getPattern());
      }
      // FIXME: Also collect the unexpanded packs in any type and template
      // parameter packs that are pack expansions.
    };

    auto Collect = [&](TemplateArgument Pattern) {
      SmallVector<UnexpandedParameterPack, 2> Unexpanded;
      S.collectUnexpandedParameterPacks(Pattern, Unexpanded);
      for (unsigned I = 0, N = Unexpanded.size(); I != N; ++I) {
        unsigned Depth, Index;
        std::tie(Depth, Index) = getDepthAndIndex(Unexpanded[I]);
        if (Depth == Info.getDeducedDepth())
          AddPack(Index);
      }
    };

    // Look for unexpanded packs in the pattern.
    Collect(Pattern);
    assert(!Packs.empty() && "Pack expansion without unexpanded packs?");

    unsigned NumNamedPacks = Packs.size();

    // Also look for unexpanded packs that are indirectly deduced by deducing
    // the sizes of the packs in this pattern.
    while (!ExtraDeductions.empty())
      Collect(ExtraDeductions.pop_back_val());

    return NumNamedPacks;
  }

  void finishConstruction(unsigned NumNamedPacks) {
    // Dig out the partially-substituted pack, if there is one.
    const TemplateArgument *PartialPackArgs = nullptr;
    unsigned NumPartialPackArgs = 0;
    std::pair<unsigned, unsigned> PartialPackDepthIndex(-1u, -1u);
    if (auto *Scope = S.CurrentInstantiationScope)
      if (auto *Partial = Scope->getPartiallySubstitutedPack(
              &PartialPackArgs, &NumPartialPackArgs))
        PartialPackDepthIndex = getDepthAndIndex(Partial);

    // This pack expansion will have been partially or fully expanded if
    // it only names explicitly-specified parameter packs (including the
    // partially-substituted one, if any).
    bool IsExpanded = true;
    for (unsigned I = 0; I != NumNamedPacks; ++I) {
      if (Packs[I].Index >= Info.getNumExplicitArgs()) {
        IsExpanded = false;
        IsPartiallyExpanded = false;
        break;
      }
      if (PartialPackDepthIndex ==
            std::make_pair(Info.getDeducedDepth(), Packs[I].Index)) {
        IsPartiallyExpanded = true;
      }
    }

    // Skip over the pack elements that were expanded into separate arguments.
    // If we partially expanded, this is the number of partial arguments.
    // FIXME: `&& FixedNumExpansions` is a workaround for UB described in
    // https://github.com/llvm/llvm-project/issues/100095
    if (IsPartiallyExpanded)
      PackElements += NumPartialPackArgs;
    else if (IsExpanded && FixedNumExpansions)
      PackElements += *FixedNumExpansions;

    for (auto &Pack : Packs) {
      if (Info.PendingDeducedPacks.size() > Pack.Index)
        Pack.Outer = Info.PendingDeducedPacks[Pack.Index];
      else
        Info.PendingDeducedPacks.resize(Pack.Index + 1);
      Info.PendingDeducedPacks[Pack.Index] = &Pack;

      if (PartialPackDepthIndex ==
            std::make_pair(Info.getDeducedDepth(), Pack.Index)) {
        Pack.New.append(PartialPackArgs, PartialPackArgs + NumPartialPackArgs);
        // We pre-populate the deduced value of the partially-substituted
        // pack with the specified value. This is not entirely correct: the
        // value is supposed to have been substituted, not deduced, but the
        // cases where this is observable require an exact type match anyway.
        //
        // FIXME: If we could represent a "depth i, index j, pack elem k"
        // parameter, we could substitute the partially-substituted pack
        // everywhere and avoid this.
        if (!FinishingDeduction && !IsPartiallyExpanded)
          Deduced[Pack.Index] = Pack.New[PackElements];
      }
    }
  }

public:
  ~PackDeductionScope() {
    for (auto &Pack : Packs)
      Info.PendingDeducedPacks[Pack.Index] = Pack.Outer;
  }

  // Return the size of the saved packs if all of them has the same size.
  std::optional<unsigned> getSavedPackSizeIfAllEqual() const {
    unsigned PackSize = Packs[0].Saved.pack_size();

    if (std::all_of(Packs.begin() + 1, Packs.end(), [&PackSize](const auto &P) {
          return P.Saved.pack_size() == PackSize;
        }))
      return PackSize;
    return {};
  }

  /// Determine whether this pack has already been deduced from a previous
  /// argument.
  bool isDeducedFromEarlierParameter() const {
    return DeducedFromEarlierParameter;
  }

  /// Determine whether this pack has already been partially expanded into a
  /// sequence of (prior) function parameters / template arguments.
  bool isPartiallyExpanded() { return IsPartiallyExpanded; }

  /// Determine whether this pack expansion scope has a known, fixed arity.
  /// This happens if it involves a pack from an outer template that has
  /// (notionally) already been expanded.
  bool hasFixedArity() { return FixedNumExpansions.has_value(); }

  /// Determine whether the next element of the argument is still part of this
  /// pack. This is the case unless the pack is already expanded to a fixed
  /// length.
  bool hasNextElement() {
    return !FixedNumExpansions || *FixedNumExpansions > PackElements;
  }

  /// Move to deducing the next element in each pack that is being deduced.
  void nextPackElement() {
    // Capture the deduced template arguments for each parameter pack expanded
    // by this pack expansion, add them to the list of arguments we've deduced
    // for that pack, then clear out the deduced argument.
    if (!FinishingDeduction) {
      for (auto &Pack : Packs) {
        DeducedTemplateArgument &DeducedArg = Deduced[Pack.Index];
        if (!Pack.New.empty() || !DeducedArg.isNull()) {
          while (Pack.New.size() < PackElements)
            Pack.New.push_back(DeducedTemplateArgument());
          if (Pack.New.size() == PackElements)
            Pack.New.push_back(DeducedArg);
          else
            Pack.New[PackElements] = DeducedArg;
          DeducedArg = Pack.New.size() > PackElements + 1
                           ? Pack.New[PackElements + 1]
                           : DeducedTemplateArgument();
        }
      }
    }
    ++PackElements;
  }

  /// Finish template argument deduction for a set of argument packs,
  /// producing the argument packs and checking for consistency with prior
  /// deductions.
  TemplateDeductionResult finish() {
    if (FinishingDeduction)
      return TemplateDeductionResult::Success;
    // Build argument packs for each of the parameter packs expanded by this
    // pack expansion.
    for (auto &Pack : Packs) {
      // Put back the old value for this pack.
      if (!FinishingDeduction)
        Deduced[Pack.Index] = Pack.Saved;

      // Always make sure the size of this pack is correct, even if we didn't
      // deduce any values for it.
      //
      // FIXME: This isn't required by the normative wording, but substitution
      // and post-substitution checking will always fail if the arity of any
      // pack is not equal to the number of elements we processed. (Either that
      // or something else has gone *very* wrong.) We're permitted to skip any
      // hard errors from those follow-on steps by the intent (but not the
      // wording) of C++ [temp.inst]p8:
      //
      //   If the function selected by overload resolution can be determined
      //   without instantiating a class template definition, it is unspecified
      //   whether that instantiation actually takes place
      Pack.New.resize(PackElements);

      // Build or find a new value for this pack.
      DeducedTemplateArgument NewPack;
      if (Pack.New.empty()) {
        // If we deduced an empty argument pack, create it now.
        NewPack = DeducedTemplateArgument(TemplateArgument::getEmptyPack());
      } else {
        TemplateArgument *ArgumentPack =
            new (S.Context) TemplateArgument[Pack.New.size()];
        std::copy(Pack.New.begin(), Pack.New.end(), ArgumentPack);
        NewPack = DeducedTemplateArgument(
            TemplateArgument(llvm::ArrayRef(ArgumentPack, Pack.New.size())),
            // FIXME: This is wrong, it's possible that some pack elements are
            // deduced from an array bound and others are not:
            //   template<typename ...T, T ...V> void g(const T (&...p)[V]);
            //   g({1, 2, 3}, {{}, {}});
            // ... should deduce T = {int, size_t (from array bound)}.
            Pack.New[0].wasDeducedFromArrayBound());
      }

      // Pick where we're going to put the merged pack.
      DeducedTemplateArgument *Loc;
      if (Pack.Outer) {
        if (Pack.Outer->DeferredDeduction.isNull()) {
          // Defer checking this pack until we have a complete pack to compare
          // it against.
          Pack.Outer->DeferredDeduction = NewPack;
          continue;
        }
        Loc = &Pack.Outer->DeferredDeduction;
      } else {
        Loc = &Deduced[Pack.Index];
      }

      // Check the new pack matches any previous value.
      DeducedTemplateArgument OldPack = *Loc;
      DeducedTemplateArgument Result = checkDeducedTemplateArguments(
          S.Context, OldPack, NewPack, DeducePackIfNotAlreadyDeduced);

      Info.AggregateDeductionCandidateHasMismatchedArity =
          OldPack.getKind() == TemplateArgument::Pack &&
          NewPack.getKind() == TemplateArgument::Pack &&
          OldPack.pack_size() != NewPack.pack_size() && !Result.isNull();

      // If we deferred a deduction of this pack, check that one now too.
      if (!Result.isNull() && !Pack.DeferredDeduction.isNull()) {
        OldPack = Result;
        NewPack = Pack.DeferredDeduction;
        Result = checkDeducedTemplateArguments(S.Context, OldPack, NewPack);
      }

      NamedDecl *Param = TemplateParams->getParam(Pack.Index);
      if (Result.isNull()) {
        Info.Param = makeTemplateParameter(Param);
        Info.FirstArg = OldPack;
        Info.SecondArg = NewPack;
        return TemplateDeductionResult::Inconsistent;
      }

      // If we have a pre-expanded pack and we didn't deduce enough elements
      // for it, fail deduction.
      if (std::optional<unsigned> Expansions = getExpandedPackSize(Param)) {
        if (*Expansions != PackElements) {
          Info.Param = makeTemplateParameter(Param);
          Info.FirstArg = Result;
          return TemplateDeductionResult::IncompletePack;
        }
      }

      *Loc = Result;
    }

    return TemplateDeductionResult::Success;
  }

private:
  Sema &S;
  TemplateParameterList *TemplateParams;
  SmallVectorImpl<DeducedTemplateArgument> &Deduced;
  TemplateDeductionInfo &Info;
  unsigned PackElements = 0;
  bool IsPartiallyExpanded = false;
  bool DeducePackIfNotAlreadyDeduced = false;
  bool DeducedFromEarlierParameter = false;
  bool FinishingDeduction = false;
  /// The number of expansions, if we have a fully-expanded pack in this scope.
  std::optional<unsigned> FixedNumExpansions;

  SmallVector<DeducedPack, 2> Packs;
};

} // namespace

template <class T>
static TemplateDeductionResult DeduceForEachType(
    Sema &S, TemplateParameterList *TemplateParams, ArrayRef<QualType> Params,
    ArrayRef<QualType> Args, TemplateDeductionInfo &Info,
    SmallVectorImpl<DeducedTemplateArgument> &Deduced, PartialOrderingKind POK,
    bool FinishingDeduction, T &&DeductFunc) {
  // C++0x [temp.deduct.type]p10:
  //   Similarly, if P has a form that contains (T), then each parameter type
  //   Pi of the respective parameter-type- list of P is compared with the
  //   corresponding parameter type Ai of the corresponding parameter-type-list
  //   of A. [...]
  unsigned ArgIdx = 0, ParamIdx = 0;
  for (; ParamIdx != Params.size(); ++ParamIdx) {
    // Check argument types.
    const PackExpansionType *Expansion
                                = dyn_cast<PackExpansionType>(Params[ParamIdx]);
    if (!Expansion) {
      // Simple case: compare the parameter and argument types at this point.

      // Make sure we have an argument.
      if (ArgIdx >= Args.size())
        return TemplateDeductionResult::MiscellaneousDeductionFailure;

      if (isa<PackExpansionType>(Args[ArgIdx])) {
        // C++0x [temp.deduct.type]p22:
        //   If the original function parameter associated with A is a function
        //   parameter pack and the function parameter associated with P is not
        //   a function parameter pack, then template argument deduction fails.
        return TemplateDeductionResult::MiscellaneousDeductionFailure;
      }

      if (TemplateDeductionResult Result =
              DeductFunc(S, TemplateParams, ParamIdx, ArgIdx,
                         Params[ParamIdx].getUnqualifiedType(),
                         Args[ArgIdx].getUnqualifiedType(), Info, Deduced, POK);
          Result != TemplateDeductionResult::Success)
        return Result;

      ++ArgIdx;
      continue;
    }

    // C++0x [temp.deduct.type]p10:
    //   If the parameter-declaration corresponding to Pi is a function
    //   parameter pack, then the type of its declarator- id is compared with
    //   each remaining parameter type in the parameter-type-list of A. Each
    //   comparison deduces template arguments for subsequent positions in the
    //   template parameter packs expanded by the function parameter pack.

    QualType Pattern = Expansion->getPattern();
    PackDeductionScope PackScope(S, TemplateParams, Deduced, Info, Pattern,
                                 /*DeducePackIfNotAlreadyDeduced=*/false,
                                 FinishingDeduction);

    // A pack scope with fixed arity is not really a pack any more, so is not
    // a non-deduced context.
    if (ParamIdx + 1 == Params.size() || PackScope.hasFixedArity()) {
      for (; ArgIdx < Args.size() && PackScope.hasNextElement(); ++ArgIdx) {
        // Deduce template arguments from the pattern.
        if (TemplateDeductionResult Result = DeductFunc(
                S, TemplateParams, ParamIdx, ArgIdx,
                Pattern.getUnqualifiedType(), Args[ArgIdx].getUnqualifiedType(),
                Info, Deduced, POK);
            Result != TemplateDeductionResult::Success)
          return Result;
        PackScope.nextPackElement();
      }
    } else {
      // C++0x [temp.deduct.type]p5:
      //   The non-deduced contexts are:
      //     - A function parameter pack that does not occur at the end of the
      //       parameter-declaration-clause.
      //
      // FIXME: There is no wording to say what we should do in this case. We
      // choose to resolve this by applying the same rule that is applied for a
      // function call: that is, deduce all contained packs to their
      // explicitly-specified values (or to <> if there is no such value).
      //
      // This is seemingly-arbitrarily different from the case of a template-id
      // with a non-trailing pack-expansion in its arguments, which renders the
      // entire template-argument-list a non-deduced context.

      // If the parameter type contains an explicitly-specified pack that we
      // could not expand, skip the number of parameters notionally created
      // by the expansion.
      std::optional<unsigned> NumExpansions = Expansion->getNumExpansions();
      if (NumExpansions && !PackScope.isPartiallyExpanded()) {
        for (unsigned I = 0; I != *NumExpansions && ArgIdx < Args.size();
             ++I, ++ArgIdx)
          PackScope.nextPackElement();
      }
    }

    // Build argument packs for each of the parameter packs expanded by this
    // pack expansion.
    if (auto Result = PackScope.finish();
        Result != TemplateDeductionResult::Success)
      return Result;
  }

  // DR692, DR1395
  // C++0x [temp.deduct.type]p10:
  // If the parameter-declaration corresponding to P_i ...
  // During partial ordering, if Ai was originally a function parameter pack:
  // - if P does not contain a function parameter type corresponding to Ai then
  //   Ai is ignored;
  if (POK == PartialOrderingKind::Call && ArgIdx + 1 == Args.size() &&
      isa<PackExpansionType>(Args[ArgIdx]))
    return TemplateDeductionResult::Success;

  // Make sure we don't have any extra arguments.
  if (ArgIdx < Args.size())
    return TemplateDeductionResult::MiscellaneousDeductionFailure;

  return TemplateDeductionResult::Success;
}

/// Deduce the template arguments by comparing the list of parameter
/// types to the list of argument types, as in the parameter-type-lists of
/// function types (C++ [temp.deduct.type]p10).
///
/// \param S The semantic analysis object within which we are deducing
///
/// \param TemplateParams The template parameters that we are deducing
///
/// \param Params The list of parameter types
///
/// \param Args The list of argument types
///
/// \param Info information about the template argument deduction itself
///
/// \param Deduced the deduced template arguments
///
/// \param TDF bitwise OR of the TemplateDeductionFlags bits that describe
/// how template argument deduction is performed.
///
/// \param PartialOrdering If true, we are performing template argument
/// deduction for during partial ordering for a call
/// (C++0x [temp.deduct.partial]).
///
/// \param HasDeducedAnyParam If set, the object pointed at will indicate
/// whether any template parameter was deduced.
///
/// \param HasDeducedParam If set, the bit vector will be used to represent
/// which template parameters were deduced, in order.
///
/// \returns the result of template argument deduction so far. Note that a
/// "success" result means that template argument deduction has not yet failed,
/// but it may still fail, later, for other reasons.
static TemplateDeductionResult DeduceTemplateArguments(
    Sema &S, TemplateParameterList *TemplateParams, ArrayRef<QualType> Params,
    ArrayRef<QualType> Args, TemplateDeductionInfo &Info,
    SmallVectorImpl<DeducedTemplateArgument> &Deduced, unsigned TDF,
    PartialOrderingKind POK, bool *HasDeducedAnyParam,
    llvm::SmallBitVector *HasDeducedParam) {
  return ::DeduceForEachType(
      S, TemplateParams, Params, Args, Info, Deduced, POK,
      /*FinishingDeduction=*/false,
      [&](Sema &S, TemplateParameterList *TemplateParams, int ParamIdx,
          int ArgIdx, QualType P, QualType A, TemplateDeductionInfo &Info,
          SmallVectorImpl<DeducedTemplateArgument> &Deduced,
          PartialOrderingKind POK) {
        bool HasDeducedAnyParamCopy = false;
        TemplateDeductionResult TDR = DeduceTemplateArgumentsByTypeMatch(
            S, TemplateParams, P, A, Info, Deduced, TDF, POK,
            /*DeducedFromArrayBound=*/false, &HasDeducedAnyParamCopy);
        if (HasDeducedAnyParam && HasDeducedAnyParamCopy)
          *HasDeducedAnyParam = true;
        if (HasDeducedParam && HasDeducedAnyParamCopy)
          (*HasDeducedParam)[ParamIdx] = true;
        return TDR;
      });
}

/// Determine whether the parameter has qualifiers that the argument
/// lacks. Put another way, determine whether there is no way to add
/// a deduced set of qualifiers to the ParamType that would result in
/// its qualifiers matching those of the ArgType.
static bool hasInconsistentOrSupersetQualifiersOf(QualType ParamType,
                                                  QualType ArgType) {
  Qualifiers ParamQs = ParamType.getQualifiers();
  Qualifiers ArgQs = ArgType.getQualifiers();

  if (ParamQs == ArgQs)
    return false;

  // Mismatched (but not missing) Objective-C GC attributes.
  if (ParamQs.getObjCGCAttr() != ArgQs.getObjCGCAttr() &&
      ParamQs.hasObjCGCAttr())
    return true;

  // Mismatched (but not missing) address spaces.
  if (ParamQs.getAddressSpace() != ArgQs.getAddressSpace() &&
      ParamQs.hasAddressSpace())
    return true;

  // Mismatched (but not missing) Objective-C lifetime qualifiers.
  if (ParamQs.getObjCLifetime() != ArgQs.getObjCLifetime() &&
      ParamQs.hasObjCLifetime())
    return true;

  // CVR qualifiers inconsistent or a superset.
  return (ParamQs.getCVRQualifiers() & ~ArgQs.getCVRQualifiers()) != 0;
}

bool Sema::isSameOrCompatibleFunctionType(QualType P, QualType A) {
  const FunctionType *PF = P->getAs<FunctionType>(),
                     *AF = A->getAs<FunctionType>();

  // Just compare if not functions.
  if (!PF || !AF)
    return Context.hasSameType(P, A);

  // Noreturn and noexcept adjustment.
  if (QualType AdjustedParam; IsFunctionConversion(P, A, AdjustedParam))
    P = AdjustedParam;

  // FIXME: Compatible calling conventions.
  return Context.hasSameFunctionTypeIgnoringExceptionSpec(P, A);
}

/// Get the index of the first template parameter that was originally from the
/// innermost template-parameter-list. This is 0 except when we concatenate
/// the template parameter lists of a class template and a constructor template
/// when forming an implicit deduction guide.
static unsigned getFirstInnerIndex(FunctionTemplateDecl *FTD) {
  auto *Guide = dyn_cast<CXXDeductionGuideDecl>(FTD->getTemplatedDecl());
  if (!Guide || !Guide->isImplicit())
    return 0;
  return Guide->getDeducedTemplate()->getTemplateParameters()->size();
}

/// Determine whether a type denotes a forwarding reference.
static bool isForwardingReference(QualType Param, unsigned FirstInnerIndex) {
  // C++1z [temp.deduct.call]p3:
  //   A forwarding reference is an rvalue reference to a cv-unqualified
  //   template parameter that does not represent a template parameter of a
  //   class template.
  if (auto *ParamRef = Param->getAs<RValueReferenceType>()) {
    if (ParamRef->getPointeeType().getQualifiers())
      return false;
    auto *TypeParm = ParamRef->getPointeeType()->getAs<TemplateTypeParmType>();
    return TypeParm && TypeParm->getIndex() >= FirstInnerIndex;
  }
  return false;
}

///  Attempt to deduce the template arguments by checking the base types
///  according to (C++20 [temp.deduct.call] p4b3.
///
/// \param S the semantic analysis object within which we are deducing.
///
/// \param RD the top level record object we are deducing against.
///
/// \param TemplateParams the template parameters that we are deducing.
///
/// \param P the template specialization parameter type.
///
/// \param Info information about the template argument deduction itself.
///
/// \param Deduced the deduced template arguments.
///
/// \returns the result of template argument deduction with the bases. "invalid"
/// means no matches, "success" found a single item, and the
/// "MiscellaneousDeductionFailure" result happens when the match is ambiguous.
static TemplateDeductionResult
DeduceTemplateBases(Sema &S, const CXXRecordDecl *RD,
                    TemplateParameterList *TemplateParams, QualType P,
                    TemplateDeductionInfo &Info, bool PartialOrdering,
                    SmallVectorImpl<DeducedTemplateArgument> &Deduced,
                    bool *HasDeducedAnyParam) {
  // C++14 [temp.deduct.call] p4b3:
  //   If P is a class and P has the form simple-template-id, then the
  //   transformed A can be a derived class of the deduced A. Likewise if
  //   P is a pointer to a class of the form simple-template-id, the
  //   transformed A can be a pointer to a derived class pointed to by the
  //   deduced A. However, if there is a class C that is a (direct or
  //   indirect) base class of D and derived (directly or indirectly) from a
  //   class B and that would be a valid deduced A, the deduced A cannot be
  //   B or pointer to B, respectively.
  //
  //   These alternatives are considered only if type deduction would
  //   otherwise fail. If they yield more than one possible deduced A, the
  //   type deduction fails.

  // Use a breadth-first search through the bases to collect the set of
  // successful matches. Visited contains the set of nodes we have already
  // visited, while ToVisit is our stack of records that we still need to
  // visit.  Matches contains a list of matches that have yet to be
  // disqualified.
  llvm::SmallPtrSet<const CXXRecordDecl *, 8> Visited;
  SmallVector<QualType, 8> ToVisit;
  // We iterate over this later, so we have to use MapVector to ensure
  // determinism.
  struct MatchValue {
    SmallVector<DeducedTemplateArgument, 8> Deduced;
    bool HasDeducedAnyParam;
  };
  llvm::MapVector<const CXXRecordDecl *, MatchValue> Matches;

  auto AddBases = [&Visited, &ToVisit](const CXXRecordDecl *RD) {
    for (const auto &Base : RD->bases()) {
      QualType T = Base.getType();
      assert(T->isRecordType() && "Base class that isn't a record?");
      if (Visited.insert(T->getAsCXXRecordDecl()).second)
        ToVisit.push_back(T);
    }
  };

  // Set up the loop by adding all the bases.
  AddBases(RD);

  // Search each path of bases until we either run into a successful match
  // (where all bases of it are invalid), or we run out of bases.
  while (!ToVisit.empty()) {
    QualType NextT = ToVisit.pop_back_val();

    SmallVector<DeducedTemplateArgument, 8> DeducedCopy(Deduced.begin(),
                                                        Deduced.end());
    TemplateDeductionInfo BaseInfo(TemplateDeductionInfo::ForBase, Info);
    bool HasDeducedAnyParamCopy = false;
    TemplateDeductionResult BaseResult = DeduceTemplateSpecArguments(
        S, TemplateParams, P, NextT, BaseInfo, PartialOrdering, DeducedCopy,
        &HasDeducedAnyParamCopy);

    // If this was a successful deduction, add it to the list of matches,
    // otherwise we need to continue searching its bases.
    const CXXRecordDecl *RD = NextT->getAsCXXRecordDecl();
    if (BaseResult == TemplateDeductionResult::Success)
      Matches.insert({RD, {DeducedCopy, HasDeducedAnyParamCopy}});
    else
      AddBases(RD);
  }

  // At this point, 'Matches' contains a list of seemingly valid bases, however
  // in the event that we have more than 1 match, it is possible that the base
  // of one of the matches might be disqualified for being a base of another
  // valid match. We can count on cyclical instantiations being invalid to
  // simplify the disqualifications.  That is, if A & B are both matches, and B
  // inherits from A (disqualifying A), we know that A cannot inherit from B.
  if (Matches.size() > 1) {
    Visited.clear();
    for (const auto &Match : Matches)
      AddBases(Match.first);

    // We can give up once we have a single item (or have run out of things to
    // search) since cyclical inheritance isn't valid.
    while (Matches.size() > 1 && !ToVisit.empty()) {
      const CXXRecordDecl *RD = ToVisit.pop_back_val()->getAsCXXRecordDecl();
      Matches.erase(RD);

      // Always add all bases, since the inheritance tree can contain
      // disqualifications for multiple matches.
      AddBases(RD);
    }
  }

  if (Matches.empty())
    return TemplateDeductionResult::Invalid;
  if (Matches.size() > 1)
    return TemplateDeductionResult::MiscellaneousDeductionFailure;

  std::swap(Matches.front().second.Deduced, Deduced);
  if (bool HasDeducedAnyParamCopy = Matches.front().second.HasDeducedAnyParam;
      HasDeducedAnyParamCopy && HasDeducedAnyParam)
    *HasDeducedAnyParam = HasDeducedAnyParamCopy;
  return TemplateDeductionResult::Success;
}

/// When propagating a partial ordering kind into a NonCall context,
/// this is used to downgrade a 'Call' into a 'NonCall', so that
/// the kind still reflects whether we are in a partial ordering context.
static PartialOrderingKind
degradeCallPartialOrderingKind(PartialOrderingKind POK) {
  return std::min(POK, PartialOrderingKind::NonCall);
}

/// Deduce the template arguments by comparing the parameter type and
/// the argument type (C++ [temp.deduct.type]).
///
/// \param S the semantic analysis object within which we are deducing
///
/// \param TemplateParams the template parameters that we are deducing
///
/// \param P the parameter type
///
/// \param A the argument type
///
/// \param Info information about the template argument deduction itself
///
/// \param Deduced the deduced template arguments
///
/// \param TDF bitwise OR of the TemplateDeductionFlags bits that describe
/// how template argument deduction is performed.
///
/// \param PartialOrdering Whether we're performing template argument deduction
/// in the context of partial ordering (C++0x [temp.deduct.partial]).
///
/// \returns the result of template argument deduction so far. Note that a
/// "success" result means that template argument deduction has not yet failed,
/// but it may still fail, later, for other reasons.
static TemplateDeductionResult DeduceTemplateArgumentsByTypeMatch(
    Sema &S, TemplateParameterList *TemplateParams, QualType P, QualType A,
    TemplateDeductionInfo &Info,
    SmallVectorImpl<DeducedTemplateArgument> &Deduced, unsigned TDF,
    PartialOrderingKind POK, bool DeducedFromArrayBound,
    bool *HasDeducedAnyParam) {

  // If the argument type is a pack expansion, look at its pattern.
  // This isn't explicitly called out
  if (const auto *AExp = dyn_cast<PackExpansionType>(A))
    A = AExp->getPattern();
  assert(!isa<PackExpansionType>(A.getCanonicalType()));

  if (POK == PartialOrderingKind::Call) {
    // C++11 [temp.deduct.partial]p5:
    //   Before the partial ordering is done, certain transformations are
    //   performed on the types used for partial ordering:
    //     - If P is a reference type, P is replaced by the type referred to.
    const ReferenceType *PRef = P->getAs<ReferenceType>();
    if (PRef)
      P = PRef->getPointeeType();

    //     - If A is a reference type, A is replaced by the type referred to.
    const ReferenceType *ARef = A->getAs<ReferenceType>();
    if (ARef)
      A = A->getPointeeType();

    if (PRef && ARef && S.Context.hasSameUnqualifiedType(P, A)) {
      // C++11 [temp.deduct.partial]p9:
      //   If, for a given type, deduction succeeds in both directions (i.e.,
      //   the types are identical after the transformations above) and both
      //   P and A were reference types [...]:
      //     - if [one type] was an lvalue reference and [the other type] was
      //       not, [the other type] is not considered to be at least as
      //       specialized as [the first type]
      //     - if [one type] is more cv-qualified than [the other type],
      //       [the other type] is not considered to be at least as specialized
      //       as [the first type]
      // Objective-C ARC adds:
      //     - [one type] has non-trivial lifetime, [the other type] has
      //       __unsafe_unretained lifetime, and the types are otherwise
      //       identical
      //
      // A is "considered to be at least as specialized" as P iff deduction
      // succeeds, so we model this as a deduction failure. Note that
      // [the first type] is P and [the other type] is A here; the standard
      // gets this backwards.
      Qualifiers PQuals = P.getQualifiers(), AQuals = A.getQualifiers();
      if ((PRef->isLValueReferenceType() && !ARef->isLValueReferenceType()) ||
          PQuals.isStrictSupersetOf(AQuals) ||
          (PQuals.hasNonTrivialObjCLifetime() &&
           AQuals.getObjCLifetime() == Qualifiers::OCL_ExplicitNone &&
           PQuals.withoutObjCLifetime() == AQuals.withoutObjCLifetime())) {
        Info.FirstArg = TemplateArgument(P);
        Info.SecondArg = TemplateArgument(A);
        return TemplateDeductionResult::NonDeducedMismatch;
      }
    }
    Qualifiers DiscardedQuals;
    // C++11 [temp.deduct.partial]p7:
    //   Remove any top-level cv-qualifiers:
    //     - If P is a cv-qualified type, P is replaced by the cv-unqualified
    //       version of P.
    P = S.Context.getUnqualifiedArrayType(P, DiscardedQuals);
    //     - If A is a cv-qualified type, A is replaced by the cv-unqualified
    //       version of A.
    A = S.Context.getUnqualifiedArrayType(A, DiscardedQuals);
  } else {
    // C++0x [temp.deduct.call]p4 bullet 1:
    //   - If the original P is a reference type, the deduced A (i.e., the type
    //     referred to by the reference) can be more cv-qualified than the
    //     transformed A.
    if (TDF & TDF_ParamWithReferenceType) {
      Qualifiers Quals;
      QualType UnqualP = S.Context.getUnqualifiedArrayType(P, Quals);
      Quals.setCVRQualifiers(Quals.getCVRQualifiers() & A.getCVRQualifiers());
      P = S.Context.getQualifiedType(UnqualP, Quals);
    }

    if ((TDF & TDF_TopLevelParameterTypeList) && !P->isFunctionType()) {
      // C++0x [temp.deduct.type]p10:
      //   If P and A are function types that originated from deduction when
      //   taking the address of a function template (14.8.2.2) or when deducing
      //   template arguments from a function declaration (14.8.2.6) and Pi and
      //   Ai are parameters of the top-level parameter-type-list of P and A,
      //   respectively, Pi is adjusted if it is a forwarding reference and Ai
      //   is an lvalue reference, in
      //   which case the type of Pi is changed to be the template parameter
      //   type (i.e., T&& is changed to simply T). [ Note: As a result, when
      //   Pi is T&& and Ai is X&, the adjusted Pi will be T, causing T to be
      //   deduced as X&. - end note ]
      TDF &= ~TDF_TopLevelParameterTypeList;
      if (isForwardingReference(P, /*FirstInnerIndex=*/0) &&
          A->isLValueReferenceType())
        P = P->getPointeeType();
    }
  }

  // C++ [temp.deduct.type]p9:
  //   A template type argument T, a template template argument TT or a
  //   template non-type argument i can be deduced if P and A have one of
  //   the following forms:
  //
  //     T
  //     cv-list T
  if (const auto *TTP = P->getAs<TemplateTypeParmType>()) {
    // Just skip any attempts to deduce from a placeholder type or a parameter
    // at a different depth.
    if (A->isPlaceholderType() || Info.getDeducedDepth() != TTP->getDepth())
      return TemplateDeductionResult::Success;

    unsigned Index = TTP->getIndex();

    // If the argument type is an array type, move the qualifiers up to the
    // top level, so they can be matched with the qualifiers on the parameter.
    if (A->isArrayType()) {
      Qualifiers Quals;
      A = S.Context.getUnqualifiedArrayType(A, Quals);
      if (Quals)
        A = S.Context.getQualifiedType(A, Quals);
    }

    // The argument type can not be less qualified than the parameter
    // type.
    if (!(TDF & TDF_IgnoreQualifiers) &&
        hasInconsistentOrSupersetQualifiersOf(P, A)) {
      Info.Param = cast<TemplateTypeParmDecl>(TemplateParams->getParam(Index));
      Info.FirstArg = TemplateArgument(P);
      Info.SecondArg = TemplateArgument(A);
      return TemplateDeductionResult::Underqualified;
    }

    // Do not match a function type with a cv-qualified type.
    // http://www.open-std.org/jtc1/sc22/wg21/docs/cwg_active.html#1584
    if (A->isFunctionType() && P.hasQualifiers())
      return TemplateDeductionResult::NonDeducedMismatch;

    assert(TTP->getDepth() == Info.getDeducedDepth() &&
           "saw template type parameter with wrong depth");
    assert(A->getCanonicalTypeInternal() != S.Context.OverloadTy &&
           "Unresolved overloaded function");
    QualType DeducedType = A;

    // Remove any qualifiers on the parameter from the deduced type.
    // We checked the qualifiers for consistency above.
    Qualifiers DeducedQs = DeducedType.getQualifiers();
    Qualifiers ParamQs = P.getQualifiers();
    DeducedQs.removeCVRQualifiers(ParamQs.getCVRQualifiers());
    if (ParamQs.hasObjCGCAttr())
      DeducedQs.removeObjCGCAttr();
    if (ParamQs.hasAddressSpace())
      DeducedQs.removeAddressSpace();
    if (ParamQs.hasObjCLifetime())
      DeducedQs.removeObjCLifetime();

    // Objective-C ARC:
    //   If template deduction would produce a lifetime qualifier on a type
    //   that is not a lifetime type, template argument deduction fails.
    if (ParamQs.hasObjCLifetime() && !DeducedType->isObjCLifetimeType() &&
        !DeducedType->isDependentType()) {
      Info.Param = cast<TemplateTypeParmDecl>(TemplateParams->getParam(Index));
      Info.FirstArg = TemplateArgument(P);
      Info.SecondArg = TemplateArgument(A);
      return TemplateDeductionResult::Underqualified;
    }

    // Objective-C ARC:
    //   If template deduction would produce an argument type with lifetime type
    //   but no lifetime qualifier, the __strong lifetime qualifier is inferred.
    if (S.getLangOpts().ObjCAutoRefCount && DeducedType->isObjCLifetimeType() &&
        !DeducedQs.hasObjCLifetime())
      DeducedQs.setObjCLifetime(Qualifiers::OCL_Strong);

    DeducedType =
        S.Context.getQualifiedType(DeducedType.getUnqualifiedType(), DeducedQs);

    DeducedTemplateArgument NewDeduced(DeducedType, DeducedFromArrayBound);
    DeducedTemplateArgument Result =
        checkDeducedTemplateArguments(S.Context, Deduced[Index], NewDeduced);
    if (Result.isNull()) {
      Info.Param = cast<TemplateTypeParmDecl>(TemplateParams->getParam(Index));
      Info.FirstArg = Deduced[Index];
      Info.SecondArg = NewDeduced;
      return TemplateDeductionResult::Inconsistent;
    }

    Deduced[Index] = Result;
    if (HasDeducedAnyParam)
      *HasDeducedAnyParam = true;
    return TemplateDeductionResult::Success;
  }

  // Set up the template argument deduction information for a failure.
  Info.FirstArg = TemplateArgument(P);
  Info.SecondArg = TemplateArgument(A);

  // If the parameter is an already-substituted template parameter
  // pack, do nothing: we don't know which of its arguments to look
  // at, so we have to wait until all of the parameter packs in this
  // expansion have arguments.
  if (P->getAs<SubstTemplateTypeParmPackType>())
    return TemplateDeductionResult::Success;

  // Check the cv-qualifiers on the parameter and argument types.
  if (!(TDF & TDF_IgnoreQualifiers)) {
    if (TDF & TDF_ParamWithReferenceType) {
      if (hasInconsistentOrSupersetQualifiersOf(P, A))
        return TemplateDeductionResult::NonDeducedMismatch;
    } else if (TDF & TDF_ArgWithReferenceType) {
      // C++ [temp.deduct.conv]p4:
      //   If the original A is a reference type, A can be more cv-qualified
      //   than the deduced A
      if (!A.getQualifiers().compatiblyIncludes(P.getQualifiers(),
                                                S.getASTContext()))
        return TemplateDeductionResult::NonDeducedMismatch;

      // Strip out all extra qualifiers from the argument to figure out the
      // type we're converting to, prior to the qualification conversion.
      Qualifiers Quals;
      A = S.Context.getUnqualifiedArrayType(A, Quals);
      A = S.Context.getQualifiedType(A, P.getQualifiers());
    } else if (!IsPossiblyOpaquelyQualifiedType(P)) {
      if (P.getCVRQualifiers() != A.getCVRQualifiers())
        return TemplateDeductionResult::NonDeducedMismatch;
    }
  }

  // If the parameter type is not dependent, there is nothing to deduce.
  if (!P->isDependentType()) {
    if (TDF & TDF_SkipNonDependent)
      return TemplateDeductionResult::Success;
    if ((TDF & TDF_IgnoreQualifiers) ? S.Context.hasSameUnqualifiedType(P, A)
                                     : S.Context.hasSameType(P, A))
      return TemplateDeductionResult::Success;
    if (TDF & TDF_AllowCompatibleFunctionType &&
        S.isSameOrCompatibleFunctionType(P, A))
      return TemplateDeductionResult::Success;
    if (!(TDF & TDF_IgnoreQualifiers))
      return TemplateDeductionResult::NonDeducedMismatch;
    // Otherwise, when ignoring qualifiers, the types not having the same
    // unqualified type does not mean they do not match, so in this case we
    // must keep going and analyze with a non-dependent parameter type.
  }

  switch (P.getCanonicalType()->getTypeClass()) {
    // Non-canonical types cannot appear here.
#define NON_CANONICAL_TYPE(Class, Base) \
  case Type::Class: llvm_unreachable("deducing non-canonical type: " #Class);
#define TYPE(Class, Base)
#include "clang/AST/TypeNodes.inc"

    case Type::TemplateTypeParm:
    case Type::SubstTemplateTypeParmPack:
      llvm_unreachable("Type nodes handled above");

    case Type::Auto:
      // C++23 [temp.deduct.funcaddr]/3:
      //   A placeholder type in the return type of a function template is a
      //   non-deduced context.
      // There's no corresponding wording for [temp.deduct.decl], but we treat
      // it the same to match other compilers.
      if (P->isDependentType())
        return TemplateDeductionResult::Success;
      [[fallthrough]];
    case Type::Builtin:
    case Type::VariableArray:
    case Type::Vector:
    case Type::FunctionNoProto:
    case Type::Record:
    case Type::Enum:
    case Type::ObjCObject:
    case Type::ObjCInterface:
    case Type::ObjCObjectPointer:
    case Type::BitInt:
      return (TDF & TDF_SkipNonDependent) ||
                     ((TDF & TDF_IgnoreQualifiers)
                          ? S.Context.hasSameUnqualifiedType(P, A)
                          : S.Context.hasSameType(P, A))
                 ? TemplateDeductionResult::Success
                 : TemplateDeductionResult::NonDeducedMismatch;

    //     _Complex T   [placeholder extension]
    case Type::Complex: {
      const auto *CP = P->castAs<ComplexType>(), *CA = A->getAs<ComplexType>();
      if (!CA)
        return TemplateDeductionResult::NonDeducedMismatch;
      return DeduceTemplateArgumentsByTypeMatch(
          S, TemplateParams, CP->getElementType(), CA->getElementType(), Info,
          Deduced, TDF, degradeCallPartialOrderingKind(POK),
          /*DeducedFromArrayBound=*/false, HasDeducedAnyParam);
    }

    //     _Atomic T   [extension]
    case Type::Atomic: {
      const auto *PA = P->castAs<AtomicType>(), *AA = A->getAs<AtomicType>();
      if (!AA)
        return TemplateDeductionResult::NonDeducedMismatch;
      return DeduceTemplateArgumentsByTypeMatch(
          S, TemplateParams, PA->getValueType(), AA->getValueType(), Info,
          Deduced, TDF, degradeCallPartialOrderingKind(POK),
          /*DeducedFromArrayBound=*/false, HasDeducedAnyParam);
    }

    //     T *
    case Type::Pointer: {
      QualType PointeeType;
      if (const auto *PA = A->getAs<PointerType>()) {
        PointeeType = PA->getPointeeType();
      } else if (const auto *PA = A->getAs<ObjCObjectPointerType>()) {
        PointeeType = PA->getPointeeType();
      } else {
        return TemplateDeductionResult::NonDeducedMismatch;
      }
      return DeduceTemplateArgumentsByTypeMatch(
          S, TemplateParams, P->castAs<PointerType>()->getPointeeType(),
          PointeeType, Info, Deduced,
          TDF & (TDF_IgnoreQualifiers | TDF_DerivedClass),
          degradeCallPartialOrderingKind(POK),
          /*DeducedFromArrayBound=*/false, HasDeducedAnyParam);
    }

    //     T &
    case Type::LValueReference: {
      const auto *RP = P->castAs<LValueReferenceType>(),
                 *RA = A->getAs<LValueReferenceType>();
      if (!RA)
        return TemplateDeductionResult::NonDeducedMismatch;

      return DeduceTemplateArgumentsByTypeMatch(
          S, TemplateParams, RP->getPointeeType(), RA->getPointeeType(), Info,
          Deduced, 0, degradeCallPartialOrderingKind(POK),
          /*DeducedFromArrayBound=*/false, HasDeducedAnyParam);
    }

    //     T && [C++0x]
    case Type::RValueReference: {
      const auto *RP = P->castAs<RValueReferenceType>(),
                 *RA = A->getAs<RValueReferenceType>();
      if (!RA)
        return TemplateDeductionResult::NonDeducedMismatch;

      return DeduceTemplateArgumentsByTypeMatch(
          S, TemplateParams, RP->getPointeeType(), RA->getPointeeType(), Info,
          Deduced, 0, degradeCallPartialOrderingKind(POK),
          /*DeducedFromArrayBound=*/false, HasDeducedAnyParam);
    }

    //     T [] (implied, but not stated explicitly)
    case Type::IncompleteArray: {
      const auto *IAA = S.Context.getAsIncompleteArrayType(A);
      if (!IAA)
        return TemplateDeductionResult::NonDeducedMismatch;

      const auto *IAP = S.Context.getAsIncompleteArrayType(P);
      assert(IAP && "Template parameter not of incomplete array type");

      return DeduceTemplateArgumentsByTypeMatch(
          S, TemplateParams, IAP->getElementType(), IAA->getElementType(), Info,
          Deduced, TDF & TDF_IgnoreQualifiers,
          degradeCallPartialOrderingKind(POK),
          /*DeducedFromArrayBound=*/false, HasDeducedAnyParam);
    }

    //     T [integer-constant]
    case Type::ConstantArray: {
      const auto *CAA = S.Context.getAsConstantArrayType(A),
                 *CAP = S.Context.getAsConstantArrayType(P);
      assert(CAP);
      if (!CAA || CAA->getSize() != CAP->getSize())
        return TemplateDeductionResult::NonDeducedMismatch;

      return DeduceTemplateArgumentsByTypeMatch(
          S, TemplateParams, CAP->getElementType(), CAA->getElementType(), Info,
          Deduced, TDF & TDF_IgnoreQualifiers,
          degradeCallPartialOrderingKind(POK),
          /*DeducedFromArrayBound=*/false, HasDeducedAnyParam);
    }

    //     type [i]
    case Type::DependentSizedArray: {
      const auto *AA = S.Context.getAsArrayType(A);
      if (!AA)
        return TemplateDeductionResult::NonDeducedMismatch;

      // Check the element type of the arrays
      const auto *DAP = S.Context.getAsDependentSizedArrayType(P);
      assert(DAP);
      if (auto Result = DeduceTemplateArgumentsByTypeMatch(
              S, TemplateParams, DAP->getElementType(), AA->getElementType(),
              Info, Deduced, TDF & TDF_IgnoreQualifiers,
              degradeCallPartialOrderingKind(POK),
              /*DeducedFromArrayBound=*/false, HasDeducedAnyParam);
          Result != TemplateDeductionResult::Success)
        return Result;

      // Determine the array bound is something we can deduce.
      const NonTypeTemplateParmDecl *NTTP =
          getDeducedParameterFromExpr(Info, DAP->getSizeExpr());
      if (!NTTP)
        return TemplateDeductionResult::Success;

      // We can perform template argument deduction for the given non-type
      // template parameter.
      assert(NTTP->getDepth() == Info.getDeducedDepth() &&
             "saw non-type template parameter with wrong depth");
      if (const auto *CAA = dyn_cast<ConstantArrayType>(AA)) {
        llvm::APSInt Size(CAA->getSize());
        return DeduceNonTypeTemplateArgument(
            S, TemplateParams, NTTP, Size, S.Context.getSizeType(),
            /*ArrayBound=*/true, Info, POK != PartialOrderingKind::None,
            Deduced, HasDeducedAnyParam);
      }
      if (const auto *DAA = dyn_cast<DependentSizedArrayType>(AA))
        if (DAA->getSizeExpr())
          return DeduceNonTypeTemplateArgument(
              S, TemplateParams, NTTP, DAA->getSizeExpr(), Info,
              POK != PartialOrderingKind::None, Deduced, HasDeducedAnyParam);

      // Incomplete type does not match a dependently-sized array type
      return TemplateDeductionResult::NonDeducedMismatch;
    }

    //     type(*)(T)
    //     T(*)()
    //     T(*)(T)
    case Type::FunctionProto: {
      const auto *FPP = P->castAs<FunctionProtoType>(),
                 *FPA = A->getAs<FunctionProtoType>();
      if (!FPA)
        return TemplateDeductionResult::NonDeducedMismatch;

      if (FPP->getMethodQuals() != FPA->getMethodQuals() ||
          FPP->getRefQualifier() != FPA->getRefQualifier() ||
          FPP->isVariadic() != FPA->isVariadic())
        return TemplateDeductionResult::NonDeducedMismatch;

      // Check return types.
      if (auto Result = DeduceTemplateArgumentsByTypeMatch(
              S, TemplateParams, FPP->getReturnType(), FPA->getReturnType(),
              Info, Deduced, 0, degradeCallPartialOrderingKind(POK),
              /*DeducedFromArrayBound=*/false, HasDeducedAnyParam);
          Result != TemplateDeductionResult::Success)
        return Result;

      // Check parameter types.
      if (auto Result = DeduceTemplateArguments(
              S, TemplateParams, FPP->param_types(), FPA->param_types(), Info,
              Deduced, TDF & TDF_TopLevelParameterTypeList, POK,
              HasDeducedAnyParam,
              /*HasDeducedParam=*/nullptr);
          Result != TemplateDeductionResult::Success)
        return Result;

      if (TDF & TDF_AllowCompatibleFunctionType)
        return TemplateDeductionResult::Success;

      // FIXME: Per core-2016/10/1019 (no corresponding core issue yet), permit
      // deducing through the noexcept-specifier if it's part of the canonical
      // type. libstdc++ relies on this.
      Expr *NoexceptExpr = FPP->getNoexceptExpr();
      if (const NonTypeTemplateParmDecl *NTTP =
              NoexceptExpr ? getDeducedParameterFromExpr(Info, NoexceptExpr)
                           : nullptr) {
        assert(NTTP->getDepth() == Info.getDeducedDepth() &&
               "saw non-type template parameter with wrong depth");

        llvm::APSInt Noexcept(1);
        switch (FPA->canThrow()) {
        case CT_Cannot:
          Noexcept = 1;
          [[fallthrough]];

        case CT_Can:
          // We give E in noexcept(E) the "deduced from array bound" treatment.
          // FIXME: Should we?
          return DeduceNonTypeTemplateArgument(
              S, TemplateParams, NTTP, Noexcept, S.Context.BoolTy,
              /*DeducedFromArrayBound=*/true, Info,
              POK != PartialOrderingKind::None, Deduced, HasDeducedAnyParam);

        case CT_Dependent:
          if (Expr *ArgNoexceptExpr = FPA->getNoexceptExpr())
            return DeduceNonTypeTemplateArgument(
                S, TemplateParams, NTTP, ArgNoexceptExpr, Info,
                POK != PartialOrderingKind::None, Deduced, HasDeducedAnyParam);
          // Can't deduce anything from throw(T...).
          break;
        }
      }
      // FIXME: Detect non-deduced exception specification mismatches?
      //
      // Careful about [temp.deduct.call] and [temp.deduct.conv], which allow
      // top-level differences in noexcept-specifications.

      return TemplateDeductionResult::Success;
    }

    case Type::InjectedClassName:
      // Treat a template's injected-class-name as if the template
      // specialization type had been used.

    //     template-name<T> (where template-name refers to a class template)
    //     template-name<i>
    //     TT<T>
    //     TT<i>
    //     TT<>
    case Type::TemplateSpecialization: {
      // When Arg cannot be a derived class, we can just try to deduce template
      // arguments from the template-id.
      if (!(TDF & TDF_DerivedClass) || !A->isRecordType())
        return DeduceTemplateSpecArguments(S, TemplateParams, P, A, Info,
                                           POK != PartialOrderingKind::None,
                                           Deduced, HasDeducedAnyParam);

      SmallVector<DeducedTemplateArgument, 8> DeducedOrig(Deduced.begin(),
                                                          Deduced.end());

      auto Result = DeduceTemplateSpecArguments(
          S, TemplateParams, P, A, Info, POK != PartialOrderingKind::None,
          Deduced, HasDeducedAnyParam);
      if (Result == TemplateDeductionResult::Success)
        return Result;

      // We cannot inspect base classes as part of deduction when the type
      // is incomplete, so either instantiate any templates necessary to
      // complete the type, or skip over it if it cannot be completed.
      if (!S.isCompleteType(Info.getLocation(), A))
        return Result;

      const CXXRecordDecl *RD = A->getAsCXXRecordDecl();
      if (RD->isInvalidDecl())
        return Result;

      // Reset the incorrectly deduced argument from above.
      Deduced = DeducedOrig;

      // Check bases according to C++14 [temp.deduct.call] p4b3:
      auto BaseResult = DeduceTemplateBases(S, RD, TemplateParams, P, Info,
                                            POK != PartialOrderingKind::None,
                                            Deduced, HasDeducedAnyParam);
      return BaseResult != TemplateDeductionResult::Invalid ? BaseResult
                                                            : Result;
    }

    //     T type::*
    //     T T::*
    //     T (type::*)()
    //     type (T::*)()
    //     type (type::*)(T)
    //     type (T::*)(T)
    //     T (type::*)(T)
    //     T (T::*)()
    //     T (T::*)(T)
    case Type::MemberPointer: {
      const auto *MPP = P->castAs<MemberPointerType>(),
                 *MPA = A->getAs<MemberPointerType>();
      if (!MPA)
        return TemplateDeductionResult::NonDeducedMismatch;

      QualType PPT = MPP->getPointeeType();
      if (PPT->isFunctionType())
        S.adjustMemberFunctionCC(PPT, /*HasThisPointer=*/false,
                                 /*IsCtorOrDtor=*/false, Info.getLocation());
      QualType APT = MPA->getPointeeType();
      if (APT->isFunctionType())
        S.adjustMemberFunctionCC(APT, /*HasThisPointer=*/false,
                                 /*IsCtorOrDtor=*/false, Info.getLocation());

      unsigned SubTDF = TDF & TDF_IgnoreQualifiers;
      if (auto Result = DeduceTemplateArgumentsByTypeMatch(
              S, TemplateParams, PPT, APT, Info, Deduced, SubTDF,
              degradeCallPartialOrderingKind(POK),
              /*DeducedFromArrayBound=*/false, HasDeducedAnyParam);
          Result != TemplateDeductionResult::Success)
        return Result;
      return DeduceTemplateArgumentsByTypeMatch(
          S, TemplateParams, QualType(MPP->getClass(), 0),
          QualType(MPA->getClass(), 0), Info, Deduced, SubTDF,
          degradeCallPartialOrderingKind(POK),
          /*DeducedFromArrayBound=*/false, HasDeducedAnyParam);
    }

    //     (clang extension)
    //
    //     type(^)(T)
    //     T(^)()
    //     T(^)(T)
    case Type::BlockPointer: {
      const auto *BPP = P->castAs<BlockPointerType>(),
                 *BPA = A->getAs<BlockPointerType>();
      if (!BPA)
        return TemplateDeductionResult::NonDeducedMismatch;
      return DeduceTemplateArgumentsByTypeMatch(
          S, TemplateParams, BPP->getPointeeType(), BPA->getPointeeType(), Info,
          Deduced, 0, degradeCallPartialOrderingKind(POK),
          /*DeducedFromArrayBound=*/false, HasDeducedAnyParam);
    }

    //     (clang extension)
    //
    //     T __attribute__(((ext_vector_type(<integral constant>))))
    case Type::ExtVector: {
      const auto *VP = P->castAs<ExtVectorType>();
      QualType ElementType;
      if (const auto *VA = A->getAs<ExtVectorType>()) {
        // Make sure that the vectors have the same number of elements.
        if (VP->getNumElements() != VA->getNumElements())
          return TemplateDeductionResult::NonDeducedMismatch;
        ElementType = VA->getElementType();
      } else if (const auto *VA = A->getAs<DependentSizedExtVectorType>()) {
        // We can't check the number of elements, since the argument has a
        // dependent number of elements. This can only occur during partial
        // ordering.
        ElementType = VA->getElementType();
      } else {
        return TemplateDeductionResult::NonDeducedMismatch;
      }
      // Perform deduction on the element types.
      return DeduceTemplateArgumentsByTypeMatch(
          S, TemplateParams, VP->getElementType(), ElementType, Info, Deduced,
          TDF, degradeCallPartialOrderingKind(POK),
          /*DeducedFromArrayBound=*/false, HasDeducedAnyParam);
    }

    case Type::DependentVector: {
      const auto *VP = P->castAs<DependentVectorType>();

      if (const auto *VA = A->getAs<VectorType>()) {
        // Perform deduction on the element types.
        if (auto Result = DeduceTemplateArgumentsByTypeMatch(
                S, TemplateParams, VP->getElementType(), VA->getElementType(),
                Info, Deduced, TDF, degradeCallPartialOrderingKind(POK),
                /*DeducedFromArrayBound=*/false, HasDeducedAnyParam);
            Result != TemplateDeductionResult::Success)
          return Result;

        // Perform deduction on the vector size, if we can.
        const NonTypeTemplateParmDecl *NTTP =
            getDeducedParameterFromExpr(Info, VP->getSizeExpr());
        if (!NTTP)
          return TemplateDeductionResult::Success;

        llvm::APSInt ArgSize(S.Context.getTypeSize(S.Context.IntTy), false);
        ArgSize = VA->getNumElements();
        // Note that we use the "array bound" rules here; just like in that
        // case, we don't have any particular type for the vector size, but
        // we can provide one if necessary.
        return DeduceNonTypeTemplateArgument(
            S, TemplateParams, NTTP, ArgSize, S.Context.UnsignedIntTy, true,
            Info, POK != PartialOrderingKind::None, Deduced,
            HasDeducedAnyParam);
      }

      if (const auto *VA = A->getAs<DependentVectorType>()) {
        // Perform deduction on the element types.
        if (auto Result = DeduceTemplateArgumentsByTypeMatch(
                S, TemplateParams, VP->getElementType(), VA->getElementType(),
                Info, Deduced, TDF, degradeCallPartialOrderingKind(POK),
                /*DeducedFromArrayBound=*/false, HasDeducedAnyParam);
            Result != TemplateDeductionResult::Success)
          return Result;

        // Perform deduction on the vector size, if we can.
        const NonTypeTemplateParmDecl *NTTP =
            getDeducedParameterFromExpr(Info, VP->getSizeExpr());
        if (!NTTP)
          return TemplateDeductionResult::Success;

        return DeduceNonTypeTemplateArgument(
            S, TemplateParams, NTTP, VA->getSizeExpr(), Info,
            POK != PartialOrderingKind::None, Deduced, HasDeducedAnyParam);
      }

      return TemplateDeductionResult::NonDeducedMismatch;
    }

    //     (clang extension)
    //
    //     T __attribute__(((ext_vector_type(N))))
    case Type::DependentSizedExtVector: {
      const auto *VP = P->castAs<DependentSizedExtVectorType>();

      if (const auto *VA = A->getAs<ExtVectorType>()) {
        // Perform deduction on the element types.
        if (auto Result = DeduceTemplateArgumentsByTypeMatch(
                S, TemplateParams, VP->getElementType(), VA->getElementType(),
                Info, Deduced, TDF, degradeCallPartialOrderingKind(POK),
                /*DeducedFromArrayBound=*/false, HasDeducedAnyParam);
            Result != TemplateDeductionResult::Success)
          return Result;

        // Perform deduction on the vector size, if we can.
        const NonTypeTemplateParmDecl *NTTP =
            getDeducedParameterFromExpr(Info, VP->getSizeExpr());
        if (!NTTP)
          return TemplateDeductionResult::Success;

        llvm::APSInt ArgSize(S.Context.getTypeSize(S.Context.IntTy), false);
        ArgSize = VA->getNumElements();
        // Note that we use the "array bound" rules here; just like in that
        // case, we don't have any particular type for the vector size, but
        // we can provide one if necessary.
        return DeduceNonTypeTemplateArgument(
            S, TemplateParams, NTTP, ArgSize, S.Context.IntTy, true, Info,
            POK != PartialOrderingKind::None, Deduced, HasDeducedAnyParam);
      }

      if (const auto *VA = A->getAs<DependentSizedExtVectorType>()) {
        // Perform deduction on the element types.
        if (auto Result = DeduceTemplateArgumentsByTypeMatch(
                S, TemplateParams, VP->getElementType(), VA->getElementType(),
                Info, Deduced, TDF, degradeCallPartialOrderingKind(POK),
                /*DeducedFromArrayBound=*/false, HasDeducedAnyParam);
            Result != TemplateDeductionResult::Success)
          return Result;

        // Perform deduction on the vector size, if we can.
        const NonTypeTemplateParmDecl *NTTP =
            getDeducedParameterFromExpr(Info, VP->getSizeExpr());
        if (!NTTP)
          return TemplateDeductionResult::Success;

        return DeduceNonTypeTemplateArgument(
            S, TemplateParams, NTTP, VA->getSizeExpr(), Info,
            POK != PartialOrderingKind::None, Deduced, HasDeducedAnyParam);
      }

      return TemplateDeductionResult::NonDeducedMismatch;
    }

    //     (clang extension)
    //
    //     T __attribute__((matrix_type(<integral constant>,
    //                                  <integral constant>)))
    case Type::ConstantMatrix: {
      const auto *MP = P->castAs<ConstantMatrixType>(),
                 *MA = A->getAs<ConstantMatrixType>();
      if (!MA)
        return TemplateDeductionResult::NonDeducedMismatch;

      // Check that the dimensions are the same
      if (MP->getNumRows() != MA->getNumRows() ||
          MP->getNumColumns() != MA->getNumColumns()) {
        return TemplateDeductionResult::NonDeducedMismatch;
      }
      // Perform deduction on element types.
      return DeduceTemplateArgumentsByTypeMatch(
          S, TemplateParams, MP->getElementType(), MA->getElementType(), Info,
          Deduced, TDF, degradeCallPartialOrderingKind(POK),
          /*DeducedFromArrayBound=*/false, HasDeducedAnyParam);
    }

    case Type::DependentSizedMatrix: {
      const auto *MP = P->castAs<DependentSizedMatrixType>();
      const auto *MA = A->getAs<MatrixType>();
      if (!MA)
        return TemplateDeductionResult::NonDeducedMismatch;

      // Check the element type of the matrixes.
      if (auto Result = DeduceTemplateArgumentsByTypeMatch(
              S, TemplateParams, MP->getElementType(), MA->getElementType(),
              Info, Deduced, TDF, degradeCallPartialOrderingKind(POK),
              /*DeducedFromArrayBound=*/false, HasDeducedAnyParam);
          Result != TemplateDeductionResult::Success)
        return Result;

      // Try to deduce a matrix dimension.
      auto DeduceMatrixArg =
          [&S, &Info, &Deduced, &TemplateParams, &HasDeducedAnyParam, POK](
              Expr *ParamExpr, const MatrixType *A,
              unsigned (ConstantMatrixType::*GetArgDimension)() const,
              Expr *(DependentSizedMatrixType::*GetArgDimensionExpr)() const) {
            const auto *ACM = dyn_cast<ConstantMatrixType>(A);
            const auto *ADM = dyn_cast<DependentSizedMatrixType>(A);
            if (!ParamExpr->isValueDependent()) {
              std::optional<llvm::APSInt> ParamConst =
                  ParamExpr->getIntegerConstantExpr(S.Context);
              if (!ParamConst)
                return TemplateDeductionResult::NonDeducedMismatch;

              if (ACM) {
                if ((ACM->*GetArgDimension)() == *ParamConst)
                  return TemplateDeductionResult::Success;
                return TemplateDeductionResult::NonDeducedMismatch;
              }

              Expr *ArgExpr = (ADM->*GetArgDimensionExpr)();
              if (std::optional<llvm::APSInt> ArgConst =
                      ArgExpr->getIntegerConstantExpr(S.Context))
                if (*ArgConst == *ParamConst)
                  return TemplateDeductionResult::Success;
              return TemplateDeductionResult::NonDeducedMismatch;
            }

            const NonTypeTemplateParmDecl *NTTP =
                getDeducedParameterFromExpr(Info, ParamExpr);
            if (!NTTP)
              return TemplateDeductionResult::Success;

            if (ACM) {
              llvm::APSInt ArgConst(
                  S.Context.getTypeSize(S.Context.getSizeType()));
              ArgConst = (ACM->*GetArgDimension)();
              return DeduceNonTypeTemplateArgument(
                  S, TemplateParams, NTTP, ArgConst, S.Context.getSizeType(),
                  /*ArrayBound=*/true, Info, POK != PartialOrderingKind::None,
                  Deduced, HasDeducedAnyParam);
            }

            return DeduceNonTypeTemplateArgument(
                S, TemplateParams, NTTP, (ADM->*GetArgDimensionExpr)(), Info,
                POK != PartialOrderingKind::None, Deduced, HasDeducedAnyParam);
          };

      if (auto Result = DeduceMatrixArg(MP->getRowExpr(), MA,
                                        &ConstantMatrixType::getNumRows,
                                        &DependentSizedMatrixType::getRowExpr);
          Result != TemplateDeductionResult::Success)
        return Result;

      return DeduceMatrixArg(MP->getColumnExpr(), MA,
                             &ConstantMatrixType::getNumColumns,
                             &DependentSizedMatrixType::getColumnExpr);
    }

    //     (clang extension)
    //
    //     T __attribute__(((address_space(N))))
    case Type::DependentAddressSpace: {
      const auto *ASP = P->castAs<DependentAddressSpaceType>();

      if (const auto *ASA = A->getAs<DependentAddressSpaceType>()) {
        // Perform deduction on the pointer type.
        if (auto Result = DeduceTemplateArgumentsByTypeMatch(
                S, TemplateParams, ASP->getPointeeType(), ASA->getPointeeType(),
                Info, Deduced, TDF, degradeCallPartialOrderingKind(POK),
                /*DeducedFromArrayBound=*/false, HasDeducedAnyParam);
            Result != TemplateDeductionResult::Success)
          return Result;

        // Perform deduction on the address space, if we can.
        const NonTypeTemplateParmDecl *NTTP =
            getDeducedParameterFromExpr(Info, ASP->getAddrSpaceExpr());
        if (!NTTP)
          return TemplateDeductionResult::Success;

        return DeduceNonTypeTemplateArgument(
            S, TemplateParams, NTTP, ASA->getAddrSpaceExpr(), Info,
            POK != PartialOrderingKind::None, Deduced, HasDeducedAnyParam);
      }

      if (isTargetAddressSpace(A.getAddressSpace())) {
        llvm::APSInt ArgAddressSpace(S.Context.getTypeSize(S.Context.IntTy),
                                     false);
        ArgAddressSpace = toTargetAddressSpace(A.getAddressSpace());

        // Perform deduction on the pointer types.
        if (auto Result = DeduceTemplateArgumentsByTypeMatch(
                S, TemplateParams, ASP->getPointeeType(),
                S.Context.removeAddrSpaceQualType(A), Info, Deduced, TDF,
                degradeCallPartialOrderingKind(POK),
                /*DeducedFromArrayBound=*/false, HasDeducedAnyParam);
            Result != TemplateDeductionResult::Success)
          return Result;

        // Perform deduction on the address space, if we can.
        const NonTypeTemplateParmDecl *NTTP =
            getDeducedParameterFromExpr(Info, ASP->getAddrSpaceExpr());
        if (!NTTP)
          return TemplateDeductionResult::Success;

        return DeduceNonTypeTemplateArgument(
            S, TemplateParams, NTTP, ArgAddressSpace, S.Context.IntTy, true,
            Info, POK != PartialOrderingKind::None, Deduced,
            HasDeducedAnyParam);
      }

      return TemplateDeductionResult::NonDeducedMismatch;
    }
    case Type::DependentBitInt: {
      const auto *IP = P->castAs<DependentBitIntType>();

      if (const auto *IA = A->getAs<BitIntType>()) {
        if (IP->isUnsigned() != IA->isUnsigned())
          return TemplateDeductionResult::NonDeducedMismatch;

        const NonTypeTemplateParmDecl *NTTP =
            getDeducedParameterFromExpr(Info, IP->getNumBitsExpr());
        if (!NTTP)
          return TemplateDeductionResult::Success;

        llvm::APSInt ArgSize(S.Context.getTypeSize(S.Context.IntTy), false);
        ArgSize = IA->getNumBits();

        return DeduceNonTypeTemplateArgument(
            S, TemplateParams, NTTP, ArgSize, S.Context.IntTy, true, Info,
            POK != PartialOrderingKind::None, Deduced, HasDeducedAnyParam);
      }

      if (const auto *IA = A->getAs<DependentBitIntType>()) {
        if (IP->isUnsigned() != IA->isUnsigned())
          return TemplateDeductionResult::NonDeducedMismatch;
        return TemplateDeductionResult::Success;
      }

      return TemplateDeductionResult::NonDeducedMismatch;
    }

    case Type::TypeOfExpr:
    case Type::TypeOf:
    case Type::DependentName:
    case Type::UnresolvedUsing:
    case Type::Decltype:
    case Type::UnaryTransform:
    case Type::DeducedTemplateSpecialization:
    case Type::DependentTemplateSpecialization:
    case Type::PackExpansion:
    case Type::Pipe:
    case Type::ArrayParameter:
    case Type::HLSLAttributedResource:
      // No template argument deduction for these types
      return TemplateDeductionResult::Success;

    case Type::PackIndexing: {
      const PackIndexingType *PIT = P->getAs<PackIndexingType>();
      if (PIT->hasSelectedType()) {
        return DeduceTemplateArgumentsByTypeMatch(
            S, TemplateParams, PIT->getSelectedType(), A, Info, Deduced, TDF,
            degradeCallPartialOrderingKind(POK),
            /*DeducedFromArrayBound=*/false, HasDeducedAnyParam);
      }
      return TemplateDeductionResult::IncompletePack;
    }
    }

  llvm_unreachable("Invalid Type Class!");
}

static TemplateDeductionResult
DeduceTemplateArguments(Sema &S, TemplateParameterList *TemplateParams,
                        const TemplateArgument &P, TemplateArgument A,
                        TemplateDeductionInfo &Info, bool PartialOrdering,
                        SmallVectorImpl<DeducedTemplateArgument> &Deduced,
                        bool *HasDeducedAnyParam) {
  // If the template argument is a pack expansion, perform template argument
  // deduction against the pattern of that expansion. This only occurs during
  // partial ordering.
  if (A.isPackExpansion())
    A = A.getPackExpansionPattern();

  switch (P.getKind()) {
  case TemplateArgument::Null:
    llvm_unreachable("Null template argument in parameter list");

  case TemplateArgument::Type:
    if (A.getKind() == TemplateArgument::Type)
      return DeduceTemplateArgumentsByTypeMatch(
          S, TemplateParams, P.getAsType(), A.getAsType(), Info, Deduced, 0,
          PartialOrdering ? PartialOrderingKind::NonCall
                          : PartialOrderingKind::None,
          /*DeducedFromArrayBound=*/false, HasDeducedAnyParam);
    Info.FirstArg = P;
    Info.SecondArg = A;
    return TemplateDeductionResult::NonDeducedMismatch;

  case TemplateArgument::Template:
    // PartialOrdering does not matter here, since template specializations are
    // not being deduced.
    if (A.getKind() == TemplateArgument::Template)
      return DeduceTemplateArguments(
          S, TemplateParams, P.getAsTemplate(), A.getAsTemplate(), Info,
          /*DefaultArguments=*/{}, /*PartialOrdering=*/false, Deduced,
          HasDeducedAnyParam);
    Info.FirstArg = P;
    Info.SecondArg = A;
    return TemplateDeductionResult::NonDeducedMismatch;

  case TemplateArgument::TemplateExpansion:
    llvm_unreachable("caller should handle pack expansions");

  case TemplateArgument::Declaration:
    if (A.getKind() == TemplateArgument::Declaration &&
        isSameDeclaration(P.getAsDecl(), A.getAsDecl()))
      return TemplateDeductionResult::Success;

    Info.FirstArg = P;
    Info.SecondArg = A;
    return TemplateDeductionResult::NonDeducedMismatch;

  case TemplateArgument::NullPtr:
    if (A.getKind() == TemplateArgument::NullPtr &&
        S.Context.hasSameType(P.getNullPtrType(), A.getNullPtrType()))
      return TemplateDeductionResult::Success;

    Info.FirstArg = P;
    Info.SecondArg = A;
    return TemplateDeductionResult::NonDeducedMismatch;

  case TemplateArgument::Integral:
    if (A.getKind() == TemplateArgument::Integral) {
      if (hasSameExtendedValue(P.getAsIntegral(), A.getAsIntegral()))
        return TemplateDeductionResult::Success;
    }
    Info.FirstArg = P;
    Info.SecondArg = A;
    return TemplateDeductionResult::NonDeducedMismatch;

  case TemplateArgument::StructuralValue:
    if (A.getKind() == TemplateArgument::StructuralValue &&
        A.structurallyEquals(P))
      return TemplateDeductionResult::Success;

    Info.FirstArg = P;
    Info.SecondArg = A;
    return TemplateDeductionResult::NonDeducedMismatch;

  case TemplateArgument::Expression:
    if (const NonTypeTemplateParmDecl *NTTP =
            getDeducedParameterFromExpr(Info, P.getAsExpr())) {
      switch (A.getKind()) {
      case TemplateArgument::Integral:
      case TemplateArgument::Expression:
      case TemplateArgument::StructuralValue:
        return DeduceNonTypeTemplateArgument(
            S, TemplateParams, NTTP, DeducedTemplateArgument(A),
            A.getNonTypeTemplateArgumentType(), Info, PartialOrdering, Deduced,
            HasDeducedAnyParam);

      case TemplateArgument::NullPtr:
        return DeduceNullPtrTemplateArgument(
            S, TemplateParams, NTTP, A.getNullPtrType(), Info, PartialOrdering,
            Deduced, HasDeducedAnyParam);

      case TemplateArgument::Declaration:
        return DeduceNonTypeTemplateArgument(
            S, TemplateParams, NTTP, A.getAsDecl(), A.getParamTypeForDecl(),
            Info, PartialOrdering, Deduced, HasDeducedAnyParam);

      case TemplateArgument::Null:
      case TemplateArgument::Type:
      case TemplateArgument::Template:
      case TemplateArgument::TemplateExpansion:
      case TemplateArgument::Pack:
        Info.FirstArg = P;
        Info.SecondArg = A;
        return TemplateDeductionResult::NonDeducedMismatch;
      }
      llvm_unreachable("Unknown template argument kind");
    }

    // Can't deduce anything, but that's okay.
    return TemplateDeductionResult::Success;
  case TemplateArgument::Pack:
    llvm_unreachable("Argument packs should be expanded by the caller!");
  }

  llvm_unreachable("Invalid TemplateArgument Kind!");
}

/// Determine whether there is a template argument to be used for
/// deduction.
///
/// This routine "expands" argument packs in-place, overriding its input
/// parameters so that \c Args[ArgIdx] will be the available template argument.
///
/// \returns true if there is another template argument (which will be at
/// \c Args[ArgIdx]), false otherwise.
static bool hasTemplateArgumentForDeduction(ArrayRef<TemplateArgument> &Args,
                                            unsigned &ArgIdx) {
  if (ArgIdx == Args.size())
    return false;

  const TemplateArgument &Arg = Args[ArgIdx];
  if (Arg.getKind() != TemplateArgument::Pack)
    return true;

  assert(ArgIdx == Args.size() - 1 && "Pack not at the end of argument list?");
  Args = Arg.pack_elements();
  ArgIdx = 0;
  return ArgIdx < Args.size();
}

/// Determine whether the given set of template arguments has a pack
/// expansion that is not the last template argument.
static bool hasPackExpansionBeforeEnd(ArrayRef<TemplateArgument> Args) {
  bool FoundPackExpansion = false;
  for (const auto &A : Args) {
    if (FoundPackExpansion)
      return true;

    if (A.getKind() == TemplateArgument::Pack)
      return hasPackExpansionBeforeEnd(A.pack_elements());

    // FIXME: If this is a fixed-arity pack expansion from an outer level of
    // templates, it should not be treated as a pack expansion.
    if (A.isPackExpansion())
      FoundPackExpansion = true;
  }

  return false;
}

static TemplateDeductionResult
DeduceTemplateArguments(Sema &S, TemplateParameterList *TemplateParams,
                        ArrayRef<TemplateArgument> Ps,
                        ArrayRef<TemplateArgument> As,
                        TemplateDeductionInfo &Info,
                        SmallVectorImpl<DeducedTemplateArgument> &Deduced,
                        bool NumberOfArgumentsMustMatch, bool PartialOrdering,
                        PackFold PackFold, bool *HasDeducedAnyParam) {
  if (PackFold == PackFold::ArgumentToParameter)
    std::swap(Ps, As);
  // C++0x [temp.deduct.type]p9:
  //   If the template argument list of P contains a pack expansion that is not
  //   the last template argument, the entire template argument list is a
  //   non-deduced context.
  if (hasPackExpansionBeforeEnd(Ps))
    return TemplateDeductionResult::Success;

  // C++0x [temp.deduct.type]p9:
  //   If P has a form that contains <T> or <i>, then each argument Pi of the
  //   respective template argument list P is compared with the corresponding
  //   argument Ai of the corresponding template argument list of A.
  unsigned ArgIdx = 0, ParamIdx = 0;
  for (; hasTemplateArgumentForDeduction(Ps, ParamIdx); ++ParamIdx) {
    const TemplateArgument &P = Ps[ParamIdx];
    if (!P.isPackExpansion()) {
      // The simple case: deduce template arguments by matching Pi and Ai.

      // Check whether we have enough arguments.
      if (!hasTemplateArgumentForDeduction(As, ArgIdx))
        return NumberOfArgumentsMustMatch
                   ? TemplateDeductionResult::MiscellaneousDeductionFailure
                   : TemplateDeductionResult::Success;

      // C++1z [temp.deduct.type]p9:
      //   During partial ordering, if Ai was originally a pack expansion [and]
      //   Pi is not a pack expansion, template argument deduction fails.
      if (As[ArgIdx].isPackExpansion())
        return TemplateDeductionResult::MiscellaneousDeductionFailure;

      // Perform deduction for this Pi/Ai pair.
      TemplateArgument Pi = P, Ai = As[ArgIdx];
      if (PackFold == PackFold::ArgumentToParameter)
        std::swap(Pi, Ai);
      if (auto Result = DeduceTemplateArguments(S, TemplateParams, Pi, Ai, Info,
                                                PartialOrdering, Deduced,
                                                HasDeducedAnyParam);
          Result != TemplateDeductionResult::Success)
        return Result;

      // Move to the next argument.
      ++ArgIdx;
      continue;
    }

    // The parameter is a pack expansion.

    // C++0x [temp.deduct.type]p9:
    //   If Pi is a pack expansion, then the pattern of Pi is compared with
    //   each remaining argument in the template argument list of A. Each
    //   comparison deduces template arguments for subsequent positions in the
    //   template parameter packs expanded by Pi.
    TemplateArgument Pattern = P.getPackExpansionPattern();

    // Prepare to deduce the packs within the pattern.
    PackDeductionScope PackScope(S, TemplateParams, Deduced, Info, Pattern);

    // Keep track of the deduced template arguments for each parameter pack
    // expanded by this pack expansion (the outer index) and for each
    // template argument (the inner SmallVectors).
    for (; hasTemplateArgumentForDeduction(As, ArgIdx) &&
           PackScope.hasNextElement();
         ++ArgIdx) {
      TemplateArgument Pi = Pattern, Ai = As[ArgIdx];
      if (PackFold == PackFold::ArgumentToParameter)
        std::swap(Pi, Ai);
      // Deduce template arguments from the pattern.
      if (auto Result = DeduceTemplateArguments(S, TemplateParams, Pi, Ai, Info,
                                                PartialOrdering, Deduced,
                                                HasDeducedAnyParam);
          Result != TemplateDeductionResult::Success)
        return Result;

      PackScope.nextPackElement();
    }

    // Build argument packs for each of the parameter packs expanded by this
    // pack expansion.
    if (auto Result = PackScope.finish();
        Result != TemplateDeductionResult::Success)
      return Result;
  }

  return TemplateDeductionResult::Success;
}

TemplateDeductionResult Sema::DeduceTemplateArguments(
    TemplateParameterList *TemplateParams, ArrayRef<TemplateArgument> Ps,
    ArrayRef<TemplateArgument> As, sema::TemplateDeductionInfo &Info,
    SmallVectorImpl<DeducedTemplateArgument> &Deduced,
    bool NumberOfArgumentsMustMatch) {
  return ::DeduceTemplateArguments(
      *this, TemplateParams, Ps, As, Info, Deduced, NumberOfArgumentsMustMatch,
      /*PartialOrdering=*/false, PackFold::ParameterToArgument,
      /*HasDeducedAnyParam=*/nullptr);
}

/// Determine whether two template arguments are the same.
static bool isSameTemplateArg(ASTContext &Context,
                              TemplateArgument X,
                              const TemplateArgument &Y,
                              bool PartialOrdering,
                              bool PackExpansionMatchesPack = false) {
  // If we're checking deduced arguments (X) against original arguments (Y),
  // we will have flattened packs to non-expansions in X.
  if (PackExpansionMatchesPack && X.isPackExpansion() && !Y.isPackExpansion())
    X = X.getPackExpansionPattern();

  if (X.getKind() != Y.getKind())
    return false;

  switch (X.getKind()) {
    case TemplateArgument::Null:
      llvm_unreachable("Comparing NULL template argument");

    case TemplateArgument::Type:
      return Context.getCanonicalType(X.getAsType()) ==
             Context.getCanonicalType(Y.getAsType());

    case TemplateArgument::Declaration:
      return isSameDeclaration(X.getAsDecl(), Y.getAsDecl());

    case TemplateArgument::NullPtr:
      return Context.hasSameType(X.getNullPtrType(), Y.getNullPtrType());

    case TemplateArgument::Template:
    case TemplateArgument::TemplateExpansion:
      return Context.getCanonicalTemplateName(
                    X.getAsTemplateOrTemplatePattern()).getAsVoidPointer() ==
             Context.getCanonicalTemplateName(
                    Y.getAsTemplateOrTemplatePattern()).getAsVoidPointer();

    case TemplateArgument::Integral:
      return hasSameExtendedValue(X.getAsIntegral(), Y.getAsIntegral());

    case TemplateArgument::StructuralValue:
      return X.structurallyEquals(Y);

    case TemplateArgument::Expression: {
      llvm::FoldingSetNodeID XID, YID;
      X.getAsExpr()->Profile(XID, Context, true);
      Y.getAsExpr()->Profile(YID, Context, true);
      return XID == YID;
    }

    case TemplateArgument::Pack: {
      unsigned PackIterationSize = X.pack_size();
      if (X.pack_size() != Y.pack_size()) {
        if (!PartialOrdering)
          return false;

        // C++0x [temp.deduct.type]p9:
        // During partial ordering, if Ai was originally a pack expansion:
        // - if P does not contain a template argument corresponding to Ai
        //   then Ai is ignored;
        bool XHasMoreArg = X.pack_size() > Y.pack_size();
        if (!(XHasMoreArg && X.pack_elements().back().isPackExpansion()) &&
            !(!XHasMoreArg && Y.pack_elements().back().isPackExpansion()))
          return false;

        if (XHasMoreArg)
          PackIterationSize = Y.pack_size();
      }

      ArrayRef<TemplateArgument> XP = X.pack_elements();
      ArrayRef<TemplateArgument> YP = Y.pack_elements();
      for (unsigned i = 0; i < PackIterationSize; ++i)
        if (!isSameTemplateArg(Context, XP[i], YP[i], PartialOrdering,
                               PackExpansionMatchesPack))
          return false;
      return true;
    }
  }

  llvm_unreachable("Invalid TemplateArgument Kind!");
}

TemplateArgumentLoc
Sema::getTrivialTemplateArgumentLoc(const TemplateArgument &Arg,
                                    QualType NTTPType, SourceLocation Loc,
                                    NamedDecl *TemplateParam) {
  switch (Arg.getKind()) {
  case TemplateArgument::Null:
    llvm_unreachable("Can't get a NULL template argument here");

  case TemplateArgument::Type:
    return TemplateArgumentLoc(
        Arg, Context.getTrivialTypeSourceInfo(Arg.getAsType(), Loc));

  case TemplateArgument::Declaration: {
    if (NTTPType.isNull())
      NTTPType = Arg.getParamTypeForDecl();
    Expr *E = BuildExpressionFromDeclTemplateArgument(Arg, NTTPType, Loc,
                                                      TemplateParam)
                  .getAs<Expr>();
    return TemplateArgumentLoc(TemplateArgument(E), E);
  }

  case TemplateArgument::NullPtr: {
    if (NTTPType.isNull())
      NTTPType = Arg.getNullPtrType();
    Expr *E = BuildExpressionFromDeclTemplateArgument(Arg, NTTPType, Loc)
                  .getAs<Expr>();
    return TemplateArgumentLoc(TemplateArgument(NTTPType, /*isNullPtr*/true),
                               E);
  }

  case TemplateArgument::Integral:
  case TemplateArgument::StructuralValue: {
    Expr *E = BuildExpressionFromNonTypeTemplateArgument(Arg, Loc).get();
    return TemplateArgumentLoc(TemplateArgument(E), E);
  }

    case TemplateArgument::Template:
    case TemplateArgument::TemplateExpansion: {
      NestedNameSpecifierLocBuilder Builder;
      TemplateName Template = Arg.getAsTemplateOrTemplatePattern();
      if (DependentTemplateName *DTN = Template.getAsDependentTemplateName())
        Builder.MakeTrivial(Context, DTN->getQualifier(), Loc);
      else if (QualifiedTemplateName *QTN =
                   Template.getAsQualifiedTemplateName())
        Builder.MakeTrivial(Context, QTN->getQualifier(), Loc);

      if (Arg.getKind() == TemplateArgument::Template)
        return TemplateArgumentLoc(Context, Arg,
                                   Builder.getWithLocInContext(Context), Loc);

      return TemplateArgumentLoc(
          Context, Arg, Builder.getWithLocInContext(Context), Loc, Loc);
    }

  case TemplateArgument::Expression:
    return TemplateArgumentLoc(Arg, Arg.getAsExpr());

  case TemplateArgument::Pack:
    return TemplateArgumentLoc(Arg, TemplateArgumentLocInfo());
  }

  llvm_unreachable("Invalid TemplateArgument Kind!");
}

TemplateArgumentLoc
Sema::getIdentityTemplateArgumentLoc(NamedDecl *TemplateParm,
                                     SourceLocation Location) {
  return getTrivialTemplateArgumentLoc(
      Context.getInjectedTemplateArg(TemplateParm), QualType(), Location);
}

/// Convert the given deduced template argument and add it to the set of
/// fully-converted template arguments.
static bool ConvertDeducedTemplateArgument(
    Sema &S, NamedDecl *Param, DeducedTemplateArgument Arg, NamedDecl *Template,
    TemplateDeductionInfo &Info, bool IsDeduced,
    SmallVectorImpl<TemplateArgument> &SugaredOutput,
    SmallVectorImpl<TemplateArgument> &CanonicalOutput) {
  auto ConvertArg = [&](DeducedTemplateArgument Arg,
                        unsigned ArgumentPackIndex) {
    // Convert the deduced template argument into a template
    // argument that we can check, almost as if the user had written
    // the template argument explicitly.
    TemplateArgumentLoc ArgLoc = S.getTrivialTemplateArgumentLoc(
        Arg, QualType(), Info.getLocation(), Param);

    // Check the template argument, converting it as necessary.
    return S.CheckTemplateArgument(
        Param, ArgLoc, Template, Template->getLocation(),
        Template->getSourceRange().getEnd(), ArgumentPackIndex, SugaredOutput,
        CanonicalOutput,
        IsDeduced
            ? (Arg.wasDeducedFromArrayBound() ? Sema::CTAK_DeducedFromArrayBound
                                              : Sema::CTAK_Deduced)
            : Sema::CTAK_Specified);
  };

  if (Arg.getKind() == TemplateArgument::Pack) {
    // This is a template argument pack, so check each of its arguments against
    // the template parameter.
    SmallVector<TemplateArgument, 2> SugaredPackedArgsBuilder,
        CanonicalPackedArgsBuilder;
    for (const auto &P : Arg.pack_elements()) {
      // When converting the deduced template argument, append it to the
      // general output list. We need to do this so that the template argument
      // checking logic has all of the prior template arguments available.
      DeducedTemplateArgument InnerArg(P);
      InnerArg.setDeducedFromArrayBound(Arg.wasDeducedFromArrayBound());
      assert(InnerArg.getKind() != TemplateArgument::Pack &&
             "deduced nested pack");
      if (P.isNull()) {
        // We deduced arguments for some elements of this pack, but not for
        // all of them. This happens if we get a conditionally-non-deduced
        // context in a pack expansion (such as an overload set in one of the
        // arguments).
        S.Diag(Param->getLocation(),
               diag::err_template_arg_deduced_incomplete_pack)
          << Arg << Param;
        return true;
      }
      if (ConvertArg(InnerArg, SugaredPackedArgsBuilder.size()))
        return true;

      // Move the converted template argument into our argument pack.
      SugaredPackedArgsBuilder.push_back(SugaredOutput.pop_back_val());
      CanonicalPackedArgsBuilder.push_back(CanonicalOutput.pop_back_val());
    }

    // If the pack is empty, we still need to substitute into the parameter
    // itself, in case that substitution fails.
    if (SugaredPackedArgsBuilder.empty()) {
      LocalInstantiationScope Scope(S);
      MultiLevelTemplateArgumentList Args(Template, SugaredOutput,
                                          /*Final=*/true);

      if (auto *NTTP = dyn_cast<NonTypeTemplateParmDecl>(Param)) {
        Sema::InstantiatingTemplate Inst(S, Template->getLocation(), Template,
                                         NTTP, SugaredOutput,
                                         Template->getSourceRange());
        if (Inst.isInvalid() ||
            S.SubstType(NTTP->getType(), Args, NTTP->getLocation(),
                        NTTP->getDeclName()).isNull())
          return true;
      } else if (auto *TTP = dyn_cast<TemplateTemplateParmDecl>(Param)) {
        Sema::InstantiatingTemplate Inst(S, Template->getLocation(), Template,
                                         TTP, SugaredOutput,
                                         Template->getSourceRange());
        if (Inst.isInvalid() || !S.SubstDecl(TTP, S.CurContext, Args))
          return true;
      }
      // For type parameters, no substitution is ever required.
    }

    // Create the resulting argument pack.
    SugaredOutput.push_back(
        TemplateArgument::CreatePackCopy(S.Context, SugaredPackedArgsBuilder));
    CanonicalOutput.push_back(TemplateArgument::CreatePackCopy(
        S.Context, CanonicalPackedArgsBuilder));
    return false;
  }

  return ConvertArg(Arg, 0);
}

// FIXME: This should not be a template, but
// ClassTemplatePartialSpecializationDecl sadly does not derive from
// TemplateDecl.
/// \param IsIncomplete When used, we only consider template parameters that
/// were deduced, disregarding any default arguments. After the function
/// finishes, the object pointed at will contain a value indicating if the
/// conversion was actually incomplete.
template <typename TemplateDeclT>
static TemplateDeductionResult ConvertDeducedTemplateArguments(
    Sema &S, TemplateDeclT *Template, bool IsDeduced,
    SmallVectorImpl<DeducedTemplateArgument> &Deduced,
    TemplateDeductionInfo &Info,
    SmallVectorImpl<TemplateArgument> &SugaredBuilder,
    SmallVectorImpl<TemplateArgument> &CanonicalBuilder,
    LocalInstantiationScope *CurrentInstantiationScope = nullptr,
    unsigned NumAlreadyConverted = 0, bool *IsIncomplete = nullptr) {
  TemplateParameterList *TemplateParams = Template->getTemplateParameters();

  for (unsigned I = 0, N = TemplateParams->size(); I != N; ++I) {
    NamedDecl *Param = TemplateParams->getParam(I);

    // C++0x [temp.arg.explicit]p3:
    //    A trailing template parameter pack (14.5.3) not otherwise deduced will
    //    be deduced to an empty sequence of template arguments.
    // FIXME: Where did the word "trailing" come from?
    if (Deduced[I].isNull() && Param->isTemplateParameterPack()) {
      if (auto Result =
              PackDeductionScope(S, TemplateParams, Deduced, Info, I).finish();
          Result != TemplateDeductionResult::Success)
        return Result;
    }

    if (!Deduced[I].isNull()) {
      if (I < NumAlreadyConverted) {
        // We may have had explicitly-specified template arguments for a
        // template parameter pack (that may or may not have been extended
        // via additional deduced arguments).
        if (Param->isParameterPack() && CurrentInstantiationScope &&
            CurrentInstantiationScope->getPartiallySubstitutedPack() == Param) {
          // Forget the partially-substituted pack; its substitution is now
          // complete.
          CurrentInstantiationScope->ResetPartiallySubstitutedPack();
          // We still need to check the argument in case it was extended by
          // deduction.
        } else {
          // We have already fully type-checked and converted this
          // argument, because it was explicitly-specified. Just record the
          // presence of this argument.
          SugaredBuilder.push_back(Deduced[I]);
          CanonicalBuilder.push_back(
              S.Context.getCanonicalTemplateArgument(Deduced[I]));
          continue;
        }
      }

      // We may have deduced this argument, so it still needs to be
      // checked and converted.
      if (ConvertDeducedTemplateArgument(S, Param, Deduced[I], Template, Info,
                                         IsDeduced, SugaredBuilder,
                                         CanonicalBuilder)) {
        Info.Param = makeTemplateParameter(Param);
        // FIXME: These template arguments are temporary. Free them!
        Info.reset(
            TemplateArgumentList::CreateCopy(S.Context, SugaredBuilder),
            TemplateArgumentList::CreateCopy(S.Context, CanonicalBuilder));
        return TemplateDeductionResult::SubstitutionFailure;
      }

      continue;
    }

    // [C++26][temp.deduct.partial]p12 - When partial ordering, it's ok for
    // template parameters to remain not deduced. As a provisional fix for a
    // core issue that does not exist yet, which may be related to CWG2160, only
    // consider template parameters that were deduced, disregarding any default
    // arguments.
    if (IsIncomplete) {
      *IsIncomplete = true;
      SugaredBuilder.push_back({});
      CanonicalBuilder.push_back({});
      continue;
    }

    // Substitute into the default template argument, if available.
    bool HasDefaultArg = false;
    TemplateDecl *TD = dyn_cast<TemplateDecl>(Template);
    if (!TD) {
      assert(isa<ClassTemplatePartialSpecializationDecl>(Template) ||
             isa<VarTemplatePartialSpecializationDecl>(Template));
      return TemplateDeductionResult::Incomplete;
    }

    TemplateArgumentLoc DefArg;
    {
      Qualifiers ThisTypeQuals;
      CXXRecordDecl *ThisContext = nullptr;
      if (auto *Rec = dyn_cast<CXXRecordDecl>(TD->getDeclContext()))
        if (Rec->isLambda())
          if (auto *Method = dyn_cast<CXXMethodDecl>(Rec->getDeclContext())) {
            ThisContext = Method->getParent();
            ThisTypeQuals = Method->getMethodQualifiers();
          }

      Sema::CXXThisScopeRAII ThisScope(S, ThisContext, ThisTypeQuals,
                                       S.getLangOpts().CPlusPlus17);

      DefArg = S.SubstDefaultTemplateArgumentIfAvailable(
          TD, TD->getLocation(), TD->getSourceRange().getEnd(), Param,
          SugaredBuilder, CanonicalBuilder, HasDefaultArg);
    }

    // If there was no default argument, deduction is incomplete.
    if (DefArg.getArgument().isNull()) {
      Info.Param = makeTemplateParameter(
          const_cast<NamedDecl *>(TemplateParams->getParam(I)));
      Info.reset(TemplateArgumentList::CreateCopy(S.Context, SugaredBuilder),
                 TemplateArgumentList::CreateCopy(S.Context, CanonicalBuilder));

      return HasDefaultArg ? TemplateDeductionResult::SubstitutionFailure
                           : TemplateDeductionResult::Incomplete;
    }

    // Check whether we can actually use the default argument.
    if (S.CheckTemplateArgument(
            Param, DefArg, TD, TD->getLocation(), TD->getSourceRange().getEnd(),
            0, SugaredBuilder, CanonicalBuilder, Sema::CTAK_Specified)) {
      Info.Param = makeTemplateParameter(
                         const_cast<NamedDecl *>(TemplateParams->getParam(I)));
      // FIXME: These template arguments are temporary. Free them!
      Info.reset(TemplateArgumentList::CreateCopy(S.Context, SugaredBuilder),
                 TemplateArgumentList::CreateCopy(S.Context, CanonicalBuilder));
      return TemplateDeductionResult::SubstitutionFailure;
    }

    // If we get here, we successfully used the default template argument.
  }

  return TemplateDeductionResult::Success;
}

static DeclContext *getAsDeclContextOrEnclosing(Decl *D) {
  if (auto *DC = dyn_cast<DeclContext>(D))
    return DC;
  return D->getDeclContext();
}

template<typename T> struct IsPartialSpecialization {
  static constexpr bool value = false;
};
template<>
struct IsPartialSpecialization<ClassTemplatePartialSpecializationDecl> {
  static constexpr bool value = true;
};
template<>
struct IsPartialSpecialization<VarTemplatePartialSpecializationDecl> {
  static constexpr bool value = true;
};

template <typename TemplateDeclT>
static TemplateDeductionResult
CheckDeducedArgumentConstraints(Sema &S, TemplateDeclT *Template,
                                ArrayRef<TemplateArgument> SugaredDeducedArgs,
                                ArrayRef<TemplateArgument> CanonicalDeducedArgs,
                                TemplateDeductionInfo &Info) {
  llvm::SmallVector<const Expr *, 3> AssociatedConstraints;
  Template->getAssociatedConstraints(AssociatedConstraints);

  MultiLevelTemplateArgumentList MLTAL = S.getTemplateInstantiationArgs(
      Template, Template->getDeclContext(), /*Final=*/false,
      /*Innermost=*/CanonicalDeducedArgs, /*RelativeToPrimary=*/true,
      /*ForConstraintInstantiation=*/true);

  if (S.CheckConstraintSatisfaction(Template, AssociatedConstraints, MLTAL,
                                    Info.getLocation(),
                                    Info.AssociatedConstraintsSatisfaction) ||
      !Info.AssociatedConstraintsSatisfaction.IsSatisfied) {
    Info.reset(
        TemplateArgumentList::CreateCopy(S.Context, SugaredDeducedArgs),
        TemplateArgumentList::CreateCopy(S.Context, CanonicalDeducedArgs));
    return TemplateDeductionResult::ConstraintsNotSatisfied;
  }
  return TemplateDeductionResult::Success;
}

/// Complete template argument deduction for a partial specialization.
template <typename T>
static std::enable_if_t<IsPartialSpecialization<T>::value,
                        TemplateDeductionResult>
FinishTemplateArgumentDeduction(
    Sema &S, T *Partial, bool IsPartialOrdering,
    ArrayRef<TemplateArgument> TemplateArgs,
    SmallVectorImpl<DeducedTemplateArgument> &Deduced,
    TemplateDeductionInfo &Info) {
  // Unevaluated SFINAE context.
  EnterExpressionEvaluationContext Unevaluated(
      S, Sema::ExpressionEvaluationContext::Unevaluated);
  Sema::SFINAETrap Trap(S);

  Sema::ContextRAII SavedContext(S, getAsDeclContextOrEnclosing(Partial));

  // C++ [temp.deduct.type]p2:
  //   [...] or if any template argument remains neither deduced nor
  //   explicitly specified, template argument deduction fails.
  SmallVector<TemplateArgument, 4> SugaredBuilder, CanonicalBuilder;
  if (auto Result = ConvertDeducedTemplateArguments(
          S, Partial, IsPartialOrdering, Deduced, Info, SugaredBuilder,
          CanonicalBuilder);
      Result != TemplateDeductionResult::Success)
    return Result;

  // Form the template argument list from the deduced template arguments.
  TemplateArgumentList *SugaredDeducedArgumentList =
      TemplateArgumentList::CreateCopy(S.Context, SugaredBuilder);
  TemplateArgumentList *CanonicalDeducedArgumentList =
      TemplateArgumentList::CreateCopy(S.Context, CanonicalBuilder);

  Info.reset(SugaredDeducedArgumentList, CanonicalDeducedArgumentList);

  // Substitute the deduced template arguments into the template
  // arguments of the class template partial specialization, and
  // verify that the instantiated template arguments are both valid
  // and are equivalent to the template arguments originally provided
  // to the class template.
  LocalInstantiationScope InstScope(S);
  auto *Template = Partial->getSpecializedTemplate();
  const ASTTemplateArgumentListInfo *PartialTemplArgInfo =
      Partial->getTemplateArgsAsWritten();

  TemplateArgumentListInfo InstArgs(PartialTemplArgInfo->LAngleLoc,
                                    PartialTemplArgInfo->RAngleLoc);

  if (S.SubstTemplateArguments(PartialTemplArgInfo->arguments(),
                               MultiLevelTemplateArgumentList(Partial,
                                                              SugaredBuilder,
                                                              /*Final=*/true),
                               InstArgs)) {
    unsigned ArgIdx = InstArgs.size(), ParamIdx = ArgIdx;
    if (ParamIdx >= Partial->getTemplateParameters()->size())
      ParamIdx = Partial->getTemplateParameters()->size() - 1;

    Decl *Param = const_cast<NamedDecl *>(
        Partial->getTemplateParameters()->getParam(ParamIdx));
    Info.Param = makeTemplateParameter(Param);
    Info.FirstArg = (*PartialTemplArgInfo)[ArgIdx].getArgument();
    return TemplateDeductionResult::SubstitutionFailure;
  }

  bool ConstraintsNotSatisfied;
  SmallVector<TemplateArgument, 4> SugaredConvertedInstArgs,
      CanonicalConvertedInstArgs;
  if (S.CheckTemplateArgumentList(
          Template, Partial->getLocation(), InstArgs, /*DefaultArgs=*/{}, false,
          SugaredConvertedInstArgs, CanonicalConvertedInstArgs,
          /*UpdateArgsWithConversions=*/true, &ConstraintsNotSatisfied))
    return ConstraintsNotSatisfied
               ? TemplateDeductionResult::ConstraintsNotSatisfied
               : TemplateDeductionResult::SubstitutionFailure;

  TemplateParameterList *TemplateParams = Template->getTemplateParameters();
  for (unsigned I = 0, E = TemplateParams->size(); I != E; ++I) {
    TemplateArgument InstArg = SugaredConvertedInstArgs.data()[I];
    if (!isSameTemplateArg(S.Context, TemplateArgs[I], InstArg,
                           IsPartialOrdering)) {
      Info.Param = makeTemplateParameter(TemplateParams->getParam(I));
      Info.FirstArg = TemplateArgs[I];
      Info.SecondArg = InstArg;
      return TemplateDeductionResult::NonDeducedMismatch;
    }
  }

  if (Trap.hasErrorOccurred())
    return TemplateDeductionResult::SubstitutionFailure;

  if (!IsPartialOrdering) {
    if (auto Result = CheckDeducedArgumentConstraints(
            S, Partial, SugaredBuilder, CanonicalBuilder, Info);
        Result != TemplateDeductionResult::Success)
      return Result;
  }

  return TemplateDeductionResult::Success;
}

/// Complete template argument deduction for a class or variable template,
/// when partial ordering against a partial specialization.
// FIXME: Factor out duplication with partial specialization version above.
static TemplateDeductionResult FinishTemplateArgumentDeduction(
    Sema &S, TemplateDecl *Template, bool PartialOrdering,
    ArrayRef<TemplateArgument> TemplateArgs,
    SmallVectorImpl<DeducedTemplateArgument> &Deduced,
    TemplateDeductionInfo &Info) {
  // Unevaluated SFINAE context.
  EnterExpressionEvaluationContext Unevaluated(
      S, Sema::ExpressionEvaluationContext::Unevaluated);
  Sema::SFINAETrap Trap(S);

  Sema::ContextRAII SavedContext(S, getAsDeclContextOrEnclosing(Template));

  // C++ [temp.deduct.type]p2:
  //   [...] or if any template argument remains neither deduced nor
  //   explicitly specified, template argument deduction fails.
  SmallVector<TemplateArgument, 4> SugaredBuilder, CanonicalBuilder;
  if (auto Result = ConvertDeducedTemplateArguments(
          S, Template, /*IsDeduced*/ PartialOrdering, Deduced, Info,
          SugaredBuilder, CanonicalBuilder,
          /*CurrentInstantiationScope=*/nullptr,
          /*NumAlreadyConverted=*/0U);
      Result != TemplateDeductionResult::Success)
    return Result;

  // Check that we produced the correct argument list.
  TemplateParameterList *TemplateParams = Template->getTemplateParameters();
  for (unsigned I = 0, E = TemplateParams->size(); I != E; ++I) {
    TemplateArgument InstArg = CanonicalBuilder[I];
    if (!isSameTemplateArg(S.Context, TemplateArgs[I], InstArg, PartialOrdering,
                           /*PackExpansionMatchesPack=*/true)) {
      Info.Param = makeTemplateParameter(TemplateParams->getParam(I));
      Info.FirstArg = TemplateArgs[I];
      Info.SecondArg = InstArg;
      return TemplateDeductionResult::NonDeducedMismatch;
    }
  }

  if (Trap.hasErrorOccurred())
    return TemplateDeductionResult::SubstitutionFailure;

  if (!PartialOrdering) {
    if (auto Result = CheckDeducedArgumentConstraints(
            S, Template, SugaredBuilder, CanonicalBuilder, Info);
        Result != TemplateDeductionResult::Success)
      return Result;
  }

  return TemplateDeductionResult::Success;
}

/// Complete template argument deduction for DeduceTemplateArgumentsFromType.
/// FIXME: this is mostly duplicated with the above two versions. Deduplicate
/// the three implementations.
static TemplateDeductionResult FinishTemplateArgumentDeduction(
    Sema &S, TemplateDecl *TD,
    SmallVectorImpl<DeducedTemplateArgument> &Deduced,
    TemplateDeductionInfo &Info) {
  // Unevaluated SFINAE context.
  EnterExpressionEvaluationContext Unevaluated(
      S, Sema::ExpressionEvaluationContext::Unevaluated);
  Sema::SFINAETrap Trap(S);

  Sema::ContextRAII SavedContext(S, getAsDeclContextOrEnclosing(TD));

  // C++ [temp.deduct.type]p2:
  //   [...] or if any template argument remains neither deduced nor
  //   explicitly specified, template argument deduction fails.
  SmallVector<TemplateArgument, 4> SugaredBuilder, CanonicalBuilder;
  if (auto Result = ConvertDeducedTemplateArguments(
          S, TD, /*IsPartialOrdering=*/false, Deduced, Info, SugaredBuilder,
          CanonicalBuilder);
      Result != TemplateDeductionResult::Success)
    return Result;

  if (Trap.hasErrorOccurred())
    return TemplateDeductionResult::SubstitutionFailure;

  if (auto Result = CheckDeducedArgumentConstraints(S, TD, SugaredBuilder,
                                                    CanonicalBuilder, Info);
      Result != TemplateDeductionResult::Success)
    return Result;

  return TemplateDeductionResult::Success;
}

/// Perform template argument deduction to determine whether the given template
/// arguments match the given class or variable template partial specialization
/// per C++ [temp.class.spec.match].
template <typename T>
static std::enable_if_t<IsPartialSpecialization<T>::value,
                        TemplateDeductionResult>
DeduceTemplateArguments(Sema &S, T *Partial,
                        ArrayRef<TemplateArgument> TemplateArgs,
                        TemplateDeductionInfo &Info) {
  if (Partial->isInvalidDecl())
    return TemplateDeductionResult::Invalid;

  // C++ [temp.class.spec.match]p2:
  //   A partial specialization matches a given actual template
  //   argument list if the template arguments of the partial
  //   specialization can be deduced from the actual template argument
  //   list (14.8.2).

  // Unevaluated SFINAE context.
  EnterExpressionEvaluationContext Unevaluated(
      S, Sema::ExpressionEvaluationContext::Unevaluated);
  Sema::SFINAETrap Trap(S);

  // This deduction has no relation to any outer instantiation we might be
  // performing.
  LocalInstantiationScope InstantiationScope(S);

  SmallVector<DeducedTemplateArgument, 4> Deduced;
  Deduced.resize(Partial->getTemplateParameters()->size());
  if (TemplateDeductionResult Result = ::DeduceTemplateArguments(
          S, Partial->getTemplateParameters(),
          Partial->getTemplateArgs().asArray(), TemplateArgs, Info, Deduced,
          /*NumberOfArgumentsMustMatch=*/false, /*PartialOrdering=*/false,
          PackFold::ParameterToArgument,
          /*HasDeducedAnyParam=*/nullptr);
      Result != TemplateDeductionResult::Success)
    return Result;

  SmallVector<TemplateArgument, 4> DeducedArgs(Deduced.begin(), Deduced.end());
  Sema::InstantiatingTemplate Inst(S, Info.getLocation(), Partial, DeducedArgs,
                                   Info);
  if (Inst.isInvalid())
    return TemplateDeductionResult::InstantiationDepth;

  if (Trap.hasErrorOccurred())
    return TemplateDeductionResult::SubstitutionFailure;

  TemplateDeductionResult Result;
  S.runWithSufficientStackSpace(Info.getLocation(), [&] {
    Result = ::FinishTemplateArgumentDeduction(S, Partial,
                                               /*IsPartialOrdering=*/false,
                                               TemplateArgs, Deduced, Info);
  });
  return Result;
}

TemplateDeductionResult
Sema::DeduceTemplateArguments(ClassTemplatePartialSpecializationDecl *Partial,
                              ArrayRef<TemplateArgument> TemplateArgs,
                              TemplateDeductionInfo &Info) {
  return ::DeduceTemplateArguments(*this, Partial, TemplateArgs, Info);
}
TemplateDeductionResult
Sema::DeduceTemplateArguments(VarTemplatePartialSpecializationDecl *Partial,
                              ArrayRef<TemplateArgument> TemplateArgs,
                              TemplateDeductionInfo &Info) {
  return ::DeduceTemplateArguments(*this, Partial, TemplateArgs, Info);
}

TemplateDeductionResult
Sema::DeduceTemplateArgumentsFromType(TemplateDecl *TD, QualType FromType,
                                      sema::TemplateDeductionInfo &Info) {
  if (TD->isInvalidDecl())
    return TemplateDeductionResult::Invalid;

  QualType PType;
  if (const auto *CTD = dyn_cast<ClassTemplateDecl>(TD)) {
    // Use the InjectedClassNameType.
    PType = Context.getTypeDeclType(CTD->getTemplatedDecl());
  } else if (const auto *AliasTemplate = dyn_cast<TypeAliasTemplateDecl>(TD)) {
    PType = AliasTemplate->getTemplatedDecl()->getUnderlyingType();
  } else {
    assert(false && "Expected a class or alias template");
  }

  // Unevaluated SFINAE context.
  EnterExpressionEvaluationContext Unevaluated(
      *this, Sema::ExpressionEvaluationContext::Unevaluated);
  SFINAETrap Trap(*this);

  // This deduction has no relation to any outer instantiation we might be
  // performing.
  LocalInstantiationScope InstantiationScope(*this);

  SmallVector<DeducedTemplateArgument> Deduced(
      TD->getTemplateParameters()->size());
  SmallVector<TemplateArgument> PArgs = {TemplateArgument(PType)};
  SmallVector<TemplateArgument> AArgs = {TemplateArgument(FromType)};
  if (auto DeducedResult = DeduceTemplateArguments(
          TD->getTemplateParameters(), PArgs, AArgs, Info, Deduced, false);
      DeducedResult != TemplateDeductionResult::Success) {
    return DeducedResult;
  }

  SmallVector<TemplateArgument, 4> DeducedArgs(Deduced.begin(), Deduced.end());
  InstantiatingTemplate Inst(*this, Info.getLocation(), TD, DeducedArgs, Info);
  if (Inst.isInvalid())
    return TemplateDeductionResult::InstantiationDepth;

  if (Trap.hasErrorOccurred())
    return TemplateDeductionResult::SubstitutionFailure;

  TemplateDeductionResult Result;
  runWithSufficientStackSpace(Info.getLocation(), [&] {
    Result = ::FinishTemplateArgumentDeduction(*this, TD, Deduced, Info);
  });
  return Result;
}

/// Determine whether the given type T is a simple-template-id type.
static bool isSimpleTemplateIdType(QualType T) {
  if (const TemplateSpecializationType *Spec
        = T->getAs<TemplateSpecializationType>())
    return Spec->getTemplateName().getAsTemplateDecl() != nullptr;

  // C++17 [temp.local]p2:
  //   the injected-class-name [...] is equivalent to the template-name followed
  //   by the template-arguments of the class template specialization or partial
  //   specialization enclosed in <>
  // ... which means it's equivalent to a simple-template-id.
  //
  // This only arises during class template argument deduction for a copy
  // deduction candidate, where it permits slicing.
  if (T->getAs<InjectedClassNameType>())
    return true;

  return false;
}

TemplateDeductionResult Sema::SubstituteExplicitTemplateArguments(
    FunctionTemplateDecl *FunctionTemplate,
    TemplateArgumentListInfo &ExplicitTemplateArgs,
    SmallVectorImpl<DeducedTemplateArgument> &Deduced,
    SmallVectorImpl<QualType> &ParamTypes, QualType *FunctionType,
    TemplateDeductionInfo &Info) {
  FunctionDecl *Function = FunctionTemplate->getTemplatedDecl();
  TemplateParameterList *TemplateParams
    = FunctionTemplate->getTemplateParameters();

  if (ExplicitTemplateArgs.size() == 0) {
    // No arguments to substitute; just copy over the parameter types and
    // fill in the function type.
    for (auto *P : Function->parameters())
      ParamTypes.push_back(P->getType());

    if (FunctionType)
      *FunctionType = Function->getType();
    return TemplateDeductionResult::Success;
  }

  // Unevaluated SFINAE context.
  EnterExpressionEvaluationContext Unevaluated(
      *this, Sema::ExpressionEvaluationContext::Unevaluated);
  SFINAETrap Trap(*this);

  // C++ [temp.arg.explicit]p3:
  //   Template arguments that are present shall be specified in the
  //   declaration order of their corresponding template-parameters. The
  //   template argument list shall not specify more template-arguments than
  //   there are corresponding template-parameters.
  SmallVector<TemplateArgument, 4> SugaredBuilder, CanonicalBuilder;

  // Enter a new template instantiation context where we check the
  // explicitly-specified template arguments against this function template,
  // and then substitute them into the function parameter types.
  SmallVector<TemplateArgument, 4> DeducedArgs;
  InstantiatingTemplate Inst(
      *this, Info.getLocation(), FunctionTemplate, DeducedArgs,
      CodeSynthesisContext::ExplicitTemplateArgumentSubstitution, Info);
  if (Inst.isInvalid())
    return TemplateDeductionResult::InstantiationDepth;

  if (CheckTemplateArgumentList(FunctionTemplate, SourceLocation(),
                                ExplicitTemplateArgs, /*DefaultArgs=*/{}, true,
                                SugaredBuilder, CanonicalBuilder,
                                /*UpdateArgsWithConversions=*/false) ||
      Trap.hasErrorOccurred()) {
    unsigned Index = SugaredBuilder.size();
    if (Index >= TemplateParams->size())
      return TemplateDeductionResult::SubstitutionFailure;
    Info.Param = makeTemplateParameter(TemplateParams->getParam(Index));
    return TemplateDeductionResult::InvalidExplicitArguments;
  }

  // Form the template argument list from the explicitly-specified
  // template arguments.
  TemplateArgumentList *SugaredExplicitArgumentList =
      TemplateArgumentList::CreateCopy(Context, SugaredBuilder);
  TemplateArgumentList *CanonicalExplicitArgumentList =
      TemplateArgumentList::CreateCopy(Context, CanonicalBuilder);
  Info.setExplicitArgs(SugaredExplicitArgumentList,
                       CanonicalExplicitArgumentList);

  // Template argument deduction and the final substitution should be
  // done in the context of the templated declaration.  Explicit
  // argument substitution, on the other hand, needs to happen in the
  // calling context.
  ContextRAII SavedContext(*this, FunctionTemplate->getTemplatedDecl());

  // If we deduced template arguments for a template parameter pack,
  // note that the template argument pack is partially substituted and record
  // the explicit template arguments. They'll be used as part of deduction
  // for this template parameter pack.
  unsigned PartiallySubstitutedPackIndex = -1u;
  if (!SugaredBuilder.empty()) {
    const TemplateArgument &Arg = SugaredBuilder.back();
    if (Arg.getKind() == TemplateArgument::Pack) {
      auto *Param = TemplateParams->getParam(SugaredBuilder.size() - 1);
      // If this is a fully-saturated fixed-size pack, it should be
      // fully-substituted, not partially-substituted.
      std::optional<unsigned> Expansions = getExpandedPackSize(Param);
      if (!Expansions || Arg.pack_size() < *Expansions) {
        PartiallySubstitutedPackIndex = SugaredBuilder.size() - 1;
        CurrentInstantiationScope->SetPartiallySubstitutedPack(
            Param, Arg.pack_begin(), Arg.pack_size());
      }
    }
  }

  const FunctionProtoType *Proto
    = Function->getType()->getAs<FunctionProtoType>();
  assert(Proto && "Function template does not have a prototype?");

  // Isolate our substituted parameters from our caller.
  LocalInstantiationScope InstScope(*this, /*MergeWithOuterScope*/true);

  ExtParameterInfoBuilder ExtParamInfos;

  MultiLevelTemplateArgumentList MLTAL(FunctionTemplate,
                                       SugaredExplicitArgumentList->asArray(),
                                       /*Final=*/true);

  // Instantiate the types of each of the function parameters given the
  // explicitly-specified template arguments. If the function has a trailing
  // return type, substitute it after the arguments to ensure we substitute
  // in lexical order.
  if (Proto->hasTrailingReturn()) {
    if (SubstParmTypes(Function->getLocation(), Function->parameters(),
                       Proto->getExtParameterInfosOrNull(), MLTAL, ParamTypes,
                       /*params=*/nullptr, ExtParamInfos))
      return TemplateDeductionResult::SubstitutionFailure;
  }

  // Instantiate the return type.
  QualType ResultType;
  {
    // C++11 [expr.prim.general]p3:
    //   If a declaration declares a member function or member function
    //   template of a class X, the expression this is a prvalue of type
    //   "pointer to cv-qualifier-seq X" between the optional cv-qualifer-seq
    //   and the end of the function-definition, member-declarator, or
    //   declarator.
    Qualifiers ThisTypeQuals;
    CXXRecordDecl *ThisContext = nullptr;
    if (CXXMethodDecl *Method = dyn_cast<CXXMethodDecl>(Function)) {
      ThisContext = Method->getParent();
      ThisTypeQuals = Method->getMethodQualifiers();
    }

    CXXThisScopeRAII ThisScope(*this, ThisContext, ThisTypeQuals,
                               getLangOpts().CPlusPlus11);

    ResultType =
        SubstType(Proto->getReturnType(), MLTAL,
                  Function->getTypeSpecStartLoc(), Function->getDeclName());
    if (ResultType.isNull() || Trap.hasErrorOccurred())
      return TemplateDeductionResult::SubstitutionFailure;
    // CUDA: Kernel function must have 'void' return type.
    if (getLangOpts().CUDA)
      if (Function->hasAttr<CUDAGlobalAttr>() && !ResultType->isVoidType()) {
        Diag(Function->getLocation(), diag::err_kern_type_not_void_return)
            << Function->getType() << Function->getSourceRange();
        return TemplateDeductionResult::SubstitutionFailure;
      }
  }

  // Instantiate the types of each of the function parameters given the
  // explicitly-specified template arguments if we didn't do so earlier.
  if (!Proto->hasTrailingReturn() &&
      SubstParmTypes(Function->getLocation(), Function->parameters(),
                     Proto->getExtParameterInfosOrNull(), MLTAL, ParamTypes,
                     /*params*/ nullptr, ExtParamInfos))
    return TemplateDeductionResult::SubstitutionFailure;

  if (FunctionType) {
    auto EPI = Proto->getExtProtoInfo();
    EPI.ExtParameterInfos = ExtParamInfos.getPointerOrNull(ParamTypes.size());
    *FunctionType = BuildFunctionType(ResultType, ParamTypes,
                                      Function->getLocation(),
                                      Function->getDeclName(),
                                      EPI);
    if (FunctionType->isNull() || Trap.hasErrorOccurred())
      return TemplateDeductionResult::SubstitutionFailure;
  }

  // C++ [temp.arg.explicit]p2:
  //   Trailing template arguments that can be deduced (14.8.2) may be
  //   omitted from the list of explicit template-arguments. If all of the
  //   template arguments can be deduced, they may all be omitted; in this
  //   case, the empty template argument list <> itself may also be omitted.
  //
  // Take all of the explicitly-specified arguments and put them into
  // the set of deduced template arguments. The partially-substituted
  // parameter pack, however, will be set to NULL since the deduction
  // mechanism handles the partially-substituted argument pack directly.
  Deduced.reserve(TemplateParams->size());
  for (unsigned I = 0, N = SugaredExplicitArgumentList->size(); I != N; ++I) {
    const TemplateArgument &Arg = SugaredExplicitArgumentList->get(I);
    if (I == PartiallySubstitutedPackIndex)
      Deduced.push_back(DeducedTemplateArgument());
    else
      Deduced.push_back(Arg);
  }

  return TemplateDeductionResult::Success;
}

/// Check whether the deduced argument type for a call to a function
/// template matches the actual argument type per C++ [temp.deduct.call]p4.
static TemplateDeductionResult
CheckOriginalCallArgDeduction(Sema &S, TemplateDeductionInfo &Info,
                              Sema::OriginalCallArg OriginalArg,
                              QualType DeducedA) {
  ASTContext &Context = S.Context;

  auto Failed = [&]() -> TemplateDeductionResult {
    Info.FirstArg = TemplateArgument(DeducedA);
    Info.SecondArg = TemplateArgument(OriginalArg.OriginalArgType);
    Info.CallArgIndex = OriginalArg.ArgIdx;
    return OriginalArg.DecomposedParam
               ? TemplateDeductionResult::DeducedMismatchNested
               : TemplateDeductionResult::DeducedMismatch;
  };

  QualType A = OriginalArg.OriginalArgType;
  QualType OriginalParamType = OriginalArg.OriginalParamType;

  // Check for type equality (top-level cv-qualifiers are ignored).
  if (Context.hasSameUnqualifiedType(A, DeducedA))
    return TemplateDeductionResult::Success;

  // Strip off references on the argument types; they aren't needed for
  // the following checks.
  if (const ReferenceType *DeducedARef = DeducedA->getAs<ReferenceType>())
    DeducedA = DeducedARef->getPointeeType();
  if (const ReferenceType *ARef = A->getAs<ReferenceType>())
    A = ARef->getPointeeType();

  // C++ [temp.deduct.call]p4:
  //   [...] However, there are three cases that allow a difference:
  //     - If the original P is a reference type, the deduced A (i.e., the
  //       type referred to by the reference) can be more cv-qualified than
  //       the transformed A.
  if (const ReferenceType *OriginalParamRef
      = OriginalParamType->getAs<ReferenceType>()) {
    // We don't want to keep the reference around any more.
    OriginalParamType = OriginalParamRef->getPointeeType();

    // FIXME: Resolve core issue (no number yet): if the original P is a
    // reference type and the transformed A is function type "noexcept F",
    // the deduced A can be F.
    QualType Tmp;
    if (A->isFunctionType() && S.IsFunctionConversion(A, DeducedA, Tmp))
      return TemplateDeductionResult::Success;

    Qualifiers AQuals = A.getQualifiers();
    Qualifiers DeducedAQuals = DeducedA.getQualifiers();

    // Under Objective-C++ ARC, the deduced type may have implicitly
    // been given strong or (when dealing with a const reference)
    // unsafe_unretained lifetime. If so, update the original
    // qualifiers to include this lifetime.
    if (S.getLangOpts().ObjCAutoRefCount &&
        ((DeducedAQuals.getObjCLifetime() == Qualifiers::OCL_Strong &&
          AQuals.getObjCLifetime() == Qualifiers::OCL_None) ||
         (DeducedAQuals.hasConst() &&
          DeducedAQuals.getObjCLifetime() == Qualifiers::OCL_ExplicitNone))) {
      AQuals.setObjCLifetime(DeducedAQuals.getObjCLifetime());
    }

    if (AQuals == DeducedAQuals) {
      // Qualifiers match; there's nothing to do.
    } else if (!DeducedAQuals.compatiblyIncludes(AQuals, S.getASTContext())) {
      return Failed();
    } else {
      // Qualifiers are compatible, so have the argument type adopt the
      // deduced argument type's qualifiers as if we had performed the
      // qualification conversion.
      A = Context.getQualifiedType(A.getUnqualifiedType(), DeducedAQuals);
    }
  }

  //    - The transformed A can be another pointer or pointer to member
  //      type that can be converted to the deduced A via a function pointer
  //      conversion and/or a qualification conversion.
  //
  // Also allow conversions which merely strip __attribute__((noreturn)) from
  // function types (recursively).
  bool ObjCLifetimeConversion = false;
  QualType ResultTy;
  if ((A->isAnyPointerType() || A->isMemberPointerType()) &&
      (S.IsQualificationConversion(A, DeducedA, false,
                                   ObjCLifetimeConversion) ||
       S.IsFunctionConversion(A, DeducedA, ResultTy)))
    return TemplateDeductionResult::Success;

  //    - If P is a class and P has the form simple-template-id, then the
  //      transformed A can be a derived class of the deduced A. [...]
  //     [...] Likewise, if P is a pointer to a class of the form
  //      simple-template-id, the transformed A can be a pointer to a
  //      derived class pointed to by the deduced A.
  if (const PointerType *OriginalParamPtr
      = OriginalParamType->getAs<PointerType>()) {
    if (const PointerType *DeducedAPtr = DeducedA->getAs<PointerType>()) {
      if (const PointerType *APtr = A->getAs<PointerType>()) {
        if (A->getPointeeType()->isRecordType()) {
          OriginalParamType = OriginalParamPtr->getPointeeType();
          DeducedA = DeducedAPtr->getPointeeType();
          A = APtr->getPointeeType();
        }
      }
    }
  }

  if (Context.hasSameUnqualifiedType(A, DeducedA))
    return TemplateDeductionResult::Success;

  if (A->isRecordType() && isSimpleTemplateIdType(OriginalParamType) &&
      S.IsDerivedFrom(Info.getLocation(), A, DeducedA))
    return TemplateDeductionResult::Success;

  return Failed();
}

/// Find the pack index for a particular parameter index in an instantiation of
/// a function template with specific arguments.
///
/// \return The pack index for whichever pack produced this parameter, or -1
///         if this was not produced by a parameter. Intended to be used as the
///         ArgumentPackSubstitutionIndex for further substitutions.
// FIXME: We should track this in OriginalCallArgs so we don't need to
// reconstruct it here.
static unsigned getPackIndexForParam(Sema &S,
                                     FunctionTemplateDecl *FunctionTemplate,
                                     const MultiLevelTemplateArgumentList &Args,
                                     unsigned ParamIdx) {
  unsigned Idx = 0;
  for (auto *PD : FunctionTemplate->getTemplatedDecl()->parameters()) {
    if (PD->isParameterPack()) {
      unsigned NumExpansions =
          S.getNumArgumentsInExpansion(PD->getType(), Args).value_or(1);
      if (Idx + NumExpansions > ParamIdx)
        return ParamIdx - Idx;
      Idx += NumExpansions;
    } else {
      if (Idx == ParamIdx)
        return -1; // Not a pack expansion
      ++Idx;
    }
  }

  llvm_unreachable("parameter index would not be produced from template");
}

// if `Specialization` is a `CXXConstructorDecl` or `CXXConversionDecl`,
// we'll try to instantiate and update its explicit specifier after constraint
// checking.
static TemplateDeductionResult instantiateExplicitSpecifierDeferred(
    Sema &S, FunctionDecl *Specialization,
    const MultiLevelTemplateArgumentList &SubstArgs,
    TemplateDeductionInfo &Info, FunctionTemplateDecl *FunctionTemplate,
    ArrayRef<TemplateArgument> DeducedArgs) {
  auto GetExplicitSpecifier = [](FunctionDecl *D) {
    return isa<CXXConstructorDecl>(D)
               ? cast<CXXConstructorDecl>(D)->getExplicitSpecifier()
               : cast<CXXConversionDecl>(D)->getExplicitSpecifier();
  };
  auto SetExplicitSpecifier = [](FunctionDecl *D, ExplicitSpecifier ES) {
    isa<CXXConstructorDecl>(D)
        ? cast<CXXConstructorDecl>(D)->setExplicitSpecifier(ES)
        : cast<CXXConversionDecl>(D)->setExplicitSpecifier(ES);
  };

  ExplicitSpecifier ES = GetExplicitSpecifier(Specialization);
  Expr *ExplicitExpr = ES.getExpr();
  if (!ExplicitExpr)
    return TemplateDeductionResult::Success;
  if (!ExplicitExpr->isValueDependent())
    return TemplateDeductionResult::Success;

  Sema::InstantiatingTemplate Inst(
      S, Info.getLocation(), FunctionTemplate, DeducedArgs,
      Sema::CodeSynthesisContext::DeducedTemplateArgumentSubstitution, Info);
  if (Inst.isInvalid())
    return TemplateDeductionResult::InstantiationDepth;
  Sema::SFINAETrap Trap(S);
  const ExplicitSpecifier InstantiatedES =
      S.instantiateExplicitSpecifier(SubstArgs, ES);
  if (InstantiatedES.isInvalid() || Trap.hasErrorOccurred()) {
    Specialization->setInvalidDecl(true);
    return TemplateDeductionResult::SubstitutionFailure;
  }
  SetExplicitSpecifier(Specialization, InstantiatedES);
  return TemplateDeductionResult::Success;
}

TemplateDeductionResult Sema::FinishTemplateArgumentDeduction(
    FunctionTemplateDecl *FunctionTemplate,
    SmallVectorImpl<DeducedTemplateArgument> &Deduced,
    unsigned NumExplicitlySpecified, FunctionDecl *&Specialization,
    TemplateDeductionInfo &Info,
    SmallVectorImpl<OriginalCallArg> const *OriginalCallArgs,
    bool PartialOverloading, llvm::function_ref<bool()> CheckNonDependent) {
  // Unevaluated SFINAE context.
  EnterExpressionEvaluationContext Unevaluated(
      *this, Sema::ExpressionEvaluationContext::Unevaluated);
  SFINAETrap Trap(*this);

  // Enter a new template instantiation context while we instantiate the
  // actual function declaration.
  SmallVector<TemplateArgument, 4> DeducedArgs(Deduced.begin(), Deduced.end());
  InstantiatingTemplate Inst(
      *this, Info.getLocation(), FunctionTemplate, DeducedArgs,
      CodeSynthesisContext::DeducedTemplateArgumentSubstitution, Info);
  if (Inst.isInvalid())
    return TemplateDeductionResult::InstantiationDepth;

  ContextRAII SavedContext(*this, FunctionTemplate->getTemplatedDecl());

  // C++ [temp.deduct.type]p2:
  //   [...] or if any template argument remains neither deduced nor
  //   explicitly specified, template argument deduction fails.
  bool IsIncomplete = false;
  SmallVector<TemplateArgument, 4> SugaredBuilder, CanonicalBuilder;
  if (auto Result = ConvertDeducedTemplateArguments(
          *this, FunctionTemplate, /*IsDeduced*/ true, Deduced, Info,
          SugaredBuilder, CanonicalBuilder, CurrentInstantiationScope,
          NumExplicitlySpecified, PartialOverloading ? &IsIncomplete : nullptr);
      Result != TemplateDeductionResult::Success)
    return Result;

  // C++ [temp.deduct.call]p10: [DR1391]
  //   If deduction succeeds for all parameters that contain
  //   template-parameters that participate in template argument deduction,
  //   and all template arguments are explicitly specified, deduced, or
  //   obtained from default template arguments, remaining parameters are then
  //   compared with the corresponding arguments. For each remaining parameter
  //   P with a type that was non-dependent before substitution of any
  //   explicitly-specified template arguments, if the corresponding argument
  //   A cannot be implicitly converted to P, deduction fails.
  if (CheckNonDependent())
    return TemplateDeductionResult::NonDependentConversionFailure;

  // Form the template argument list from the deduced template arguments.
  TemplateArgumentList *SugaredDeducedArgumentList =
      TemplateArgumentList::CreateCopy(Context, SugaredBuilder);
  TemplateArgumentList *CanonicalDeducedArgumentList =
      TemplateArgumentList::CreateCopy(Context, CanonicalBuilder);
  Info.reset(SugaredDeducedArgumentList, CanonicalDeducedArgumentList);

  // Substitute the deduced template arguments into the function template
  // declaration to produce the function template specialization.
  DeclContext *Owner = FunctionTemplate->getDeclContext();
  if (FunctionTemplate->getFriendObjectKind())
    Owner = FunctionTemplate->getLexicalDeclContext();
  FunctionDecl *FD = FunctionTemplate->getTemplatedDecl();
  // additional check for inline friend,
  // ```
  //   template <class F1> int foo(F1 X);
  //   template <int A1> struct A {
  //     template <class F1> friend int foo(F1 X) { return A1; }
  //   };
  //   template struct A<1>;
  //   int a = foo(1.0);
  // ```
  const FunctionDecl *FDFriend;
  if (FD->getFriendObjectKind() == Decl::FriendObjectKind::FOK_None &&
      FD->isDefined(FDFriend, /*CheckForPendingFriendDefinition*/ true) &&
      FDFriend->getFriendObjectKind() != Decl::FriendObjectKind::FOK_None) {
    FD = const_cast<FunctionDecl *>(FDFriend);
    Owner = FD->getLexicalDeclContext();
  }
  MultiLevelTemplateArgumentList SubstArgs(
      FunctionTemplate, CanonicalDeducedArgumentList->asArray(),
      /*Final=*/false);
  Specialization = cast_or_null<FunctionDecl>(
      SubstDecl(FD, Owner, SubstArgs));
  if (!Specialization || Specialization->isInvalidDecl())
    return TemplateDeductionResult::SubstitutionFailure;

  assert(isSameDeclaration(Specialization->getPrimaryTemplate(),
                           FunctionTemplate));

  // If the template argument list is owned by the function template
  // specialization, release it.
  if (Specialization->getTemplateSpecializationArgs() ==
          CanonicalDeducedArgumentList &&
      !Trap.hasErrorOccurred())
    Info.takeCanonical();

  // There may have been an error that did not prevent us from constructing a
  // declaration. Mark the declaration invalid and return with a substitution
  // failure.
  if (Trap.hasErrorOccurred()) {
    Specialization->setInvalidDecl(true);
    return TemplateDeductionResult::SubstitutionFailure;
  }

  // C++2a [temp.deduct]p5
  //   [...] When all template arguments have been deduced [...] all uses of
  //   template parameters [...] are replaced with the corresponding deduced
  //   or default argument values.
  //   [...] If the function template has associated constraints
  //   ([temp.constr.decl]), those constraints are checked for satisfaction
  //   ([temp.constr.constr]). If the constraints are not satisfied, type
  //   deduction fails.
  if (!IsIncomplete) {
    if (CheckInstantiatedFunctionTemplateConstraints(
            Info.getLocation(), Specialization, CanonicalBuilder,
            Info.AssociatedConstraintsSatisfaction))
      return TemplateDeductionResult::MiscellaneousDeductionFailure;

    if (!Info.AssociatedConstraintsSatisfaction.IsSatisfied) {
      Info.reset(Info.takeSugared(),
                 TemplateArgumentList::CreateCopy(Context, CanonicalBuilder));
      return TemplateDeductionResult::ConstraintsNotSatisfied;
    }
  }

  // We skipped the instantiation of the explicit-specifier during the
  // substitution of `FD` before. So, we try to instantiate it back if
  // `Specialization` is either a constructor or a conversion function.
  if (isa<CXXConstructorDecl, CXXConversionDecl>(Specialization)) {
    if (TemplateDeductionResult::Success !=
        instantiateExplicitSpecifierDeferred(*this, Specialization, SubstArgs,
                                             Info, FunctionTemplate,
                                             DeducedArgs)) {
      return TemplateDeductionResult::SubstitutionFailure;
    }
  }

  if (OriginalCallArgs) {
    // C++ [temp.deduct.call]p4:
    //   In general, the deduction process attempts to find template argument
    //   values that will make the deduced A identical to A (after the type A
    //   is transformed as described above). [...]
    llvm::SmallDenseMap<std::pair<unsigned, QualType>, QualType> DeducedATypes;
    for (unsigned I = 0, N = OriginalCallArgs->size(); I != N; ++I) {
      OriginalCallArg OriginalArg = (*OriginalCallArgs)[I];

      auto ParamIdx = OriginalArg.ArgIdx;
      unsigned ExplicitOffset =
          Specialization->hasCXXExplicitFunctionObjectParameter() ? 1 : 0;
      if (ParamIdx >= Specialization->getNumParams() - ExplicitOffset)
        // FIXME: This presumably means a pack ended up smaller than we
        // expected while deducing. Should this not result in deduction
        // failure? Can it even happen?
        continue;

      QualType DeducedA;
      if (!OriginalArg.DecomposedParam) {
        // P is one of the function parameters, just look up its substituted
        // type.
        DeducedA =
            Specialization->getParamDecl(ParamIdx + ExplicitOffset)->getType();
      } else {
        // P is a decomposed element of a parameter corresponding to a
        // braced-init-list argument. Substitute back into P to find the
        // deduced A.
        QualType &CacheEntry =
            DeducedATypes[{ParamIdx, OriginalArg.OriginalParamType}];
        if (CacheEntry.isNull()) {
          ArgumentPackSubstitutionIndexRAII PackIndex(
              *this, getPackIndexForParam(*this, FunctionTemplate, SubstArgs,
                                          ParamIdx));
          CacheEntry =
              SubstType(OriginalArg.OriginalParamType, SubstArgs,
                        Specialization->getTypeSpecStartLoc(),
                        Specialization->getDeclName());
        }
        DeducedA = CacheEntry;
      }

      if (auto TDK =
              CheckOriginalCallArgDeduction(*this, Info, OriginalArg, DeducedA);
          TDK != TemplateDeductionResult::Success)
        return TDK;
    }
  }

  // If we suppressed any diagnostics while performing template argument
  // deduction, and if we haven't already instantiated this declaration,
  // keep track of these diagnostics. They'll be emitted if this specialization
  // is actually used.
  if (Info.diag_begin() != Info.diag_end()) {
    auto [Pos, Inserted] =
        SuppressedDiagnostics.try_emplace(Specialization->getCanonicalDecl());
    if (Inserted)
      Pos->second.append(Info.diag_begin(), Info.diag_end());
  }

  return TemplateDeductionResult::Success;
}

/// Gets the type of a function for template-argument-deducton
/// purposes when it's considered as part of an overload set.
static QualType GetTypeOfFunction(Sema &S, const OverloadExpr::FindResult &R,
                                  FunctionDecl *Fn) {
  // We may need to deduce the return type of the function now.
  if (S.getLangOpts().CPlusPlus14 && Fn->getReturnType()->isUndeducedType() &&
      S.DeduceReturnType(Fn, R.Expression->getExprLoc(), /*Diagnose*/ false))
    return {};

  if (CXXMethodDecl *Method = dyn_cast<CXXMethodDecl>(Fn))
    if (Method->isImplicitObjectMemberFunction()) {
      // An instance method that's referenced in a form that doesn't
      // look like a member pointer is just invalid.
      if (!R.HasFormOfMemberPointer)
        return {};

      return S.Context.getMemberPointerType(Fn->getType(),
               S.Context.getTypeDeclType(Method->getParent()).getTypePtr());
    }

  if (!R.IsAddressOfOperand) return Fn->getType();
  return S.Context.getPointerType(Fn->getType());
}

/// Apply the deduction rules for overload sets.
///
/// \return the null type if this argument should be treated as an
/// undeduced context
static QualType
ResolveOverloadForDeduction(Sema &S, TemplateParameterList *TemplateParams,
                            Expr *Arg, QualType ParamType,
                            bool ParamWasReference,
                            TemplateSpecCandidateSet *FailedTSC = nullptr) {

  OverloadExpr::FindResult R = OverloadExpr::find(Arg);

  OverloadExpr *Ovl = R.Expression;

  // C++0x [temp.deduct.call]p4
  unsigned TDF = 0;
  if (ParamWasReference)
    TDF |= TDF_ParamWithReferenceType;
  if (R.IsAddressOfOperand)
    TDF |= TDF_IgnoreQualifiers;

  // C++0x [temp.deduct.call]p6:
  //   When P is a function type, pointer to function type, or pointer
  //   to member function type:

  if (!ParamType->isFunctionType() &&
      !ParamType->isFunctionPointerType() &&
      !ParamType->isMemberFunctionPointerType()) {
    if (Ovl->hasExplicitTemplateArgs()) {
      // But we can still look for an explicit specialization.
      if (FunctionDecl *ExplicitSpec =
              S.ResolveSingleFunctionTemplateSpecialization(
                  Ovl, /*Complain=*/false,
                  /*FoundDeclAccessPair=*/nullptr, FailedTSC))
        return GetTypeOfFunction(S, R, ExplicitSpec);
    }

    DeclAccessPair DAP;
    if (FunctionDecl *Viable =
            S.resolveAddressOfSingleOverloadCandidate(Arg, DAP))
      return GetTypeOfFunction(S, R, Viable);

    return {};
  }

  // Gather the explicit template arguments, if any.
  TemplateArgumentListInfo ExplicitTemplateArgs;
  if (Ovl->hasExplicitTemplateArgs())
    Ovl->copyTemplateArgumentsInto(ExplicitTemplateArgs);
  QualType Match;
  for (UnresolvedSetIterator I = Ovl->decls_begin(),
         E = Ovl->decls_end(); I != E; ++I) {
    NamedDecl *D = (*I)->getUnderlyingDecl();

    if (FunctionTemplateDecl *FunTmpl = dyn_cast<FunctionTemplateDecl>(D)) {
      //   - If the argument is an overload set containing one or more
      //     function templates, the parameter is treated as a
      //     non-deduced context.
      if (!Ovl->hasExplicitTemplateArgs())
        return {};

      // Otherwise, see if we can resolve a function type
      FunctionDecl *Specialization = nullptr;
      TemplateDeductionInfo Info(Ovl->getNameLoc());
      if (S.DeduceTemplateArguments(FunTmpl, &ExplicitTemplateArgs,
                                    Specialization,
                                    Info) != TemplateDeductionResult::Success)
        continue;

      D = Specialization;
    }

    FunctionDecl *Fn = cast<FunctionDecl>(D);
    QualType ArgType = GetTypeOfFunction(S, R, Fn);
    if (ArgType.isNull()) continue;

    // Function-to-pointer conversion.
    if (!ParamWasReference && ParamType->isPointerType() &&
        ArgType->isFunctionType())
      ArgType = S.Context.getPointerType(ArgType);

    //   - If the argument is an overload set (not containing function
    //     templates), trial argument deduction is attempted using each
    //     of the members of the set. If deduction succeeds for only one
    //     of the overload set members, that member is used as the
    //     argument value for the deduction. If deduction succeeds for
    //     more than one member of the overload set the parameter is
    //     treated as a non-deduced context.

    // We do all of this in a fresh context per C++0x [temp.deduct.type]p2:
    //   Type deduction is done independently for each P/A pair, and
    //   the deduced template argument values are then combined.
    // So we do not reject deductions which were made elsewhere.
    SmallVector<DeducedTemplateArgument, 8>
      Deduced(TemplateParams->size());
    TemplateDeductionInfo Info(Ovl->getNameLoc());
    TemplateDeductionResult Result = DeduceTemplateArgumentsByTypeMatch(
        S, TemplateParams, ParamType, ArgType, Info, Deduced, TDF,
        PartialOrderingKind::None, /*DeducedFromArrayBound=*/false,
        /*HasDeducedAnyParam=*/nullptr);
    if (Result != TemplateDeductionResult::Success)
      continue;
    if (!Match.isNull())
      return {};
    Match = ArgType;
  }

  return Match;
}

/// Perform the adjustments to the parameter and argument types
/// described in C++ [temp.deduct.call].
///
/// \returns true if the caller should not attempt to perform any template
/// argument deduction based on this P/A pair because the argument is an
/// overloaded function set that could not be resolved.
static bool AdjustFunctionParmAndArgTypesForDeduction(
    Sema &S, TemplateParameterList *TemplateParams, unsigned FirstInnerIndex,
    QualType &ParamType, QualType &ArgType,
    Expr::Classification ArgClassification, Expr *Arg, unsigned &TDF,
    TemplateSpecCandidateSet *FailedTSC = nullptr) {
  // C++0x [temp.deduct.call]p3:
  //   If P is a cv-qualified type, the top level cv-qualifiers of P's type
  //   are ignored for type deduction.
  if (ParamType.hasQualifiers())
    ParamType = ParamType.getUnqualifiedType();

  //   [...] If P is a reference type, the type referred to by P is
  //   used for type deduction.
  const ReferenceType *ParamRefType = ParamType->getAs<ReferenceType>();
  if (ParamRefType)
    ParamType = ParamRefType->getPointeeType();

  // Overload sets usually make this parameter an undeduced context,
  // but there are sometimes special circumstances.  Typically
  // involving a template-id-expr.
  if (ArgType == S.Context.OverloadTy) {
    assert(Arg && "expected a non-null arg expression");
    ArgType = ResolveOverloadForDeduction(S, TemplateParams, Arg, ParamType,
                                          ParamRefType != nullptr, FailedTSC);
    if (ArgType.isNull())
      return true;
  }

  if (ParamRefType) {
    // If the argument has incomplete array type, try to complete its type.
    if (ArgType->isIncompleteArrayType()) {
      assert(Arg && "expected a non-null arg expression");
      ArgType = S.getCompletedType(Arg);
    }

    // C++1z [temp.deduct.call]p3:
    //   If P is a forwarding reference and the argument is an lvalue, the type
    //   "lvalue reference to A" is used in place of A for type deduction.
    if (isForwardingReference(QualType(ParamRefType, 0), FirstInnerIndex) &&
        ArgClassification.isLValue()) {
      if (S.getLangOpts().OpenCL && !ArgType.hasAddressSpace())
        ArgType = S.Context.getAddrSpaceQualType(
            ArgType, S.Context.getDefaultOpenCLPointeeAddrSpace());
      ArgType = S.Context.getLValueReferenceType(ArgType);
    }
  } else {
    // C++ [temp.deduct.call]p2:
    //   If P is not a reference type:
    //   - If A is an array type, the pointer type produced by the
    //     array-to-pointer standard conversion (4.2) is used in place of
    //     A for type deduction; otherwise,
    //   - If A is a function type, the pointer type produced by the
    //     function-to-pointer standard conversion (4.3) is used in place
    //     of A for type deduction; otherwise,
    if (ArgType->canDecayToPointerType())
      ArgType = S.Context.getDecayedType(ArgType);
    else {
      // - If A is a cv-qualified type, the top level cv-qualifiers of A's
      //   type are ignored for type deduction.
      ArgType = ArgType.getUnqualifiedType();
    }
  }

  // C++0x [temp.deduct.call]p4:
  //   In general, the deduction process attempts to find template argument
  //   values that will make the deduced A identical to A (after the type A
  //   is transformed as described above). [...]
  TDF = TDF_SkipNonDependent;

  //     - If the original P is a reference type, the deduced A (i.e., the
  //       type referred to by the reference) can be more cv-qualified than
  //       the transformed A.
  if (ParamRefType)
    TDF |= TDF_ParamWithReferenceType;
  //     - The transformed A can be another pointer or pointer to member
  //       type that can be converted to the deduced A via a qualification
  //       conversion (4.4).
  if (ArgType->isPointerType() || ArgType->isMemberPointerType() ||
      ArgType->isObjCObjectPointerType())
    TDF |= TDF_IgnoreQualifiers;
  //     - If P is a class and P has the form simple-template-id, then the
  //       transformed A can be a derived class of the deduced A. Likewise,
  //       if P is a pointer to a class of the form simple-template-id, the
  //       transformed A can be a pointer to a derived class pointed to by
  //       the deduced A.
  if (isSimpleTemplateIdType(ParamType) ||
      (isa<PointerType>(ParamType) &&
       isSimpleTemplateIdType(
           ParamType->castAs<PointerType>()->getPointeeType())))
    TDF |= TDF_DerivedClass;

  return false;
}

static bool
hasDeducibleTemplateParameters(Sema &S, FunctionTemplateDecl *FunctionTemplate,
                               QualType T);

static TemplateDeductionResult DeduceTemplateArgumentsFromCallArgument(
    Sema &S, TemplateParameterList *TemplateParams, unsigned FirstInnerIndex,
    QualType ParamType, QualType ArgType,
    Expr::Classification ArgClassification, Expr *Arg,
    TemplateDeductionInfo &Info,
    SmallVectorImpl<DeducedTemplateArgument> &Deduced,
    SmallVectorImpl<Sema::OriginalCallArg> &OriginalCallArgs,
    bool DecomposedParam, unsigned ArgIdx, unsigned TDF,
    TemplateSpecCandidateSet *FailedTSC = nullptr);

/// Attempt template argument deduction from an initializer list
///        deemed to be an argument in a function call.
static TemplateDeductionResult DeduceFromInitializerList(
    Sema &S, TemplateParameterList *TemplateParams, QualType AdjustedParamType,
    InitListExpr *ILE, TemplateDeductionInfo &Info,
    SmallVectorImpl<DeducedTemplateArgument> &Deduced,
    SmallVectorImpl<Sema::OriginalCallArg> &OriginalCallArgs, unsigned ArgIdx,
    unsigned TDF) {
  // C++ [temp.deduct.call]p1: (CWG 1591)
  //   If removing references and cv-qualifiers from P gives
  //   std::initializer_list<P0> or P0[N] for some P0 and N and the argument is
  //   a non-empty initializer list, then deduction is performed instead for
  //   each element of the initializer list, taking P0 as a function template
  //   parameter type and the initializer element as its argument
  //
  // We've already removed references and cv-qualifiers here.
  if (!ILE->getNumInits())
    return TemplateDeductionResult::Success;

  QualType ElTy;
  auto *ArrTy = S.Context.getAsArrayType(AdjustedParamType);
  if (ArrTy)
    ElTy = ArrTy->getElementType();
  else if (!S.isStdInitializerList(AdjustedParamType, &ElTy)) {
    //   Otherwise, an initializer list argument causes the parameter to be
    //   considered a non-deduced context
    return TemplateDeductionResult::Success;
  }

  // Resolving a core issue: a braced-init-list containing any designators is
  // a non-deduced context.
  for (Expr *E : ILE->inits())
    if (isa<DesignatedInitExpr>(E))
      return TemplateDeductionResult::Success;

  // Deduction only needs to be done for dependent types.
  if (ElTy->isDependentType()) {
    for (Expr *E : ILE->inits()) {
      if (auto Result = DeduceTemplateArgumentsFromCallArgument(
              S, TemplateParams, 0, ElTy, E->getType(),
              E->Classify(S.getASTContext()), E, Info, Deduced,
              OriginalCallArgs, true, ArgIdx, TDF);
          Result != TemplateDeductionResult::Success)
        return Result;
    }
  }

  //   in the P0[N] case, if N is a non-type template parameter, N is deduced
  //   from the length of the initializer list.
  if (auto *DependentArrTy = dyn_cast_or_null<DependentSizedArrayType>(ArrTy)) {
    // Determine the array bound is something we can deduce.
    if (const NonTypeTemplateParmDecl *NTTP =
            getDeducedParameterFromExpr(Info, DependentArrTy->getSizeExpr())) {
      // We can perform template argument deduction for the given non-type
      // template parameter.
      // C++ [temp.deduct.type]p13:
      //   The type of N in the type T[N] is std::size_t.
      QualType T = S.Context.getSizeType();
      llvm::APInt Size(S.Context.getIntWidth(T), ILE->getNumInits());
      if (auto Result = DeduceNonTypeTemplateArgument(
              S, TemplateParams, NTTP, llvm::APSInt(Size), T,
              /*ArrayBound=*/true, Info, /*PartialOrdering=*/false, Deduced,
              /*HasDeducedAnyParam=*/nullptr);
          Result != TemplateDeductionResult::Success)
        return Result;
    }
  }

  return TemplateDeductionResult::Success;
}

/// Perform template argument deduction per [temp.deduct.call] for a
///        single parameter / argument pair.
static TemplateDeductionResult DeduceTemplateArgumentsFromCallArgument(
    Sema &S, TemplateParameterList *TemplateParams, unsigned FirstInnerIndex,
    QualType ParamType, QualType ArgType,
    Expr::Classification ArgClassification, Expr *Arg,
    TemplateDeductionInfo &Info,
    SmallVectorImpl<DeducedTemplateArgument> &Deduced,
    SmallVectorImpl<Sema::OriginalCallArg> &OriginalCallArgs,
    bool DecomposedParam, unsigned ArgIdx, unsigned TDF,
    TemplateSpecCandidateSet *FailedTSC) {

  QualType OrigParamType = ParamType;

  //   If P is a reference type [...]
  //   If P is a cv-qualified type [...]
  if (AdjustFunctionParmAndArgTypesForDeduction(
          S, TemplateParams, FirstInnerIndex, ParamType, ArgType,
          ArgClassification, Arg, TDF, FailedTSC))
    return TemplateDeductionResult::Success;

  //   If [...] the argument is a non-empty initializer list [...]
  if (InitListExpr *ILE = dyn_cast_if_present<InitListExpr>(Arg))
    return DeduceFromInitializerList(S, TemplateParams, ParamType, ILE, Info,
                                     Deduced, OriginalCallArgs, ArgIdx, TDF);

  //   [...] the deduction process attempts to find template argument values
  //   that will make the deduced A identical to A
  //
  // Keep track of the argument type and corresponding parameter index,
  // so we can check for compatibility between the deduced A and A.
  if (Arg)
    OriginalCallArgs.push_back(
        Sema::OriginalCallArg(OrigParamType, DecomposedParam, ArgIdx, ArgType));
  return DeduceTemplateArgumentsByTypeMatch(
      S, TemplateParams, ParamType, ArgType, Info, Deduced, TDF,
      PartialOrderingKind::None, /*DeducedFromArrayBound=*/false,
      /*HasDeducedAnyParam=*/nullptr);
}

TemplateDeductionResult Sema::DeduceTemplateArguments(
    FunctionTemplateDecl *FunctionTemplate,
    TemplateArgumentListInfo *ExplicitTemplateArgs, ArrayRef<Expr *> Args,
    FunctionDecl *&Specialization, TemplateDeductionInfo &Info,
    bool PartialOverloading, bool AggregateDeductionCandidate,
    QualType ObjectType, Expr::Classification ObjectClassification,
    llvm::function_ref<bool(ArrayRef<QualType>)> CheckNonDependent) {
  if (FunctionTemplate->isInvalidDecl())
    return TemplateDeductionResult::Invalid;

  FunctionDecl *Function = FunctionTemplate->getTemplatedDecl();
  unsigned NumParams = Function->getNumParams();
  bool HasExplicitObject = false;
  int ExplicitObjectOffset = 0;
  if (Function->hasCXXExplicitFunctionObjectParameter()) {
    HasExplicitObject = true;
    ExplicitObjectOffset = 1;
  }

  unsigned FirstInnerIndex = getFirstInnerIndex(FunctionTemplate);

  // C++ [temp.deduct.call]p1:
  //   Template argument deduction is done by comparing each function template
  //   parameter type (call it P) with the type of the corresponding argument
  //   of the call (call it A) as described below.
  if (Args.size() < Function->getMinRequiredExplicitArguments() &&
      !PartialOverloading)
    return TemplateDeductionResult::TooFewArguments;
  else if (TooManyArguments(NumParams, Args.size() + ExplicitObjectOffset,
                            PartialOverloading)) {
    const auto *Proto = Function->getType()->castAs<FunctionProtoType>();
    if (Proto->isTemplateVariadic())
      /* Do nothing */;
    else if (!Proto->isVariadic())
      return TemplateDeductionResult::TooManyArguments;
  }

  // The types of the parameters from which we will perform template argument
  // deduction.
  LocalInstantiationScope InstScope(*this);
  TemplateParameterList *TemplateParams
    = FunctionTemplate->getTemplateParameters();
  SmallVector<DeducedTemplateArgument, 4> Deduced;
  SmallVector<QualType, 8> ParamTypes;
  unsigned NumExplicitlySpecified = 0;
  if (ExplicitTemplateArgs) {
    TemplateDeductionResult Result;
    runWithSufficientStackSpace(Info.getLocation(), [&] {
      Result = SubstituteExplicitTemplateArguments(
          FunctionTemplate, *ExplicitTemplateArgs, Deduced, ParamTypes, nullptr,
          Info);
    });
    if (Result != TemplateDeductionResult::Success)
      return Result;

    NumExplicitlySpecified = Deduced.size();
  } else {
    // Just fill in the parameter types from the function declaration.
    for (unsigned I = 0; I != NumParams; ++I)
      ParamTypes.push_back(Function->getParamDecl(I)->getType());
  }

  SmallVector<OriginalCallArg, 8> OriginalCallArgs;

  // Deduce an argument of type ParamType from an expression with index ArgIdx.
  auto DeduceCallArgument = [&](QualType ParamType, unsigned ArgIdx,
                                bool ExplicitObjectArgument) {
    // C++ [demp.deduct.call]p1: (DR1391)
    //   Template argument deduction is done by comparing each function template
    //   parameter that contains template-parameters that participate in
    //   template argument deduction ...
    if (!hasDeducibleTemplateParameters(*this, FunctionTemplate, ParamType))
      return TemplateDeductionResult::Success;

    if (ExplicitObjectArgument) {
      //   ... with the type of the corresponding argument
      return DeduceTemplateArgumentsFromCallArgument(
          *this, TemplateParams, FirstInnerIndex, ParamType, ObjectType,
          ObjectClassification,
          /*Arg=*/nullptr, Info, Deduced, OriginalCallArgs,
          /*Decomposed*/ false, ArgIdx, /*TDF*/ 0);
    }

    //   ... with the type of the corresponding argument
    return DeduceTemplateArgumentsFromCallArgument(
        *this, TemplateParams, FirstInnerIndex, ParamType,
        Args[ArgIdx]->getType(), Args[ArgIdx]->Classify(getASTContext()),
        Args[ArgIdx], Info, Deduced, OriginalCallArgs, /*Decomposed*/ false,
        ArgIdx, /*TDF*/ 0);
  };

  // Deduce template arguments from the function parameters.
  Deduced.resize(TemplateParams->size());
  SmallVector<QualType, 8> ParamTypesForArgChecking;
  for (unsigned ParamIdx = 0, NumParamTypes = ParamTypes.size(), ArgIdx = 0;
       ParamIdx != NumParamTypes; ++ParamIdx) {
    QualType ParamType = ParamTypes[ParamIdx];

    const PackExpansionType *ParamExpansion =
        dyn_cast<PackExpansionType>(ParamType);
    if (!ParamExpansion) {
      // Simple case: matching a function parameter to a function argument.
      if (ArgIdx >= Args.size() && !(HasExplicitObject && ParamIdx == 0))
        break;

      ParamTypesForArgChecking.push_back(ParamType);

      if (ParamIdx == 0 && HasExplicitObject) {
        if (ObjectType.isNull())
          return TemplateDeductionResult::InvalidExplicitArguments;

        if (auto Result = DeduceCallArgument(ParamType, 0,
                                             /*ExplicitObjectArgument=*/true);
            Result != TemplateDeductionResult::Success)
          return Result;
        continue;
      }

      if (auto Result = DeduceCallArgument(ParamType, ArgIdx++,
                                           /*ExplicitObjectArgument=*/false);
          Result != TemplateDeductionResult::Success)
        return Result;

      continue;
    }

    bool IsTrailingPack = ParamIdx + 1 == NumParamTypes;

    QualType ParamPattern = ParamExpansion->getPattern();
    PackDeductionScope PackScope(*this, TemplateParams, Deduced, Info,
                                 ParamPattern,
                                 AggregateDeductionCandidate && IsTrailingPack);

    // C++0x [temp.deduct.call]p1:
    //   For a function parameter pack that occurs at the end of the
    //   parameter-declaration-list, the type A of each remaining argument of
    //   the call is compared with the type P of the declarator-id of the
    //   function parameter pack. Each comparison deduces template arguments
    //   for subsequent positions in the template parameter packs expanded by
    //   the function parameter pack. When a function parameter pack appears
    //   in a non-deduced context [not at the end of the list], the type of
    //   that parameter pack is never deduced.
    //
    // FIXME: The above rule allows the size of the parameter pack to change
    // after we skip it (in the non-deduced case). That makes no sense, so
    // we instead notionally deduce the pack against N arguments, where N is
    // the length of the explicitly-specified pack if it's expanded by the
    // parameter pack and 0 otherwise, and we treat each deduction as a
    // non-deduced context.
    if (IsTrailingPack || PackScope.hasFixedArity()) {
      for (; ArgIdx < Args.size() && PackScope.hasNextElement();
           PackScope.nextPackElement(), ++ArgIdx) {
        ParamTypesForArgChecking.push_back(ParamPattern);
        if (auto Result = DeduceCallArgument(ParamPattern, ArgIdx,
                                             /*ExplicitObjectArgument=*/false);
            Result != TemplateDeductionResult::Success)
          return Result;
      }
    } else {
      // If the parameter type contains an explicitly-specified pack that we
      // could not expand, skip the number of parameters notionally created
      // by the expansion.
      std::optional<unsigned> NumExpansions =
          ParamExpansion->getNumExpansions();
      if (NumExpansions && !PackScope.isPartiallyExpanded()) {
        for (unsigned I = 0; I != *NumExpansions && ArgIdx < Args.size();
             ++I, ++ArgIdx) {
          ParamTypesForArgChecking.push_back(ParamPattern);
          // FIXME: Should we add OriginalCallArgs for these? What if the
          // corresponding argument is a list?
          PackScope.nextPackElement();
        }
      } else if (!IsTrailingPack && !PackScope.isPartiallyExpanded() &&
                 PackScope.isDeducedFromEarlierParameter()) {
        // [temp.deduct.general#3]
        // When all template arguments have been deduced
        // or obtained from default template arguments, all uses of template
        // parameters in the template parameter list of the template are
        // replaced with the corresponding deduced or default argument values
        //
        // If we have a trailing parameter pack, that has been deduced
        // previously we substitute the pack here in a similar fashion as
        // above with the trailing parameter packs. The main difference here is
        // that, in this case we are not processing all of the remaining
        // arguments. We are only process as many arguments as we have in
        // the already deduced parameter.
        std::optional<unsigned> ArgPosAfterSubstitution =
            PackScope.getSavedPackSizeIfAllEqual();
        if (!ArgPosAfterSubstitution)
          continue;

        unsigned PackArgEnd = ArgIdx + *ArgPosAfterSubstitution;
        for (; ArgIdx < PackArgEnd && ArgIdx < Args.size(); ArgIdx++) {
          ParamTypesForArgChecking.push_back(ParamPattern);
          if (auto Result =
                  DeduceCallArgument(ParamPattern, ArgIdx,
                                     /*ExplicitObjectArgument=*/false);
              Result != TemplateDeductionResult::Success)
            return Result;

          PackScope.nextPackElement();
        }
      }
    }

    // Build argument packs for each of the parameter packs expanded by this
    // pack expansion.
    if (auto Result = PackScope.finish();
        Result != TemplateDeductionResult::Success)
      return Result;
  }

  // Capture the context in which the function call is made. This is the context
  // that is needed when the accessibility of template arguments is checked.
  DeclContext *CallingCtx = CurContext;

  TemplateDeductionResult Result;
  runWithSufficientStackSpace(Info.getLocation(), [&] {
    Result = FinishTemplateArgumentDeduction(
        FunctionTemplate, Deduced, NumExplicitlySpecified, Specialization, Info,
        &OriginalCallArgs, PartialOverloading, [&, CallingCtx]() {
          ContextRAII SavedContext(*this, CallingCtx);
          return CheckNonDependent(ParamTypesForArgChecking);
        });
  });
  return Result;
}

QualType Sema::adjustCCAndNoReturn(QualType ArgFunctionType,
                                   QualType FunctionType,
                                   bool AdjustExceptionSpec) {
  if (ArgFunctionType.isNull())
    return ArgFunctionType;

  const auto *FunctionTypeP = FunctionType->castAs<FunctionProtoType>();
  const auto *ArgFunctionTypeP = ArgFunctionType->castAs<FunctionProtoType>();
  FunctionProtoType::ExtProtoInfo EPI = ArgFunctionTypeP->getExtProtoInfo();
  bool Rebuild = false;

  CallingConv CC = FunctionTypeP->getCallConv();
  if (EPI.ExtInfo.getCC() != CC) {
    EPI.ExtInfo = EPI.ExtInfo.withCallingConv(CC);
    Rebuild = true;
  }

  bool NoReturn = FunctionTypeP->getNoReturnAttr();
  if (EPI.ExtInfo.getNoReturn() != NoReturn) {
    EPI.ExtInfo = EPI.ExtInfo.withNoReturn(NoReturn);
    Rebuild = true;
  }

  if (AdjustExceptionSpec && (FunctionTypeP->hasExceptionSpec() ||
                              ArgFunctionTypeP->hasExceptionSpec())) {
    EPI.ExceptionSpec = FunctionTypeP->getExtProtoInfo().ExceptionSpec;
    Rebuild = true;
  }

  if (!Rebuild)
    return ArgFunctionType;

  return Context.getFunctionType(ArgFunctionTypeP->getReturnType(),
                                 ArgFunctionTypeP->getParamTypes(), EPI);
}

TemplateDeductionResult Sema::DeduceTemplateArguments(
    FunctionTemplateDecl *FunctionTemplate,
    TemplateArgumentListInfo *ExplicitTemplateArgs, QualType ArgFunctionType,
    FunctionDecl *&Specialization, TemplateDeductionInfo &Info,
    bool IsAddressOfFunction) {
  if (FunctionTemplate->isInvalidDecl())
    return TemplateDeductionResult::Invalid;

  FunctionDecl *Function = FunctionTemplate->getTemplatedDecl();
  TemplateParameterList *TemplateParams
    = FunctionTemplate->getTemplateParameters();
  QualType FunctionType = Function->getType();

  // Substitute any explicit template arguments.
  LocalInstantiationScope InstScope(*this);
  SmallVector<DeducedTemplateArgument, 4> Deduced;
  unsigned NumExplicitlySpecified = 0;
  SmallVector<QualType, 4> ParamTypes;
  if (ExplicitTemplateArgs) {
    TemplateDeductionResult Result;
    runWithSufficientStackSpace(Info.getLocation(), [&] {
      Result = SubstituteExplicitTemplateArguments(
          FunctionTemplate, *ExplicitTemplateArgs, Deduced, ParamTypes,
          &FunctionType, Info);
    });
    if (Result != TemplateDeductionResult::Success)
      return Result;

    NumExplicitlySpecified = Deduced.size();
  }

  // When taking the address of a function, we require convertibility of
  // the resulting function type. Otherwise, we allow arbitrary mismatches
  // of calling convention and noreturn.
  if (!IsAddressOfFunction)
    ArgFunctionType = adjustCCAndNoReturn(ArgFunctionType, FunctionType,
                                          /*AdjustExceptionSpec*/false);

  // Unevaluated SFINAE context.
  EnterExpressionEvaluationContext Unevaluated(
      *this, Sema::ExpressionEvaluationContext::Unevaluated);
  SFINAETrap Trap(*this);

  Deduced.resize(TemplateParams->size());

  // If the function has a deduced return type, substitute it for a dependent
  // type so that we treat it as a non-deduced context in what follows.
  bool HasDeducedReturnType = false;
  if (getLangOpts().CPlusPlus14 &&
      Function->getReturnType()->getContainedAutoType()) {
    FunctionType = SubstAutoTypeDependent(FunctionType);
    HasDeducedReturnType = true;
  }

  if (!ArgFunctionType.isNull() && !FunctionType.isNull()) {
    unsigned TDF =
        TDF_TopLevelParameterTypeList | TDF_AllowCompatibleFunctionType;
    // Deduce template arguments from the function type.
    if (TemplateDeductionResult Result = DeduceTemplateArgumentsByTypeMatch(
            *this, TemplateParams, FunctionType, ArgFunctionType, Info, Deduced,
            TDF, PartialOrderingKind::None, /*DeducedFromArrayBound=*/false,
            /*HasDeducedAnyParam=*/nullptr);
        Result != TemplateDeductionResult::Success)
      return Result;
  }

  TemplateDeductionResult Result;
  runWithSufficientStackSpace(Info.getLocation(), [&] {
    Result = FinishTemplateArgumentDeduction(FunctionTemplate, Deduced,
                                             NumExplicitlySpecified,
                                             Specialization, Info);
  });
  if (Result != TemplateDeductionResult::Success)
    return Result;

  // If the function has a deduced return type, deduce it now, so we can check
  // that the deduced function type matches the requested type.
  if (HasDeducedReturnType && IsAddressOfFunction &&
      Specialization->getReturnType()->isUndeducedType() &&
      DeduceReturnType(Specialization, Info.getLocation(), false))
    return TemplateDeductionResult::MiscellaneousDeductionFailure;

  // [C++26][expr.const]/p17
  // An expression or conversion is immediate-escalating if it is not initially
  // in an immediate function context and it is [...]
  // a potentially-evaluated id-expression that denotes an immediate function.
  if (IsAddressOfFunction && getLangOpts().CPlusPlus20 &&
      Specialization->isImmediateEscalating() &&
      parentEvaluationContext().isPotentiallyEvaluated() &&
      CheckIfFunctionSpecializationIsImmediate(Specialization,
                                               Info.getLocation()))
    return TemplateDeductionResult::MiscellaneousDeductionFailure;

  // Adjust the exception specification of the argument to match the
  // substituted and resolved type we just formed. (Calling convention and
  // noreturn can't be dependent, so we don't actually need this for them
  // right now.)
  QualType SpecializationType = Specialization->getType();
  if (!IsAddressOfFunction) {
    ArgFunctionType = adjustCCAndNoReturn(ArgFunctionType, SpecializationType,
                                          /*AdjustExceptionSpec*/true);

    // Revert placeholder types in the return type back to undeduced types so
    // that the comparison below compares the declared return types.
    if (HasDeducedReturnType) {
      SpecializationType = SubstAutoType(SpecializationType, QualType());
      ArgFunctionType = SubstAutoType(ArgFunctionType, QualType());
    }
  }

  // If the requested function type does not match the actual type of the
  // specialization with respect to arguments of compatible pointer to function
  // types, template argument deduction fails.
  if (!ArgFunctionType.isNull()) {
    if (IsAddressOfFunction ? !isSameOrCompatibleFunctionType(
                                  SpecializationType, ArgFunctionType)
                            : !Context.hasSameFunctionTypeIgnoringExceptionSpec(
                                  SpecializationType, ArgFunctionType)) {
      Info.FirstArg = TemplateArgument(SpecializationType);
      Info.SecondArg = TemplateArgument(ArgFunctionType);
      return TemplateDeductionResult::NonDeducedMismatch;
    }
  }

  return TemplateDeductionResult::Success;
}

TemplateDeductionResult Sema::DeduceTemplateArguments(
    FunctionTemplateDecl *ConversionTemplate, QualType ObjectType,
    Expr::Classification ObjectClassification, QualType A,
    CXXConversionDecl *&Specialization, TemplateDeductionInfo &Info) {
  if (ConversionTemplate->isInvalidDecl())
    return TemplateDeductionResult::Invalid;

  CXXConversionDecl *ConversionGeneric
    = cast<CXXConversionDecl>(ConversionTemplate->getTemplatedDecl());

  QualType P = ConversionGeneric->getConversionType();
  bool IsReferenceP = P->isReferenceType();
  bool IsReferenceA = A->isReferenceType();

  // C++0x [temp.deduct.conv]p2:
  //   If P is a reference type, the type referred to by P is used for
  //   type deduction.
  if (const ReferenceType *PRef = P->getAs<ReferenceType>())
    P = PRef->getPointeeType();

  // C++0x [temp.deduct.conv]p4:
  //   [...] If A is a reference type, the type referred to by A is used
  //   for type deduction.
  if (const ReferenceType *ARef = A->getAs<ReferenceType>()) {
    A = ARef->getPointeeType();
    // We work around a defect in the standard here: cv-qualifiers are also
    // removed from P and A in this case, unless P was a reference type. This
    // seems to mostly match what other compilers are doing.
    if (!IsReferenceP) {
      A = A.getUnqualifiedType();
      P = P.getUnqualifiedType();
    }

  // C++ [temp.deduct.conv]p3:
  //
  //   If A is not a reference type:
  } else {
    assert(!A->isReferenceType() && "Reference types were handled above");

    //   - If P is an array type, the pointer type produced by the
    //     array-to-pointer standard conversion (4.2) is used in place
    //     of P for type deduction; otherwise,
    if (P->isArrayType())
      P = Context.getArrayDecayedType(P);
    //   - If P is a function type, the pointer type produced by the
    //     function-to-pointer standard conversion (4.3) is used in
    //     place of P for type deduction; otherwise,
    else if (P->isFunctionType())
      P = Context.getPointerType(P);
    //   - If P is a cv-qualified type, the top level cv-qualifiers of
    //     P's type are ignored for type deduction.
    else
      P = P.getUnqualifiedType();

    // C++0x [temp.deduct.conv]p4:
    //   If A is a cv-qualified type, the top level cv-qualifiers of A's
    //   type are ignored for type deduction. If A is a reference type, the type
    //   referred to by A is used for type deduction.
    A = A.getUnqualifiedType();
  }

  // Unevaluated SFINAE context.
  EnterExpressionEvaluationContext Unevaluated(
      *this, Sema::ExpressionEvaluationContext::Unevaluated);
  SFINAETrap Trap(*this);

  // C++ [temp.deduct.conv]p1:
  //   Template argument deduction is done by comparing the return
  //   type of the template conversion function (call it P) with the
  //   type that is required as the result of the conversion (call it
  //   A) as described in 14.8.2.4.
  TemplateParameterList *TemplateParams
    = ConversionTemplate->getTemplateParameters();
  SmallVector<DeducedTemplateArgument, 4> Deduced;
  Deduced.resize(TemplateParams->size());

  // C++0x [temp.deduct.conv]p4:
  //   In general, the deduction process attempts to find template
  //   argument values that will make the deduced A identical to
  //   A. However, there are two cases that allow a difference:
  unsigned TDF = 0;
  //     - If the original A is a reference type, A can be more
  //       cv-qualified than the deduced A (i.e., the type referred to
  //       by the reference)
  if (IsReferenceA)
    TDF |= TDF_ArgWithReferenceType;
  //     - The deduced A can be another pointer or pointer to member
  //       type that can be converted to A via a qualification
  //       conversion.
  //
  // (C++0x [temp.deduct.conv]p6 clarifies that this only happens when
  // both P and A are pointers or member pointers. In this case, we
  // just ignore cv-qualifiers completely).
  if ((P->isPointerType() && A->isPointerType()) ||
      (P->isMemberPointerType() && A->isMemberPointerType()))
    TDF |= TDF_IgnoreQualifiers;

  SmallVector<Sema::OriginalCallArg, 1> OriginalCallArgs;
  if (ConversionGeneric->isExplicitObjectMemberFunction()) {
    QualType ParamType = ConversionGeneric->getParamDecl(0)->getType();
    if (TemplateDeductionResult Result =
            DeduceTemplateArgumentsFromCallArgument(
                *this, TemplateParams, getFirstInnerIndex(ConversionTemplate),
                ParamType, ObjectType, ObjectClassification,
                /*Arg=*/nullptr, Info, Deduced, OriginalCallArgs,
                /*Decomposed*/ false, 0, /*TDF*/ 0);
        Result != TemplateDeductionResult::Success)
      return Result;
  }

  if (TemplateDeductionResult Result = DeduceTemplateArgumentsByTypeMatch(
          *this, TemplateParams, P, A, Info, Deduced, TDF,
          PartialOrderingKind::None, /*DeducedFromArrayBound=*/false,
          /*HasDeducedAnyParam=*/nullptr);
      Result != TemplateDeductionResult::Success)
    return Result;

  // Create an Instantiation Scope for finalizing the operator.
  LocalInstantiationScope InstScope(*this);
  // Finish template argument deduction.
  FunctionDecl *ConversionSpecialized = nullptr;
  TemplateDeductionResult Result;
  runWithSufficientStackSpace(Info.getLocation(), [&] {
    Result = FinishTemplateArgumentDeduction(ConversionTemplate, Deduced, 0,
                                             ConversionSpecialized, Info,
                                             &OriginalCallArgs);
  });
  Specialization = cast_or_null<CXXConversionDecl>(ConversionSpecialized);
  return Result;
}

TemplateDeductionResult
Sema::DeduceTemplateArguments(FunctionTemplateDecl *FunctionTemplate,
                              TemplateArgumentListInfo *ExplicitTemplateArgs,
                              FunctionDecl *&Specialization,
                              TemplateDeductionInfo &Info,
                              bool IsAddressOfFunction) {
  return DeduceTemplateArguments(FunctionTemplate, ExplicitTemplateArgs,
                                 QualType(), Specialization, Info,
                                 IsAddressOfFunction);
}

namespace {
  struct DependentAuto { bool IsPack; };

  /// Substitute the 'auto' specifier or deduced template specialization type
  /// specifier within a type for a given replacement type.
  class SubstituteDeducedTypeTransform :
      public TreeTransform<SubstituteDeducedTypeTransform> {
    QualType Replacement;
    bool ReplacementIsPack;
    bool UseTypeSugar;
    using inherited = TreeTransform<SubstituteDeducedTypeTransform>;

  public:
    SubstituteDeducedTypeTransform(Sema &SemaRef, DependentAuto DA)
        : TreeTransform<SubstituteDeducedTypeTransform>(SemaRef),
          ReplacementIsPack(DA.IsPack), UseTypeSugar(true) {}

    SubstituteDeducedTypeTransform(Sema &SemaRef, QualType Replacement,
                                   bool UseTypeSugar = true)
        : TreeTransform<SubstituteDeducedTypeTransform>(SemaRef),
          Replacement(Replacement), ReplacementIsPack(false),
          UseTypeSugar(UseTypeSugar) {}

    QualType TransformDesugared(TypeLocBuilder &TLB, DeducedTypeLoc TL) {
      assert(isa<TemplateTypeParmType>(Replacement) &&
             "unexpected unsugared replacement kind");
      QualType Result = Replacement;
      TemplateTypeParmTypeLoc NewTL = TLB.push<TemplateTypeParmTypeLoc>(Result);
      NewTL.setNameLoc(TL.getNameLoc());
      return Result;
    }

    QualType TransformAutoType(TypeLocBuilder &TLB, AutoTypeLoc TL) {
      // If we're building the type pattern to deduce against, don't wrap the
      // substituted type in an AutoType. Certain template deduction rules
      // apply only when a template type parameter appears directly (and not if
      // the parameter is found through desugaring). For instance:
      //   auto &&lref = lvalue;
      // must transform into "rvalue reference to T" not "rvalue reference to
      // auto type deduced as T" in order for [temp.deduct.call]p3 to apply.
      //
      // FIXME: Is this still necessary?
      if (!UseTypeSugar)
        return TransformDesugared(TLB, TL);

      QualType Result = SemaRef.Context.getAutoType(
          Replacement, TL.getTypePtr()->getKeyword(), Replacement.isNull(),
          ReplacementIsPack, TL.getTypePtr()->getTypeConstraintConcept(),
          TL.getTypePtr()->getTypeConstraintArguments());
      auto NewTL = TLB.push<AutoTypeLoc>(Result);
      NewTL.copy(TL);
      return Result;
    }

    QualType TransformDeducedTemplateSpecializationType(
        TypeLocBuilder &TLB, DeducedTemplateSpecializationTypeLoc TL) {
      if (!UseTypeSugar)
        return TransformDesugared(TLB, TL);

      QualType Result = SemaRef.Context.getDeducedTemplateSpecializationType(
          TL.getTypePtr()->getTemplateName(),
          Replacement, Replacement.isNull());
      auto NewTL = TLB.push<DeducedTemplateSpecializationTypeLoc>(Result);
      NewTL.setNameLoc(TL.getNameLoc());
      return Result;
    }

    ExprResult TransformLambdaExpr(LambdaExpr *E) {
      // Lambdas never need to be transformed.
      return E;
    }
    bool TransformExceptionSpec(SourceLocation Loc,
                                FunctionProtoType::ExceptionSpecInfo &ESI,
                                SmallVectorImpl<QualType> &Exceptions,
                                bool &Changed) {
      if (ESI.Type == EST_Uninstantiated) {
        ESI.instantiate();
        Changed = true;
      }
      return inherited::TransformExceptionSpec(Loc, ESI, Exceptions, Changed);
    }

    QualType Apply(TypeLoc TL) {
      // Create some scratch storage for the transformed type locations.
      // FIXME: We're just going to throw this information away. Don't build it.
      TypeLocBuilder TLB;
      TLB.reserve(TL.getFullDataSize());
      return TransformType(TLB, TL);
    }
  };

} // namespace

static bool CheckDeducedPlaceholderConstraints(Sema &S, const AutoType &Type,
                                               AutoTypeLoc TypeLoc,
                                               QualType Deduced) {
  ConstraintSatisfaction Satisfaction;
  ConceptDecl *Concept = Type.getTypeConstraintConcept();
  TemplateArgumentListInfo TemplateArgs(TypeLoc.getLAngleLoc(),
                                        TypeLoc.getRAngleLoc());
  TemplateArgs.addArgument(
      TemplateArgumentLoc(TemplateArgument(Deduced),
                          S.Context.getTrivialTypeSourceInfo(
                              Deduced, TypeLoc.getNameLoc())));
  for (unsigned I = 0, C = TypeLoc.getNumArgs(); I != C; ++I)
    TemplateArgs.addArgument(TypeLoc.getArgLoc(I));

  llvm::SmallVector<TemplateArgument, 4> SugaredConverted, CanonicalConverted;
  if (S.CheckTemplateArgumentList(
          Concept, SourceLocation(), TemplateArgs, /*DefaultArgs=*/{},
          /*PartialTemplateArgs=*/false, SugaredConverted, CanonicalConverted))
    return true;
  MultiLevelTemplateArgumentList MLTAL(Concept, CanonicalConverted,
                                       /*Final=*/false);
  // Build up an EvaluationContext with an ImplicitConceptSpecializationDecl so
  // that the template arguments of the constraint can be preserved. For
  // example:
  //
  //  template <class T>
  //  concept C = []<D U = void>() { return true; }();
  //
  // We need the argument for T while evaluating type constraint D in
  // building the CallExpr to the lambda.
  EnterExpressionEvaluationContext EECtx(
      S, Sema::ExpressionEvaluationContext::Unevaluated,
      ImplicitConceptSpecializationDecl::Create(
          S.getASTContext(), Concept->getDeclContext(), Concept->getLocation(),
          CanonicalConverted));
  if (S.CheckConstraintSatisfaction(Concept, {Concept->getConstraintExpr()},
                                    MLTAL, TypeLoc.getLocalSourceRange(),
                                    Satisfaction))
    return true;
  if (!Satisfaction.IsSatisfied) {
    std::string Buf;
    llvm::raw_string_ostream OS(Buf);
    OS << "'" << Concept->getName();
    if (TypeLoc.hasExplicitTemplateArgs()) {
      printTemplateArgumentList(
          OS, Type.getTypeConstraintArguments(), S.getPrintingPolicy(),
          Type.getTypeConstraintConcept()->getTemplateParameters());
    }
    OS << "'";
    S.Diag(TypeLoc.getConceptNameLoc(),
           diag::err_placeholder_constraints_not_satisfied)
        << Deduced << Buf << TypeLoc.getLocalSourceRange();
    S.DiagnoseUnsatisfiedConstraint(Satisfaction);
    return true;
  }
  return false;
}

TemplateDeductionResult
Sema::DeduceAutoType(TypeLoc Type, Expr *Init, QualType &Result,
                     TemplateDeductionInfo &Info, bool DependentDeduction,
                     bool IgnoreConstraints,
                     TemplateSpecCandidateSet *FailedTSC) {
  assert(DependentDeduction || Info.getDeducedDepth() == 0);
  if (Init->containsErrors())
    return TemplateDeductionResult::AlreadyDiagnosed;

  const AutoType *AT = Type.getType()->getContainedAutoType();
  assert(AT);

  if (Init->getType()->isNonOverloadPlaceholderType() || AT->isDecltypeAuto()) {
    ExprResult NonPlaceholder = CheckPlaceholderExpr(Init);
    if (NonPlaceholder.isInvalid())
      return TemplateDeductionResult::AlreadyDiagnosed;
    Init = NonPlaceholder.get();
  }

  DependentAuto DependentResult = {
      /*.IsPack = */ (bool)Type.getAs<PackExpansionTypeLoc>()};

  if (!DependentDeduction &&
      (Type.getType()->isDependentType() || Init->isTypeDependent() ||
       Init->containsUnexpandedParameterPack())) {
    Result = SubstituteDeducedTypeTransform(*this, DependentResult).Apply(Type);
    assert(!Result.isNull() && "substituting DependentTy can't fail");
    return TemplateDeductionResult::Success;
  }

  // Make sure that we treat 'char[]' equaly as 'char*' in C23 mode.
  auto *String = dyn_cast<StringLiteral>(Init);
  if (getLangOpts().C23 && String && Type.getType()->isArrayType()) {
    Diag(Type.getBeginLoc(), diag::ext_c23_auto_non_plain_identifier);
    TypeLoc TL = TypeLoc(Init->getType(), Type.getOpaqueData());
    Result = SubstituteDeducedTypeTransform(*this, DependentResult).Apply(TL);
    assert(!Result.isNull() && "substituting DependentTy can't fail");
    return TemplateDeductionResult::Success;
  }

  // Emit a warning if 'auto*' is used in pedantic and in C23 mode.
  if (getLangOpts().C23 && Type.getType()->isPointerType()) {
    Diag(Type.getBeginLoc(), diag::ext_c23_auto_non_plain_identifier);
  }

  auto *InitList = dyn_cast<InitListExpr>(Init);
  if (!getLangOpts().CPlusPlus && InitList) {
    Diag(Init->getBeginLoc(), diag::err_auto_init_list_from_c)
        << (int)AT->getKeyword() << getLangOpts().C23;
    return TemplateDeductionResult::AlreadyDiagnosed;
  }

  // Deduce type of TemplParam in Func(Init)
  SmallVector<DeducedTemplateArgument, 1> Deduced;
  Deduced.resize(1);

  // If deduction failed, don't diagnose if the initializer is dependent; it
  // might acquire a matching type in the instantiation.
  auto DeductionFailed = [&](TemplateDeductionResult TDK) {
    if (Init->isTypeDependent()) {
      Result =
          SubstituteDeducedTypeTransform(*this, DependentResult).Apply(Type);
      assert(!Result.isNull() && "substituting DependentTy can't fail");
      return TemplateDeductionResult::Success;
    }
    return TDK;
  };

  SmallVector<OriginalCallArg, 4> OriginalCallArgs;

  QualType DeducedType;
  // If this is a 'decltype(auto)' specifier, do the decltype dance.
  if (AT->isDecltypeAuto()) {
    if (InitList) {
      Diag(Init->getBeginLoc(), diag::err_decltype_auto_initializer_list);
      return TemplateDeductionResult::AlreadyDiagnosed;
    }

    DeducedType = getDecltypeForExpr(Init);
    assert(!DeducedType.isNull());
  } else {
    LocalInstantiationScope InstScope(*this);

    // Build template<class TemplParam> void Func(FuncParam);
    SourceLocation Loc = Init->getExprLoc();
    TemplateTypeParmDecl *TemplParam = TemplateTypeParmDecl::Create(
        Context, nullptr, SourceLocation(), Loc, Info.getDeducedDepth(), 0,
        nullptr, false, false, false);
    QualType TemplArg = QualType(TemplParam->getTypeForDecl(), 0);
    NamedDecl *TemplParamPtr = TemplParam;
    FixedSizeTemplateParameterListStorage<1, false> TemplateParamsSt(
        Context, Loc, Loc, TemplParamPtr, Loc, nullptr);

    if (InitList) {
      // Notionally, we substitute std::initializer_list<T> for 'auto' and
      // deduce against that. Such deduction only succeeds if removing
      // cv-qualifiers and references results in std::initializer_list<T>.
      if (!Type.getType().getNonReferenceType()->getAs<AutoType>())
        return TemplateDeductionResult::Invalid;

      SourceRange DeducedFromInitRange;
      for (Expr *Init : InitList->inits()) {
        // Resolving a core issue: a braced-init-list containing any designators
        // is a non-deduced context.
        if (isa<DesignatedInitExpr>(Init))
          return TemplateDeductionResult::Invalid;
        if (auto TDK = DeduceTemplateArgumentsFromCallArgument(
                *this, TemplateParamsSt.get(), 0, TemplArg, Init->getType(),
                Init->Classify(getASTContext()), Init, Info, Deduced,
                OriginalCallArgs,
                /*Decomposed=*/true,
                /*ArgIdx=*/0, /*TDF=*/0);
            TDK != TemplateDeductionResult::Success) {
          if (TDK == TemplateDeductionResult::Inconsistent) {
            Diag(Info.getLocation(), diag::err_auto_inconsistent_deduction)
                << Info.FirstArg << Info.SecondArg << DeducedFromInitRange
                << Init->getSourceRange();
            return DeductionFailed(TemplateDeductionResult::AlreadyDiagnosed);
          }
          return DeductionFailed(TDK);
        }

        if (DeducedFromInitRange.isInvalid() &&
            Deduced[0].getKind() != TemplateArgument::Null)
          DeducedFromInitRange = Init->getSourceRange();
      }
    } else {
      if (!getLangOpts().CPlusPlus && Init->refersToBitField()) {
        Diag(Loc, diag::err_auto_bitfield);
        return TemplateDeductionResult::AlreadyDiagnosed;
      }
      QualType FuncParam =
          SubstituteDeducedTypeTransform(*this, TemplArg).Apply(Type);
      assert(!FuncParam.isNull() &&
             "substituting template parameter for 'auto' failed");
      if (auto TDK = DeduceTemplateArgumentsFromCallArgument(
              *this, TemplateParamsSt.get(), 0, FuncParam, Init->getType(),
              Init->Classify(getASTContext()), Init, Info, Deduced,
              OriginalCallArgs,
              /*Decomposed=*/false, /*ArgIdx=*/0, /*TDF=*/0, FailedTSC);
          TDK != TemplateDeductionResult::Success)
        return DeductionFailed(TDK);
    }

    // Could be null if somehow 'auto' appears in a non-deduced context.
    if (Deduced[0].getKind() != TemplateArgument::Type)
      return DeductionFailed(TemplateDeductionResult::Incomplete);
    DeducedType = Deduced[0].getAsType();

    if (InitList) {
      DeducedType = BuildStdInitializerList(DeducedType, Loc);
      if (DeducedType.isNull())
        return TemplateDeductionResult::AlreadyDiagnosed;
    }
  }

  if (!Result.isNull()) {
    if (!Context.hasSameType(DeducedType, Result)) {
      Info.FirstArg = Result;
      Info.SecondArg = DeducedType;
      return DeductionFailed(TemplateDeductionResult::Inconsistent);
    }
    DeducedType = Context.getCommonSugaredType(Result, DeducedType);
  }

  if (AT->isConstrained() && !IgnoreConstraints &&
      CheckDeducedPlaceholderConstraints(
          *this, *AT, Type.getContainedAutoTypeLoc(), DeducedType))
    return TemplateDeductionResult::AlreadyDiagnosed;

  Result = SubstituteDeducedTypeTransform(*this, DeducedType).Apply(Type);
  if (Result.isNull())
    return TemplateDeductionResult::AlreadyDiagnosed;

  // Check that the deduced argument type is compatible with the original
  // argument type per C++ [temp.deduct.call]p4.
  QualType DeducedA = InitList ? Deduced[0].getAsType() : Result;
  for (const OriginalCallArg &OriginalArg : OriginalCallArgs) {
    assert((bool)InitList == OriginalArg.DecomposedParam &&
           "decomposed non-init-list in auto deduction?");
    if (auto TDK =
            CheckOriginalCallArgDeduction(*this, Info, OriginalArg, DeducedA);
        TDK != TemplateDeductionResult::Success) {
      Result = QualType();
      return DeductionFailed(TDK);
    }
  }

  return TemplateDeductionResult::Success;
}

QualType Sema::SubstAutoType(QualType TypeWithAuto,
                             QualType TypeToReplaceAuto) {
  assert(TypeToReplaceAuto != Context.DependentTy);
  return SubstituteDeducedTypeTransform(*this, TypeToReplaceAuto)
      .TransformType(TypeWithAuto);
}

TypeSourceInfo *Sema::SubstAutoTypeSourceInfo(TypeSourceInfo *TypeWithAuto,
                                              QualType TypeToReplaceAuto) {
  assert(TypeToReplaceAuto != Context.DependentTy);
  return SubstituteDeducedTypeTransform(*this, TypeToReplaceAuto)
      .TransformType(TypeWithAuto);
}

QualType Sema::SubstAutoTypeDependent(QualType TypeWithAuto) {
  return SubstituteDeducedTypeTransform(*this, DependentAuto{false})
      .TransformType(TypeWithAuto);
}

TypeSourceInfo *
Sema::SubstAutoTypeSourceInfoDependent(TypeSourceInfo *TypeWithAuto) {
  return SubstituteDeducedTypeTransform(*this, DependentAuto{false})
      .TransformType(TypeWithAuto);
}

QualType Sema::ReplaceAutoType(QualType TypeWithAuto,
                               QualType TypeToReplaceAuto) {
  return SubstituteDeducedTypeTransform(*this, TypeToReplaceAuto,
                                        /*UseTypeSugar*/ false)
      .TransformType(TypeWithAuto);
}

TypeSourceInfo *Sema::ReplaceAutoTypeSourceInfo(TypeSourceInfo *TypeWithAuto,
                                                QualType TypeToReplaceAuto) {
  return SubstituteDeducedTypeTransform(*this, TypeToReplaceAuto,
                                        /*UseTypeSugar*/ false)
      .TransformType(TypeWithAuto);
}

void Sema::DiagnoseAutoDeductionFailure(const VarDecl *VDecl,
                                        const Expr *Init) {
  if (isa<InitListExpr>(Init))
    Diag(VDecl->getLocation(),
         VDecl->isInitCapture()
             ? diag::err_init_capture_deduction_failure_from_init_list
             : diag::err_auto_var_deduction_failure_from_init_list)
      << VDecl->getDeclName() << VDecl->getType() << Init->getSourceRange();
  else
    Diag(VDecl->getLocation(),
         VDecl->isInitCapture() ? diag::err_init_capture_deduction_failure
                                : diag::err_auto_var_deduction_failure)
      << VDecl->getDeclName() << VDecl->getType() << Init->getType()
      << Init->getSourceRange();
}

bool Sema::DeduceReturnType(FunctionDecl *FD, SourceLocation Loc,
                            bool Diagnose) {
  assert(FD->getReturnType()->isUndeducedType());

  // For a lambda's conversion operator, deduce any 'auto' or 'decltype(auto)'
  // within the return type from the call operator's type.
  if (isLambdaConversionOperator(FD)) {
    CXXRecordDecl *Lambda = cast<CXXMethodDecl>(FD)->getParent();
    FunctionDecl *CallOp = Lambda->getLambdaCallOperator();

    // For a generic lambda, instantiate the call operator if needed.
    if (auto *Args = FD->getTemplateSpecializationArgs()) {
      CallOp = InstantiateFunctionDeclaration(
          CallOp->getDescribedFunctionTemplate(), Args, Loc);
      if (!CallOp || CallOp->isInvalidDecl())
        return true;

      // We might need to deduce the return type by instantiating the definition
      // of the operator() function.
      if (CallOp->getReturnType()->isUndeducedType()) {
        runWithSufficientStackSpace(Loc, [&] {
          InstantiateFunctionDefinition(Loc, CallOp);
        });
      }
    }

    if (CallOp->isInvalidDecl())
      return true;
    assert(!CallOp->getReturnType()->isUndeducedType() &&
           "failed to deduce lambda return type");

    // Build the new return type from scratch.
    CallingConv RetTyCC = FD->getReturnType()
                              ->getPointeeType()
                              ->castAs<FunctionType>()
                              ->getCallConv();
    QualType RetType = getLambdaConversionFunctionResultType(
        CallOp->getType()->castAs<FunctionProtoType>(), RetTyCC);
    if (FD->getReturnType()->getAs<PointerType>())
      RetType = Context.getPointerType(RetType);
    else {
      assert(FD->getReturnType()->getAs<BlockPointerType>());
      RetType = Context.getBlockPointerType(RetType);
    }
    Context.adjustDeducedFunctionResultType(FD, RetType);
    return false;
  }

  if (FD->getTemplateInstantiationPattern()) {
    runWithSufficientStackSpace(Loc, [&] {
      InstantiateFunctionDefinition(Loc, FD);
    });
  }

  bool StillUndeduced = FD->getReturnType()->isUndeducedType();
  if (StillUndeduced && Diagnose && !FD->isInvalidDecl()) {
    Diag(Loc, diag::err_auto_fn_used_before_defined) << FD;
    Diag(FD->getLocation(), diag::note_callee_decl) << FD;
  }

  return StillUndeduced;
}

bool Sema::CheckIfFunctionSpecializationIsImmediate(FunctionDecl *FD,
                                                    SourceLocation Loc) {
  assert(FD->isImmediateEscalating());

  if (isLambdaConversionOperator(FD)) {
    CXXRecordDecl *Lambda = cast<CXXMethodDecl>(FD)->getParent();
    FunctionDecl *CallOp = Lambda->getLambdaCallOperator();

    // For a generic lambda, instantiate the call operator if needed.
    if (auto *Args = FD->getTemplateSpecializationArgs()) {
      CallOp = InstantiateFunctionDeclaration(
          CallOp->getDescribedFunctionTemplate(), Args, Loc);
      if (!CallOp || CallOp->isInvalidDecl())
        return true;
      runWithSufficientStackSpace(
          Loc, [&] { InstantiateFunctionDefinition(Loc, CallOp); });
    }
    return CallOp->isInvalidDecl();
  }

  if (FD->getTemplateInstantiationPattern()) {
    runWithSufficientStackSpace(
        Loc, [&] { InstantiateFunctionDefinition(Loc, FD); });
  }
  return false;
}

static QualType GetImplicitObjectParameterType(ASTContext &Context,
                                               const CXXMethodDecl *Method,
                                               QualType RawType,
                                               bool IsOtherRvr) {
  // C++20 [temp.func.order]p3.1, p3.2:
  //  - The type X(M) is "rvalue reference to cv A" if the optional
  //    ref-qualifier of M is && or if M has no ref-qualifier and the
  //    positionally-corresponding parameter of the other transformed template
  //    has rvalue reference type; if this determination depends recursively
  //    upon whether X(M) is an rvalue reference type, it is not considered to
  //    have rvalue reference type.
  //
  //  - Otherwise, X(M) is "lvalue reference to cv A".
  assert(Method && !Method->isExplicitObjectMemberFunction() &&
         "expected a member function with no explicit object parameter");

  RawType = Context.getQualifiedType(RawType, Method->getMethodQualifiers());
  if (Method->getRefQualifier() == RQ_RValue ||
      (IsOtherRvr && Method->getRefQualifier() == RQ_None))
    return Context.getRValueReferenceType(RawType);
  return Context.getLValueReferenceType(RawType);
}

static TemplateDeductionResult CheckDeductionConsistency(
    Sema &S, FunctionTemplateDecl *FTD, int ArgIdx, QualType P, QualType A,
    ArrayRef<TemplateArgument> DeducedArgs, bool CheckConsistency) {
  MultiLevelTemplateArgumentList MLTAL(FTD, DeducedArgs,
                                       /*Final=*/true);
  Sema::ArgumentPackSubstitutionIndexRAII PackIndex(
      S, ArgIdx != -1 ? ::getPackIndexForParam(S, FTD, MLTAL, ArgIdx) : -1);
  bool IsIncompleteSubstitution = false;
  // FIXME: A substitution can be incomplete on a non-structural part of the
  // type. Use the canonical type for now, until the TemplateInstantiator can
  // deal with that.
  QualType InstP = S.SubstType(P.getCanonicalType(), MLTAL, FTD->getLocation(),
                               FTD->getDeclName(), &IsIncompleteSubstitution);
  if (InstP.isNull() && !IsIncompleteSubstitution)
    return TemplateDeductionResult::SubstitutionFailure;
  if (!CheckConsistency)
    return TemplateDeductionResult::Success;
  if (IsIncompleteSubstitution)
    return TemplateDeductionResult::Incomplete;

  // [temp.deduct.call]/4 - Check we produced a consistent deduction.
  // This handles just the cases that can appear when partial ordering.
  if (auto *PA = dyn_cast<PackExpansionType>(A);
      PA && !isa<PackExpansionType>(InstP))
    A = PA->getPattern();
  if (!S.Context.hasSameType(
          S.Context.getUnqualifiedArrayType(InstP.getNonReferenceType()),
          S.Context.getUnqualifiedArrayType(A.getNonReferenceType())))
    return TemplateDeductionResult::NonDeducedMismatch;
  return TemplateDeductionResult::Success;
}

template <class T>
static TemplateDeductionResult FinishTemplateArgumentDeduction(
    Sema &S, FunctionTemplateDecl *FTD,
    SmallVectorImpl<DeducedTemplateArgument> &Deduced,
    TemplateDeductionInfo &Info, T &&CheckDeductionConsistency) {
  EnterExpressionEvaluationContext Unevaluated(
      S, Sema::ExpressionEvaluationContext::Unevaluated);
  Sema::SFINAETrap Trap(S);

  Sema::ContextRAII SavedContext(S, getAsDeclContextOrEnclosing(FTD));

  // C++26 [temp.deduct.type]p2:
  //   [...] or if any template argument remains neither deduced nor
  //   explicitly specified, template argument deduction fails.
  bool IsIncomplete = false;
  SmallVector<TemplateArgument, 4> SugaredBuilder, CanonicalBuilder;
  if (auto Result = ConvertDeducedTemplateArguments(
          S, FTD, /*IsDeduced=*/true, Deduced, Info, SugaredBuilder,
          CanonicalBuilder, /*CurrentInstantiationScope=*/nullptr,
          /*NumAlreadyConverted=*/0, &IsIncomplete);
      Result != TemplateDeductionResult::Success)
    return Result;

  // Form the template argument list from the deduced template arguments.
  TemplateArgumentList *SugaredDeducedArgumentList =
      TemplateArgumentList::CreateCopy(S.Context, SugaredBuilder);
  TemplateArgumentList *CanonicalDeducedArgumentList =
      TemplateArgumentList::CreateCopy(S.Context, CanonicalBuilder);

  Info.reset(SugaredDeducedArgumentList, CanonicalDeducedArgumentList);

  // Substitute the deduced template arguments into the argument
  // and verify that the instantiated argument is both valid
  // and equivalent to the parameter.
  LocalInstantiationScope InstScope(S);

  if (auto TDR = CheckDeductionConsistency(S, FTD, SugaredBuilder);
      TDR != TemplateDeductionResult::Success)
    return TDR;

  return Trap.hasErrorOccurred() ? TemplateDeductionResult::SubstitutionFailure
                                 : TemplateDeductionResult::Success;
}

/// Determine whether the function template \p FT1 is at least as
/// specialized as \p FT2.
static bool isAtLeastAsSpecializedAs(
    Sema &S, SourceLocation Loc, FunctionTemplateDecl *FT1,
    FunctionTemplateDecl *FT2, TemplatePartialOrderingContext TPOC,
    ArrayRef<QualType> Args1, ArrayRef<QualType> Args2, bool Args1Offset) {
  FunctionDecl *FD1 = FT1->getTemplatedDecl();
  FunctionDecl *FD2 = FT2->getTemplatedDecl();
  const FunctionProtoType *Proto1 = FD1->getType()->getAs<FunctionProtoType>();
  const FunctionProtoType *Proto2 = FD2->getType()->getAs<FunctionProtoType>();
  assert(Proto1 && Proto2 && "Function templates must have prototypes");

  // C++26 [temp.deduct.partial]p3:
  //   The types used to determine the ordering depend on the context in which
  //   the partial ordering is done:
  //   - In the context of a function call, the types used are those function
  //     parameter types for which the function call has arguments.
  //   - In the context of a call to a conversion operator, the return types
  //     of the conversion function templates are used.
  //   - In other contexts (14.6.6.2) the function template's function type
  //     is used.

  if (TPOC == TPOC_Other) {
    // We wouldn't be partial ordering these candidates if these didn't match.
    assert(Proto1->getMethodQuals() == Proto2->getMethodQuals() &&
           Proto1->getRefQualifier() == Proto2->getRefQualifier() &&
           Proto1->isVariadic() == Proto2->isVariadic() &&
           "shouldn't partial order functions with different qualifiers in a "
           "context where the function type is used");

    assert(Args1.empty() && Args2.empty() &&
           "Only call context should have arguments");
    Args1 = Proto1->getParamTypes();
    Args2 = Proto2->getParamTypes();
  }

  TemplateParameterList *TemplateParams = FT2->getTemplateParameters();
  SmallVector<DeducedTemplateArgument, 4> Deduced(TemplateParams->size());
  TemplateDeductionInfo Info(Loc);

  bool HasDeducedAnyParamFromReturnType = false;
  if (TPOC != TPOC_Call) {
    if (DeduceTemplateArgumentsByTypeMatch(
            S, TemplateParams, Proto2->getReturnType(), Proto1->getReturnType(),
            Info, Deduced, TDF_None, PartialOrderingKind::Call,
            /*DeducedFromArrayBound=*/false,
            &HasDeducedAnyParamFromReturnType) !=
        TemplateDeductionResult::Success)
      return false;
  }

  llvm::SmallBitVector HasDeducedParam;
  if (TPOC != TPOC_Conversion) {
    HasDeducedParam.resize(Args2.size());
    if (DeduceTemplateArguments(S, TemplateParams, Args2, Args1, Info, Deduced,
                                TDF_None, PartialOrderingKind::Call,
                                /*HasDeducedAnyParam=*/nullptr,
                                &HasDeducedParam) !=
        TemplateDeductionResult::Success)
      return false;
  }

  SmallVector<TemplateArgument, 4> DeducedArgs(Deduced.begin(), Deduced.end());
  Sema::InstantiatingTemplate Inst(
      S, Info.getLocation(), FT2, DeducedArgs,
      Sema::CodeSynthesisContext::DeducedTemplateArgumentSubstitution, Info);
  if (Inst.isInvalid())
    return false;

  bool AtLeastAsSpecialized;
  S.runWithSufficientStackSpace(Info.getLocation(), [&] {
    AtLeastAsSpecialized =
        ::FinishTemplateArgumentDeduction(
            S, FT2, Deduced, Info,
            [&](Sema &S, FunctionTemplateDecl *FTD,
                ArrayRef<TemplateArgument> DeducedArgs) {
              // As a provisional fix for a core issue that does not
              // exist yet, which may be related to CWG2160, only check the
              // consistency of parameters and return types which participated
              // in deduction. We will still try to substitute them though.
              if (TPOC != TPOC_Call) {
                if (auto TDR = ::CheckDeductionConsistency(
                        S, FTD, /*ArgIdx=*/-1, Proto2->getReturnType(),
                        Proto1->getReturnType(), DeducedArgs,
                        /*CheckConsistency=*/HasDeducedAnyParamFromReturnType);
                    TDR != TemplateDeductionResult::Success)
                  return TDR;
              }

              if (TPOC == TPOC_Conversion)
                return TemplateDeductionResult::Success;

              return ::DeduceForEachType(
                  S, TemplateParams, Args2, Args1, Info, Deduced,
                  PartialOrderingKind::Call, /*FinishingDeduction=*/true,
                  [&](Sema &S, TemplateParameterList *, int ParamIdx,
                      int ArgIdx, QualType P, QualType A,
                      TemplateDeductionInfo &Info,
                      SmallVectorImpl<DeducedTemplateArgument> &Deduced,
                      PartialOrderingKind) {
                    if (ArgIdx != -1)
                      ArgIdx -= Args1Offset;
                    return ::CheckDeductionConsistency(
                        S, FTD, ArgIdx, P, A, DeducedArgs,
                        /*CheckConsistency=*/HasDeducedParam[ParamIdx]);
                  });
            }) == TemplateDeductionResult::Success;
  });
  if (!AtLeastAsSpecialized)
    return false;

  // C++0x [temp.deduct.partial]p11:
  //   In most cases, all template parameters must have values in order for
  //   deduction to succeed, but for partial ordering purposes a template
  //   parameter may remain without a value provided it is not used in the
  //   types being used for partial ordering. [ Note: a template parameter used
  //   in a non-deduced context is considered used. -end note]
  unsigned ArgIdx = 0, NumArgs = Deduced.size();
  for (; ArgIdx != NumArgs; ++ArgIdx)
    if (Deduced[ArgIdx].isNull())
      break;

  if (ArgIdx == NumArgs) {
    // All template arguments were deduced. FT1 is at least as specialized
    // as FT2.
    return true;
  }

  // Figure out which template parameters were used.
  llvm::SmallBitVector UsedParameters(TemplateParams->size());
  switch (TPOC) {
  case TPOC_Call:
    for (unsigned I = 0, N = Args2.size(); I != N; ++I)
      ::MarkUsedTemplateParameters(S.Context, Args2[I], /*OnlyDeduced=*/false,
                                   TemplateParams->getDepth(), UsedParameters);
    break;

  case TPOC_Conversion:
    ::MarkUsedTemplateParameters(S.Context, Proto2->getReturnType(),
                                 /*OnlyDeduced=*/false,
                                 TemplateParams->getDepth(), UsedParameters);
    break;

  case TPOC_Other:
    // We do not deduce template arguments from the exception specification
    // when determining the primary template of a function template
    // specialization or when taking the address of a function template.
    // Therefore, we do not mark template parameters in the exception
    // specification as used during partial ordering to prevent the following
    // from being ambiguous:
    //
    //   template<typename T, typename U>
    //   void f(U) noexcept(noexcept(T())); // #1
    //
    //   template<typename T>
    //   void f(T*) noexcept; // #2
    //
    //   template<>
    //   void f<int>(int*) noexcept; // explicit specialization of #2
    //
    // Although there is no corresponding wording in the standard, this seems
    // to be the intended behavior given the definition of
    // 'deduction substitution loci' in [temp.deduct].
    ::MarkUsedTemplateParameters(
        S.Context,
        S.Context.getFunctionTypeWithExceptionSpec(FD2->getType(), EST_None),
        /*OnlyDeduced=*/false, TemplateParams->getDepth(), UsedParameters);
    break;
  }

  for (; ArgIdx != NumArgs; ++ArgIdx)
    // If this argument had no value deduced but was used in one of the types
    // used for partial ordering, then deduction fails.
    if (Deduced[ArgIdx].isNull() && UsedParameters[ArgIdx])
      return false;

  return true;
}

FunctionTemplateDecl *Sema::getMoreSpecializedTemplate(
    FunctionTemplateDecl *FT1, FunctionTemplateDecl *FT2, SourceLocation Loc,
    TemplatePartialOrderingContext TPOC, unsigned NumCallArguments1,
    QualType RawObj1Ty, QualType RawObj2Ty, bool Reversed) {
  SmallVector<QualType> Args1;
  SmallVector<QualType> Args2;
  const FunctionDecl *FD1 = FT1->getTemplatedDecl();
  const FunctionDecl *FD2 = FT2->getTemplatedDecl();
  bool ShouldConvert1 = false;
  bool ShouldConvert2 = false;
  bool Args1Offset = false;
  bool Args2Offset = false;
  QualType Obj1Ty;
  QualType Obj2Ty;
  if (TPOC == TPOC_Call) {
    const FunctionProtoType *Proto1 =
        FD1->getType()->castAs<FunctionProtoType>();
    const FunctionProtoType *Proto2 =
        FD2->getType()->castAs<FunctionProtoType>();

    //   - In the context of a function call, the function parameter types are
    //     used.
    const CXXMethodDecl *Method1 = dyn_cast<CXXMethodDecl>(FD1);
    const CXXMethodDecl *Method2 = dyn_cast<CXXMethodDecl>(FD2);
    // C++20 [temp.func.order]p3
    //   [...] Each function template M that is a member function is
    //   considered to have a new first parameter of type
    //   X(M), described below, inserted in its function parameter list.
    //
    // Note that we interpret "that is a member function" as
    // "that is a member function with no expicit object argument".
    // Otherwise the ordering rules for methods with expicit objet arguments
    // against anything else make no sense.

    bool NonStaticMethod1 = Method1 && !Method1->isStatic(),
         NonStaticMethod2 = Method2 && !Method2->isStatic();

    auto Params1Begin = Proto1->param_type_begin(),
         Params2Begin = Proto2->param_type_begin();

    size_t NumComparedArguments = NumCallArguments1;

    if (auto OO = FD1->getOverloadedOperator();
        (NonStaticMethod1 && NonStaticMethod2) ||
        (OO != OO_None && OO != OO_Call && OO != OO_Subscript)) {
      ShouldConvert1 =
          NonStaticMethod1 && !Method1->hasCXXExplicitFunctionObjectParameter();
      ShouldConvert2 =
          NonStaticMethod2 && !Method2->hasCXXExplicitFunctionObjectParameter();
      NumComparedArguments += 1;

      if (ShouldConvert1) {
        bool IsRValRef2 =
            ShouldConvert2
                ? Method2->getRefQualifier() == RQ_RValue
                : Proto2->param_type_begin()[0]->isRValueReferenceType();
        // Compare 'this' from Method1 against first parameter from Method2.
        Obj1Ty = GetImplicitObjectParameterType(this->Context, Method1,
                                                RawObj1Ty, IsRValRef2);
        Args1.push_back(Obj1Ty);
        Args1Offset = true;
      }
      if (ShouldConvert2) {
        bool IsRValRef1 =
            ShouldConvert1
                ? Method1->getRefQualifier() == RQ_RValue
                : Proto1->param_type_begin()[0]->isRValueReferenceType();
        // Compare 'this' from Method2 against first parameter from Method1.
        Obj2Ty = GetImplicitObjectParameterType(this->Context, Method2,
                                                RawObj2Ty, IsRValRef1);
        Args2.push_back(Obj2Ty);
        Args2Offset = true;
      }
    } else {
      if (NonStaticMethod1 && Method1->hasCXXExplicitFunctionObjectParameter())
        Params1Begin += 1;
      if (NonStaticMethod2 && Method2->hasCXXExplicitFunctionObjectParameter())
        Params2Begin += 1;
    }
    Args1.insert(Args1.end(), Params1Begin, Proto1->param_type_end());
    Args2.insert(Args2.end(), Params2Begin, Proto2->param_type_end());

    // C++ [temp.func.order]p5:
    //   The presence of unused ellipsis and default arguments has no effect on
    //   the partial ordering of function templates.
    Args1.resize(std::min(Args1.size(), NumComparedArguments));
    Args2.resize(std::min(Args2.size(), NumComparedArguments));

    if (Reversed)
      std::reverse(Args2.begin(), Args2.end());
  } else {
    assert(!Reversed && "Only call context could have reversed arguments");
  }
  bool Better1 = isAtLeastAsSpecializedAs(*this, Loc, FT1, FT2, TPOC, Args1,
                                          Args2, Args2Offset);
  bool Better2 = isAtLeastAsSpecializedAs(*this, Loc, FT2, FT1, TPOC, Args2,
                                          Args1, Args1Offset);
  // C++ [temp.deduct.partial]p10:
  //   F is more specialized than G if F is at least as specialized as G and G
  //   is not at least as specialized as F.
  if (Better1 != Better2) // We have a clear winner
    return Better1 ? FT1 : FT2;

  if (!Better1 && !Better2) // Neither is better than the other
    return nullptr;

  // C++ [temp.deduct.partial]p11:
  //   ... and if G has a trailing function parameter pack for which F does not
  //   have a corresponding parameter, and if F does not have a trailing
  //   function parameter pack, then F is more specialized than G.

  SmallVector<QualType> Param1;
  Param1.reserve(FD1->param_size() + ShouldConvert1);
  if (ShouldConvert1)
    Param1.push_back(Obj1Ty);
  for (const auto &P : FD1->parameters())
    Param1.push_back(P->getType());

  SmallVector<QualType> Param2;
  Param2.reserve(FD2->param_size() + ShouldConvert2);
  if (ShouldConvert2)
    Param2.push_back(Obj2Ty);
  for (const auto &P : FD2->parameters())
    Param2.push_back(P->getType());

  unsigned NumParams1 = Param1.size();
  unsigned NumParams2 = Param2.size();

  bool Variadic1 =
      FD1->param_size() && FD1->parameters().back()->isParameterPack();
  bool Variadic2 =
      FD2->param_size() && FD2->parameters().back()->isParameterPack();
  if (Variadic1 != Variadic2) {
    if (Variadic1 && NumParams1 > NumParams2)
      return FT2;
    if (Variadic2 && NumParams2 > NumParams1)
      return FT1;
  }

  // This a speculative fix for CWG1432 (Similar to the fix for CWG1395) that
  // there is no wording or even resolution for this issue.
  for (int i = 0, e = std::min(NumParams1, NumParams2); i < e; ++i) {
    QualType T1 = Param1[i].getCanonicalType();
    QualType T2 = Param2[i].getCanonicalType();
    auto *TST1 = dyn_cast<TemplateSpecializationType>(T1);
    auto *TST2 = dyn_cast<TemplateSpecializationType>(T2);
    if (!TST1 || !TST2)
      continue;
    const TemplateArgument &TA1 = TST1->template_arguments().back();
    if (TA1.getKind() == TemplateArgument::Pack) {
      assert(TST1->template_arguments().size() ==
             TST2->template_arguments().size());
      const TemplateArgument &TA2 = TST2->template_arguments().back();
      assert(TA2.getKind() == TemplateArgument::Pack);
      unsigned PackSize1 = TA1.pack_size();
      unsigned PackSize2 = TA2.pack_size();
      bool IsPackExpansion1 =
          PackSize1 && TA1.pack_elements().back().isPackExpansion();
      bool IsPackExpansion2 =
          PackSize2 && TA2.pack_elements().back().isPackExpansion();
      if (PackSize1 != PackSize2 && IsPackExpansion1 != IsPackExpansion2) {
        if (PackSize1 > PackSize2 && IsPackExpansion1)
          return FT2;
        if (PackSize1 < PackSize2 && IsPackExpansion2)
          return FT1;
      }
    }
  }

  if (!Context.getLangOpts().CPlusPlus20)
    return nullptr;

  // Match GCC on not implementing [temp.func.order]p6.2.1.

  // C++20 [temp.func.order]p6:
  //   If deduction against the other template succeeds for both transformed
  //   templates, constraints can be considered as follows:

  // C++20 [temp.func.order]p6.1:
  //   If their template-parameter-lists (possibly including template-parameters
  //   invented for an abbreviated function template ([dcl.fct])) or function
  //   parameter lists differ in length, neither template is more specialized
  //   than the other.
  TemplateParameterList *TPL1 = FT1->getTemplateParameters();
  TemplateParameterList *TPL2 = FT2->getTemplateParameters();
  if (TPL1->size() != TPL2->size() || NumParams1 != NumParams2)
    return nullptr;

  // C++20 [temp.func.order]p6.2.2:
  //   Otherwise, if the corresponding template-parameters of the
  //   template-parameter-lists are not equivalent ([temp.over.link]) or if the
  //   function parameters that positionally correspond between the two
  //   templates are not of the same type, neither template is more specialized
  //   than the other.
  if (!TemplateParameterListsAreEqual(TPL1, TPL2, false,
                                      Sema::TPL_TemplateParamsEquivalent))
    return nullptr;

  // [dcl.fct]p5:
  // Any top-level cv-qualifiers modifying a parameter type are deleted when
  // forming the function type.
  for (unsigned i = 0; i < NumParams1; ++i)
    if (!Context.hasSameUnqualifiedType(Param1[i], Param2[i]))
      return nullptr;

  // C++20 [temp.func.order]p6.3:
  //   Otherwise, if the context in which the partial ordering is done is
  //   that of a call to a conversion function and the return types of the
  //   templates are not the same, then neither template is more specialized
  //   than the other.
  if (TPOC == TPOC_Conversion &&
      !Context.hasSameType(FD1->getReturnType(), FD2->getReturnType()))
    return nullptr;

  llvm::SmallVector<const Expr *, 3> AC1, AC2;
  FT1->getAssociatedConstraints(AC1);
  FT2->getAssociatedConstraints(AC2);
  bool AtLeastAsConstrained1, AtLeastAsConstrained2;
  if (IsAtLeastAsConstrained(FT1, AC1, FT2, AC2, AtLeastAsConstrained1))
    return nullptr;
  if (IsAtLeastAsConstrained(FT2, AC2, FT1, AC1, AtLeastAsConstrained2))
    return nullptr;
  if (AtLeastAsConstrained1 == AtLeastAsConstrained2)
    return nullptr;
  return AtLeastAsConstrained1 ? FT1 : FT2;
}

UnresolvedSetIterator Sema::getMostSpecialized(
    UnresolvedSetIterator SpecBegin, UnresolvedSetIterator SpecEnd,
    TemplateSpecCandidateSet &FailedCandidates,
    SourceLocation Loc, const PartialDiagnostic &NoneDiag,
    const PartialDiagnostic &AmbigDiag, const PartialDiagnostic &CandidateDiag,
    bool Complain, QualType TargetType) {
  if (SpecBegin == SpecEnd) {
    if (Complain) {
      Diag(Loc, NoneDiag);
      FailedCandidates.NoteCandidates(*this, Loc);
    }
    return SpecEnd;
  }

  if (SpecBegin + 1 == SpecEnd)
    return SpecBegin;

  // Find the function template that is better than all of the templates it
  // has been compared to.
  UnresolvedSetIterator Best = SpecBegin;
  FunctionTemplateDecl *BestTemplate
    = cast<FunctionDecl>(*Best)->getPrimaryTemplate();
  assert(BestTemplate && "Not a function template specialization?");
  for (UnresolvedSetIterator I = SpecBegin + 1; I != SpecEnd; ++I) {
    FunctionTemplateDecl *Challenger
      = cast<FunctionDecl>(*I)->getPrimaryTemplate();
    assert(Challenger && "Not a function template specialization?");
    if (declaresSameEntity(getMoreSpecializedTemplate(BestTemplate, Challenger,
                                                      Loc, TPOC_Other, 0),
                           Challenger)) {
      Best = I;
      BestTemplate = Challenger;
    }
  }

  // Make sure that the "best" function template is more specialized than all
  // of the others.
  bool Ambiguous = false;
  for (UnresolvedSetIterator I = SpecBegin; I != SpecEnd; ++I) {
    FunctionTemplateDecl *Challenger
      = cast<FunctionDecl>(*I)->getPrimaryTemplate();
    if (I != Best &&
        !declaresSameEntity(getMoreSpecializedTemplate(BestTemplate, Challenger,
                                                       Loc, TPOC_Other, 0),
                            BestTemplate)) {
      Ambiguous = true;
      break;
    }
  }

  if (!Ambiguous) {
    // We found an answer. Return it.
    return Best;
  }

  // Diagnose the ambiguity.
  if (Complain) {
    Diag(Loc, AmbigDiag);

    // FIXME: Can we order the candidates in some sane way?
    for (UnresolvedSetIterator I = SpecBegin; I != SpecEnd; ++I) {
      PartialDiagnostic PD = CandidateDiag;
      const auto *FD = cast<FunctionDecl>(*I);
      PD << FD << getTemplateArgumentBindingsText(
                      FD->getPrimaryTemplate()->getTemplateParameters(),
                      *FD->getTemplateSpecializationArgs());
      if (!TargetType.isNull())
        HandleFunctionTypeMismatch(PD, FD->getType(), TargetType);
      Diag((*I)->getLocation(), PD);
    }
  }

  return SpecEnd;
}

FunctionDecl *Sema::getMoreConstrainedFunction(FunctionDecl *FD1,
                                               FunctionDecl *FD2) {
  assert(!FD1->getDescribedTemplate() && !FD2->getDescribedTemplate() &&
         "not for function templates");
  assert(!FD1->isFunctionTemplateSpecialization() ||
         isa<CXXConversionDecl>(FD1));
  assert(!FD2->isFunctionTemplateSpecialization() ||
         isa<CXXConversionDecl>(FD2));

  FunctionDecl *F1 = FD1;
  if (FunctionDecl *P = FD1->getTemplateInstantiationPattern(false))
    F1 = P;

  FunctionDecl *F2 = FD2;
  if (FunctionDecl *P = FD2->getTemplateInstantiationPattern(false))
    F2 = P;

  llvm::SmallVector<const Expr *, 1> AC1, AC2;
  F1->getAssociatedConstraints(AC1);
  F2->getAssociatedConstraints(AC2);
  bool AtLeastAsConstrained1, AtLeastAsConstrained2;
  if (IsAtLeastAsConstrained(F1, AC1, F2, AC2, AtLeastAsConstrained1))
    return nullptr;
  if (IsAtLeastAsConstrained(F2, AC2, F1, AC1, AtLeastAsConstrained2))
    return nullptr;
  if (AtLeastAsConstrained1 == AtLeastAsConstrained2)
    return nullptr;
  return AtLeastAsConstrained1 ? FD1 : FD2;
}

/// Determine whether one partial specialization, P1, is at least as
/// specialized than another, P2.
///
/// \tparam TemplateLikeDecl The kind of P2, which must be a
/// TemplateDecl or {Class,Var}TemplatePartialSpecializationDecl.
/// \param T1 The injected-class-name of P1 (faked for a variable template).
/// \param T2 The injected-class-name of P2 (faked for a variable template).
template<typename TemplateLikeDecl>
static bool isAtLeastAsSpecializedAs(Sema &S, QualType T1, QualType T2,
                                     TemplateLikeDecl *P2,
                                     TemplateDeductionInfo &Info) {
  // C++ [temp.class.order]p1:
  //   For two class template partial specializations, the first is at least as
  //   specialized as the second if, given the following rewrite to two
  //   function templates, the first function template is at least as
  //   specialized as the second according to the ordering rules for function
  //   templates (14.6.6.2):
  //     - the first function template has the same template parameters as the
  //       first partial specialization and has a single function parameter
  //       whose type is a class template specialization with the template
  //       arguments of the first partial specialization, and
  //     - the second function template has the same template parameters as the
  //       second partial specialization and has a single function parameter
  //       whose type is a class template specialization with the template
  //       arguments of the second partial specialization.
  //
  // Rather than synthesize function templates, we merely perform the
  // equivalent partial ordering by performing deduction directly on
  // the template arguments of the class template partial
  // specializations. This computation is slightly simpler than the
  // general problem of function template partial ordering, because
  // class template partial specializations are more constrained. We
  // know that every template parameter is deducible from the class
  // template partial specialization's template arguments, for
  // example.
  SmallVector<DeducedTemplateArgument, 4> Deduced;

  // Determine whether P1 is at least as specialized as P2.
  Deduced.resize(P2->getTemplateParameters()->size());
  if (DeduceTemplateArgumentsByTypeMatch(
          S, P2->getTemplateParameters(), T2, T1, Info, Deduced, TDF_None,
          PartialOrderingKind::Call, /*DeducedFromArrayBound=*/false,
          /*HasDeducedAnyParam=*/nullptr) != TemplateDeductionResult::Success)
    return false;

  SmallVector<TemplateArgument, 4> DeducedArgs(Deduced.begin(),
                                               Deduced.end());
  Sema::InstantiatingTemplate Inst(S, Info.getLocation(), P2, DeducedArgs,
                                   Info);
  if (Inst.isInvalid())
    return false;

  const auto *TST1 = cast<TemplateSpecializationType>(T1);
  bool AtLeastAsSpecialized;
  S.runWithSufficientStackSpace(Info.getLocation(), [&] {
    AtLeastAsSpecialized =
        FinishTemplateArgumentDeduction(
            S, P2, /*IsPartialOrdering=*/true, TST1->template_arguments(),
            Deduced, Info) == TemplateDeductionResult::Success;
  });
  return AtLeastAsSpecialized;
}

namespace {
// A dummy class to return nullptr instead of P2 when performing "more
// specialized than primary" check.
struct GetP2 {
  template <typename T1, typename T2,
            std::enable_if_t<std::is_same_v<T1, T2>, bool> = true>
  T2 *operator()(T1 *, T2 *P2) {
    return P2;
  }
  template <typename T1, typename T2,
            std::enable_if_t<!std::is_same_v<T1, T2>, bool> = true>
  T1 *operator()(T1 *, T2 *) {
    return nullptr;
  }
};

// The assumption is that two template argument lists have the same size.
struct TemplateArgumentListAreEqual {
  ASTContext &Ctx;
  TemplateArgumentListAreEqual(ASTContext &Ctx) : Ctx(Ctx) {}

  template <typename T1, typename T2,
            std::enable_if_t<std::is_same_v<T1, T2>, bool> = true>
  bool operator()(T1 *PS1, T2 *PS2) {
    ArrayRef<TemplateArgument> Args1 = PS1->getTemplateArgs().asArray(),
                               Args2 = PS2->getTemplateArgs().asArray();

    for (unsigned I = 0, E = Args1.size(); I < E; ++I) {
      // We use profile, instead of structural comparison of the arguments,
      // because canonicalization can't do the right thing for dependent
      // expressions.
      llvm::FoldingSetNodeID IDA, IDB;
      Args1[I].Profile(IDA, Ctx);
      Args2[I].Profile(IDB, Ctx);
      if (IDA != IDB)
        return false;
    }
    return true;
  }

  template <typename T1, typename T2,
            std::enable_if_t<!std::is_same_v<T1, T2>, bool> = true>
  bool operator()(T1 *Spec, T2 *Primary) {
    ArrayRef<TemplateArgument> Args1 = Spec->getTemplateArgs().asArray(),
                               Args2 = Primary->getInjectedTemplateArgs(Ctx);

    for (unsigned I = 0, E = Args1.size(); I < E; ++I) {
      // We use profile, instead of structural comparison of the arguments,
      // because canonicalization can't do the right thing for dependent
      // expressions.
      llvm::FoldingSetNodeID IDA, IDB;
      Args1[I].Profile(IDA, Ctx);
      // Unlike the specialization arguments, the injected arguments are not
      // always canonical.
      Ctx.getCanonicalTemplateArgument(Args2[I]).Profile(IDB, Ctx);
      if (IDA != IDB)
        return false;
    }
    return true;
  }
};
} // namespace

/// Returns the more specialized template specialization between T1/P1 and
/// T2/P2.
/// - If IsMoreSpecialThanPrimaryCheck is true, T1/P1 is the partial
///   specialization and T2/P2 is the primary template.
/// - otherwise, both T1/P1 and T2/P2 are the partial specialization.
///
/// \param T1 the type of the first template partial specialization
///
/// \param T2 if IsMoreSpecialThanPrimaryCheck is true, the type of the second
///           template partial specialization; otherwise, the type of the
///           primary template.
///
/// \param P1 the first template partial specialization
///
/// \param P2 if IsMoreSpecialThanPrimaryCheck is true, the second template
///           partial specialization; otherwise, the primary template.
///
/// \returns - If IsMoreSpecialThanPrimaryCheck is true, returns P1 if P1 is
///            more specialized, returns nullptr if P1 is not more specialized.
///          - otherwise, returns the more specialized template partial
///            specialization. If neither partial specialization is more
///            specialized, returns NULL.
template <typename TemplateLikeDecl, typename PrimaryDel>
static TemplateLikeDecl *
getMoreSpecialized(Sema &S, QualType T1, QualType T2, TemplateLikeDecl *P1,
                   PrimaryDel *P2, TemplateDeductionInfo &Info) {
  constexpr bool IsMoreSpecialThanPrimaryCheck =
      !std::is_same_v<TemplateLikeDecl, PrimaryDel>;

  bool Better1 = isAtLeastAsSpecializedAs(S, T1, T2, P2, Info);
  if (IsMoreSpecialThanPrimaryCheck && !Better1)
    return nullptr;

  bool Better2 = isAtLeastAsSpecializedAs(S, T2, T1, P1, Info);
  if (IsMoreSpecialThanPrimaryCheck && !Better2)
    return P1;

  // C++ [temp.deduct.partial]p10:
  //   F is more specialized than G if F is at least as specialized as G and G
  //   is not at least as specialized as F.
  if (Better1 != Better2) // We have a clear winner
    return Better1 ? P1 : GetP2()(P1, P2);

  if (!Better1 && !Better2)
    return nullptr;

  // This a speculative fix for CWG1432 (Similar to the fix for CWG1395) that
  // there is no wording or even resolution for this issue.
  auto *TST1 = cast<TemplateSpecializationType>(T1);
  auto *TST2 = cast<TemplateSpecializationType>(T2);
  const TemplateArgument &TA1 = TST1->template_arguments().back();
  if (TA1.getKind() == TemplateArgument::Pack) {
    assert(TST1->template_arguments().size() ==
           TST2->template_arguments().size());
    const TemplateArgument &TA2 = TST2->template_arguments().back();
    assert(TA2.getKind() == TemplateArgument::Pack);
    unsigned PackSize1 = TA1.pack_size();
    unsigned PackSize2 = TA2.pack_size();
    bool IsPackExpansion1 =
        PackSize1 && TA1.pack_elements().back().isPackExpansion();
    bool IsPackExpansion2 =
        PackSize2 && TA2.pack_elements().back().isPackExpansion();
    if (PackSize1 != PackSize2 && IsPackExpansion1 != IsPackExpansion2) {
      if (PackSize1 > PackSize2 && IsPackExpansion1)
        return GetP2()(P1, P2);
      if (PackSize1 < PackSize2 && IsPackExpansion2)
        return P1;
    }
  }

  if (!S.Context.getLangOpts().CPlusPlus20)
    return nullptr;

  // Match GCC on not implementing [temp.func.order]p6.2.1.

  // C++20 [temp.func.order]p6:
  //   If deduction against the other template succeeds for both transformed
  //   templates, constraints can be considered as follows:

  TemplateParameterList *TPL1 = P1->getTemplateParameters();
  TemplateParameterList *TPL2 = P2->getTemplateParameters();
  if (TPL1->size() != TPL2->size())
    return nullptr;

  // C++20 [temp.func.order]p6.2.2:
  // Otherwise, if the corresponding template-parameters of the
  // template-parameter-lists are not equivalent ([temp.over.link]) or if the
  // function parameters that positionally correspond between the two
  // templates are not of the same type, neither template is more specialized
  // than the other.
  if (!S.TemplateParameterListsAreEqual(TPL1, TPL2, false,
                                        Sema::TPL_TemplateParamsEquivalent))
    return nullptr;

  if (!TemplateArgumentListAreEqual(S.getASTContext())(P1, P2))
    return nullptr;

  llvm::SmallVector<const Expr *, 3> AC1, AC2;
  P1->getAssociatedConstraints(AC1);
  P2->getAssociatedConstraints(AC2);
  bool AtLeastAsConstrained1, AtLeastAsConstrained2;
  if (S.IsAtLeastAsConstrained(P1, AC1, P2, AC2, AtLeastAsConstrained1) ||
      (IsMoreSpecialThanPrimaryCheck && !AtLeastAsConstrained1))
    return nullptr;
  if (S.IsAtLeastAsConstrained(P2, AC2, P1, AC1, AtLeastAsConstrained2))
    return nullptr;
  if (AtLeastAsConstrained1 == AtLeastAsConstrained2)
    return nullptr;
  return AtLeastAsConstrained1 ? P1 : GetP2()(P1, P2);
}

ClassTemplatePartialSpecializationDecl *
Sema::getMoreSpecializedPartialSpecialization(
                                  ClassTemplatePartialSpecializationDecl *PS1,
                                  ClassTemplatePartialSpecializationDecl *PS2,
                                              SourceLocation Loc) {
  QualType PT1 = PS1->getInjectedSpecializationType();
  QualType PT2 = PS2->getInjectedSpecializationType();

  TemplateDeductionInfo Info(Loc);
  return getMoreSpecialized(*this, PT1, PT2, PS1, PS2, Info);
}

bool Sema::isMoreSpecializedThanPrimary(
    ClassTemplatePartialSpecializationDecl *Spec, TemplateDeductionInfo &Info) {
  ClassTemplateDecl *Primary = Spec->getSpecializedTemplate();
  QualType PrimaryT = Primary->getInjectedClassNameSpecialization();
  QualType PartialT = Spec->getInjectedSpecializationType();

  ClassTemplatePartialSpecializationDecl *MaybeSpec =
      getMoreSpecialized(*this, PartialT, PrimaryT, Spec, Primary, Info);
  if (MaybeSpec)
    Info.clearSFINAEDiagnostic();
  return MaybeSpec;
}

VarTemplatePartialSpecializationDecl *
Sema::getMoreSpecializedPartialSpecialization(
    VarTemplatePartialSpecializationDecl *PS1,
    VarTemplatePartialSpecializationDecl *PS2, SourceLocation Loc) {
  // Pretend the variable template specializations are class template
  // specializations and form a fake injected class name type for comparison.
  assert(PS1->getSpecializedTemplate() == PS2->getSpecializedTemplate() &&
         "the partial specializations being compared should specialize"
         " the same template.");
  TemplateName Name(PS1->getSpecializedTemplate());
  QualType PT1 = Context.getTemplateSpecializationType(
      Name, PS1->getTemplateArgs().asArray());
  QualType PT2 = Context.getTemplateSpecializationType(
      Name, PS2->getTemplateArgs().asArray());

  TemplateDeductionInfo Info(Loc);
  return getMoreSpecialized(*this, PT1, PT2, PS1, PS2, Info);
}

bool Sema::isMoreSpecializedThanPrimary(
    VarTemplatePartialSpecializationDecl *Spec, TemplateDeductionInfo &Info) {
  VarTemplateDecl *Primary = Spec->getSpecializedTemplate();
  TemplateName Name(Primary);
  QualType PrimaryT = Context.getTemplateSpecializationType(
      Name, Primary->getInjectedTemplateArgs(Context));
  QualType PartialT = Context.getTemplateSpecializationType(
      Name, Spec->getTemplateArgs().asArray());

  VarTemplatePartialSpecializationDecl *MaybeSpec =
      getMoreSpecialized(*this, PartialT, PrimaryT, Spec, Primary, Info);
  if (MaybeSpec)
    Info.clearSFINAEDiagnostic();
  return MaybeSpec;
}

bool Sema::isTemplateTemplateParameterAtLeastAsSpecializedAs(
    TemplateParameterList *P, TemplateDecl *AArg,
    const DefaultArguments &DefaultArgs, SourceLocation Loc, bool IsDeduced) {
  // C++1z [temp.arg.template]p4: (DR 150)
  //   A template template-parameter P is at least as specialized as a
  //   template template-argument A if, given the following rewrite to two
  //   function templates...

  // Rather than synthesize function templates, we merely perform the
  // equivalent partial ordering by performing deduction directly on
  // the template parameter lists of the template template parameters.
  //
  TemplateParameterList *A = AArg->getTemplateParameters();

  //   Given an invented class template X with the template parameter list of
  //   A (including default arguments):
  //    - Each function template has a single function parameter whose type is
  //      a specialization of X with template arguments corresponding to the
  //      template parameters from the respective function template
  SmallVector<TemplateArgument, 8> AArgs(A->getInjectedTemplateArgs(Context));

  // Check P's arguments against A's parameter list. This will fill in default
  // template arguments as needed. AArgs are already correct by construction.
  // We can't just use CheckTemplateIdType because that will expand alias
  // templates.
  SmallVector<TemplateArgument, 4> PArgs(P->getInjectedTemplateArgs(Context));
  {
<<<<<<< HEAD
    SFINAETrap Trap(*this);

    Context.getInjectedTemplateArgs(P, PArgs);
=======
>>>>>>> ce7c17d5
    TemplateArgumentListInfo PArgList(P->getLAngleLoc(),
                                      P->getRAngleLoc());
    for (unsigned I = 0, N = P->size(); I != N; ++I) {
      // Unwrap packs that getInjectedTemplateArgs wrapped around pack
      // expansions, to form an "as written" argument list.
      TemplateArgument Arg = PArgs[I];
      if (Arg.getKind() == TemplateArgument::Pack) {
        assert(Arg.pack_size() == 1 && Arg.pack_begin()->isPackExpansion());
        Arg = *Arg.pack_begin();
      }
      PArgList.addArgument(getTrivialTemplateArgumentLoc(
          Arg, QualType(), P->getParam(I)->getLocation()));
    }
    PArgs.clear();

    SFINAETrap Trap(*this);
    // C++1z [temp.arg.template]p3:
    //   If the rewrite produces an invalid type, then P is not at least as
    //   specialized as A.
    SmallVector<TemplateArgument, 4> SugaredPArgs;
    if (CheckTemplateArgumentList(AArg, Loc, PArgList, DefaultArgs, false,
                                  SugaredPArgs, PArgs,
                                  /*UpdateArgsWithConversions=*/true,
                                  /*ConstraintsNotSatisfied=*/nullptr,
                                  /*PartialOrderTTP=*/true) ||
        Trap.hasErrorOccurred())
      return false;
  }

  // Determine whether P1 is at least as specialized as P2.
  TemplateDeductionInfo Info(Loc, A->getDepth());
  SmallVector<DeducedTemplateArgument, 4> Deduced;
  Deduced.resize(A->size());

  //   ... the function template corresponding to P is at least as specialized
  //   as the function template corresponding to A according to the partial
  //   ordering rules for function templates.

  // Provisional resolution for CWG2398: Regarding temp.arg.template]p4, when
  // applying the partial ordering rules for function templates on
  // the rewritten template template parameters:
  //   - In a deduced context, the matching of packs versus fixed-size needs to
  //   be inverted between Ps and As. On non-deduced context, matching needs to
  //   happen both ways, according to [temp.arg.template]p3, but this is
  //   currently implemented as a special case elsewhere.
  if (::DeduceTemplateArguments(*this, A, AArgs, PArgs, Info, Deduced,
                                /*NumberOfArgumentsMustMatch=*/false,
                                /*PartialOrdering=*/true,
                                IsDeduced ? PackFold::ArgumentToParameter
                                          : PackFold::ParameterToArgument,
                                /*HasDeducedAnyParam=*/nullptr) !=
      TemplateDeductionResult::Success)
    return false;

  SmallVector<TemplateArgument, 4> DeducedArgs(Deduced.begin(), Deduced.end());
  Sema::InstantiatingTemplate Inst(*this, Info.getLocation(), AArg, DeducedArgs,
                                   Info);
  if (Inst.isInvalid())
    return false;

  bool AtLeastAsSpecialized;
  runWithSufficientStackSpace(Info.getLocation(), [&] {
    AtLeastAsSpecialized =
        ::FinishTemplateArgumentDeduction(
            *this, AArg, /*IsPartialOrdering=*/true, PArgs, Deduced, Info) ==
        TemplateDeductionResult::Success;
  });
  return AtLeastAsSpecialized;
}

namespace {
struct MarkUsedTemplateParameterVisitor : DynamicRecursiveASTVisitor {
  llvm::SmallBitVector &Used;
  unsigned Depth;

  MarkUsedTemplateParameterVisitor(llvm::SmallBitVector &Used,
                                   unsigned Depth)
      : Used(Used), Depth(Depth) { }

  bool VisitTemplateTypeParmType(TemplateTypeParmType *T) override {
    if (T->getDepth() == Depth)
      Used[T->getIndex()] = true;
    return true;
  }

  bool TraverseTemplateName(TemplateName Template) override {
    if (auto *TTP = llvm::dyn_cast_or_null<TemplateTemplateParmDecl>(
            Template.getAsTemplateDecl()))
      if (TTP->getDepth() == Depth)
        Used[TTP->getIndex()] = true;
    DynamicRecursiveASTVisitor::TraverseTemplateName(Template);
    return true;
  }

  bool VisitDeclRefExpr(DeclRefExpr *E) override {
    if (auto *NTTP = dyn_cast<NonTypeTemplateParmDecl>(E->getDecl()))
      if (NTTP->getDepth() == Depth)
        Used[NTTP->getIndex()] = true;
    return true;
  }
};
}

/// Mark the template parameters that are used by the given
/// expression.
static void
MarkUsedTemplateParameters(ASTContext &Ctx,
                           const Expr *E,
                           bool OnlyDeduced,
                           unsigned Depth,
                           llvm::SmallBitVector &Used) {
  if (!OnlyDeduced) {
    MarkUsedTemplateParameterVisitor(Used, Depth)
        .TraverseStmt(const_cast<Expr *>(E));
    return;
  }

  // We can deduce from a pack expansion.
  if (const PackExpansionExpr *Expansion = dyn_cast<PackExpansionExpr>(E))
    E = Expansion->getPattern();

  const NonTypeTemplateParmDecl *NTTP = getDeducedParameterFromExpr(E, Depth);
  if (!NTTP)
    return;

  if (NTTP->getDepth() == Depth)
    Used[NTTP->getIndex()] = true;

  // In C++17 mode, additional arguments may be deduced from the type of a
  // non-type argument.
  if (Ctx.getLangOpts().CPlusPlus17)
    MarkUsedTemplateParameters(Ctx, NTTP->getType(), OnlyDeduced, Depth, Used);
}

/// Mark the template parameters that are used by the given
/// nested name specifier.
static void
MarkUsedTemplateParameters(ASTContext &Ctx,
                           NestedNameSpecifier *NNS,
                           bool OnlyDeduced,
                           unsigned Depth,
                           llvm::SmallBitVector &Used) {
  if (!NNS)
    return;

  MarkUsedTemplateParameters(Ctx, NNS->getPrefix(), OnlyDeduced, Depth,
                             Used);
  MarkUsedTemplateParameters(Ctx, QualType(NNS->getAsType(), 0),
                             OnlyDeduced, Depth, Used);
}

/// Mark the template parameters that are used by the given
/// template name.
static void
MarkUsedTemplateParameters(ASTContext &Ctx,
                           TemplateName Name,
                           bool OnlyDeduced,
                           unsigned Depth,
                           llvm::SmallBitVector &Used) {
  if (TemplateDecl *Template = Name.getAsTemplateDecl()) {
    if (TemplateTemplateParmDecl *TTP
          = dyn_cast<TemplateTemplateParmDecl>(Template)) {
      if (TTP->getDepth() == Depth)
        Used[TTP->getIndex()] = true;
    }
    return;
  }

  if (QualifiedTemplateName *QTN = Name.getAsQualifiedTemplateName())
    MarkUsedTemplateParameters(Ctx, QTN->getQualifier(), OnlyDeduced,
                               Depth, Used);
  if (DependentTemplateName *DTN = Name.getAsDependentTemplateName())
    MarkUsedTemplateParameters(Ctx, DTN->getQualifier(), OnlyDeduced,
                               Depth, Used);
}

/// Mark the template parameters that are used by the given
/// type.
static void
MarkUsedTemplateParameters(ASTContext &Ctx, QualType T,
                           bool OnlyDeduced,
                           unsigned Depth,
                           llvm::SmallBitVector &Used) {
  if (T.isNull())
    return;

  // Non-dependent types have nothing deducible
  if (!T->isDependentType())
    return;

  T = Ctx.getCanonicalType(T);
  switch (T->getTypeClass()) {
  case Type::Pointer:
    MarkUsedTemplateParameters(Ctx,
                               cast<PointerType>(T)->getPointeeType(),
                               OnlyDeduced,
                               Depth,
                               Used);
    break;

  case Type::BlockPointer:
    MarkUsedTemplateParameters(Ctx,
                               cast<BlockPointerType>(T)->getPointeeType(),
                               OnlyDeduced,
                               Depth,
                               Used);
    break;

  case Type::LValueReference:
  case Type::RValueReference:
    MarkUsedTemplateParameters(Ctx,
                               cast<ReferenceType>(T)->getPointeeType(),
                               OnlyDeduced,
                               Depth,
                               Used);
    break;

  case Type::MemberPointer: {
    const MemberPointerType *MemPtr = cast<MemberPointerType>(T.getTypePtr());
    MarkUsedTemplateParameters(Ctx, MemPtr->getPointeeType(), OnlyDeduced,
                               Depth, Used);
    MarkUsedTemplateParameters(Ctx, QualType(MemPtr->getClass(), 0),
                               OnlyDeduced, Depth, Used);
    break;
  }

  case Type::DependentSizedArray:
    MarkUsedTemplateParameters(Ctx,
                               cast<DependentSizedArrayType>(T)->getSizeExpr(),
                               OnlyDeduced, Depth, Used);
    // Fall through to check the element type
    [[fallthrough]];

  case Type::ConstantArray:
  case Type::IncompleteArray:
  case Type::ArrayParameter:
    MarkUsedTemplateParameters(Ctx,
                               cast<ArrayType>(T)->getElementType(),
                               OnlyDeduced, Depth, Used);
    break;
  case Type::Vector:
  case Type::ExtVector:
    MarkUsedTemplateParameters(Ctx,
                               cast<VectorType>(T)->getElementType(),
                               OnlyDeduced, Depth, Used);
    break;

  case Type::DependentVector: {
    const auto *VecType = cast<DependentVectorType>(T);
    MarkUsedTemplateParameters(Ctx, VecType->getElementType(), OnlyDeduced,
                               Depth, Used);
    MarkUsedTemplateParameters(Ctx, VecType->getSizeExpr(), OnlyDeduced, Depth,
                               Used);
    break;
  }
  case Type::DependentSizedExtVector: {
    const DependentSizedExtVectorType *VecType
      = cast<DependentSizedExtVectorType>(T);
    MarkUsedTemplateParameters(Ctx, VecType->getElementType(), OnlyDeduced,
                               Depth, Used);
    MarkUsedTemplateParameters(Ctx, VecType->getSizeExpr(), OnlyDeduced,
                               Depth, Used);
    break;
  }

  case Type::DependentAddressSpace: {
    const DependentAddressSpaceType *DependentASType =
        cast<DependentAddressSpaceType>(T);
    MarkUsedTemplateParameters(Ctx, DependentASType->getPointeeType(),
                               OnlyDeduced, Depth, Used);
    MarkUsedTemplateParameters(Ctx,
                               DependentASType->getAddrSpaceExpr(),
                               OnlyDeduced, Depth, Used);
    break;
  }

  case Type::ConstantMatrix: {
    const ConstantMatrixType *MatType = cast<ConstantMatrixType>(T);
    MarkUsedTemplateParameters(Ctx, MatType->getElementType(), OnlyDeduced,
                               Depth, Used);
    break;
  }

  case Type::DependentSizedMatrix: {
    const DependentSizedMatrixType *MatType = cast<DependentSizedMatrixType>(T);
    MarkUsedTemplateParameters(Ctx, MatType->getElementType(), OnlyDeduced,
                               Depth, Used);
    MarkUsedTemplateParameters(Ctx, MatType->getRowExpr(), OnlyDeduced, Depth,
                               Used);
    MarkUsedTemplateParameters(Ctx, MatType->getColumnExpr(), OnlyDeduced,
                               Depth, Used);
    break;
  }

  case Type::FunctionProto: {
    const FunctionProtoType *Proto = cast<FunctionProtoType>(T);
    MarkUsedTemplateParameters(Ctx, Proto->getReturnType(), OnlyDeduced, Depth,
                               Used);
    for (unsigned I = 0, N = Proto->getNumParams(); I != N; ++I) {
      // C++17 [temp.deduct.type]p5:
      //   The non-deduced contexts are: [...]
      //   -- A function parameter pack that does not occur at the end of the
      //      parameter-declaration-list.
      if (!OnlyDeduced || I + 1 == N ||
          !Proto->getParamType(I)->getAs<PackExpansionType>()) {
        MarkUsedTemplateParameters(Ctx, Proto->getParamType(I), OnlyDeduced,
                                   Depth, Used);
      } else {
        // FIXME: C++17 [temp.deduct.call]p1:
        //   When a function parameter pack appears in a non-deduced context,
        //   the type of that pack is never deduced.
        //
        // We should also track a set of "never deduced" parameters, and
        // subtract that from the list of deduced parameters after marking.
      }
    }
    if (auto *E = Proto->getNoexceptExpr())
      MarkUsedTemplateParameters(Ctx, E, OnlyDeduced, Depth, Used);
    break;
  }

  case Type::TemplateTypeParm: {
    const TemplateTypeParmType *TTP = cast<TemplateTypeParmType>(T);
    if (TTP->getDepth() == Depth)
      Used[TTP->getIndex()] = true;
    break;
  }

  case Type::SubstTemplateTypeParmPack: {
    const SubstTemplateTypeParmPackType *Subst
      = cast<SubstTemplateTypeParmPackType>(T);
    if (Subst->getReplacedParameter()->getDepth() == Depth)
      Used[Subst->getIndex()] = true;
    MarkUsedTemplateParameters(Ctx, Subst->getArgumentPack(),
                               OnlyDeduced, Depth, Used);
    break;
  }

  case Type::InjectedClassName:
    T = cast<InjectedClassNameType>(T)->getInjectedSpecializationType();
    [[fallthrough]];

  case Type::TemplateSpecialization: {
    const TemplateSpecializationType *Spec
      = cast<TemplateSpecializationType>(T);
    MarkUsedTemplateParameters(Ctx, Spec->getTemplateName(), OnlyDeduced,
                               Depth, Used);

    // C++0x [temp.deduct.type]p9:
    //   If the template argument list of P contains a pack expansion that is
    //   not the last template argument, the entire template argument list is a
    //   non-deduced context.
    if (OnlyDeduced &&
        hasPackExpansionBeforeEnd(Spec->template_arguments()))
      break;

    for (const auto &Arg : Spec->template_arguments())
      MarkUsedTemplateParameters(Ctx, Arg, OnlyDeduced, Depth, Used);
    break;
  }

  case Type::Complex:
    if (!OnlyDeduced)
      MarkUsedTemplateParameters(Ctx,
                                 cast<ComplexType>(T)->getElementType(),
                                 OnlyDeduced, Depth, Used);
    break;

  case Type::Atomic:
    if (!OnlyDeduced)
      MarkUsedTemplateParameters(Ctx,
                                 cast<AtomicType>(T)->getValueType(),
                                 OnlyDeduced, Depth, Used);
    break;

  case Type::DependentName:
    if (!OnlyDeduced)
      MarkUsedTemplateParameters(Ctx,
                                 cast<DependentNameType>(T)->getQualifier(),
                                 OnlyDeduced, Depth, Used);
    break;

  case Type::DependentTemplateSpecialization: {
    // C++14 [temp.deduct.type]p5:
    //   The non-deduced contexts are:
    //     -- The nested-name-specifier of a type that was specified using a
    //        qualified-id
    //
    // C++14 [temp.deduct.type]p6:
    //   When a type name is specified in a way that includes a non-deduced
    //   context, all of the types that comprise that type name are also
    //   non-deduced.
    if (OnlyDeduced)
      break;

    const DependentTemplateSpecializationType *Spec
      = cast<DependentTemplateSpecializationType>(T);

    MarkUsedTemplateParameters(Ctx, Spec->getQualifier(),
                               OnlyDeduced, Depth, Used);

    for (const auto &Arg : Spec->template_arguments())
      MarkUsedTemplateParameters(Ctx, Arg, OnlyDeduced, Depth, Used);
    break;
  }

  case Type::TypeOf:
    if (!OnlyDeduced)
      MarkUsedTemplateParameters(Ctx, cast<TypeOfType>(T)->getUnmodifiedType(),
                                 OnlyDeduced, Depth, Used);
    break;

  case Type::TypeOfExpr:
    if (!OnlyDeduced)
      MarkUsedTemplateParameters(Ctx,
                                 cast<TypeOfExprType>(T)->getUnderlyingExpr(),
                                 OnlyDeduced, Depth, Used);
    break;

  case Type::Decltype:
    if (!OnlyDeduced)
      MarkUsedTemplateParameters(Ctx,
                                 cast<DecltypeType>(T)->getUnderlyingExpr(),
                                 OnlyDeduced, Depth, Used);
    break;

  case Type::PackIndexing:
    if (!OnlyDeduced) {
      MarkUsedTemplateParameters(Ctx, cast<PackIndexingType>(T)->getPattern(),
                                 OnlyDeduced, Depth, Used);
      MarkUsedTemplateParameters(Ctx, cast<PackIndexingType>(T)->getIndexExpr(),
                                 OnlyDeduced, Depth, Used);
    }
    break;

  case Type::UnaryTransform:
    if (!OnlyDeduced)
      MarkUsedTemplateParameters(Ctx,
                                 cast<UnaryTransformType>(T)->getUnderlyingType(),
                                 OnlyDeduced, Depth, Used);
    break;

  case Type::PackExpansion:
    MarkUsedTemplateParameters(Ctx,
                               cast<PackExpansionType>(T)->getPattern(),
                               OnlyDeduced, Depth, Used);
    break;

  case Type::Auto:
  case Type::DeducedTemplateSpecialization:
    MarkUsedTemplateParameters(Ctx,
                               cast<DeducedType>(T)->getDeducedType(),
                               OnlyDeduced, Depth, Used);
    break;
  case Type::DependentBitInt:
    MarkUsedTemplateParameters(Ctx,
                               cast<DependentBitIntType>(T)->getNumBitsExpr(),
                               OnlyDeduced, Depth, Used);
    break;

  case Type::HLSLAttributedResource:
    MarkUsedTemplateParameters(
        Ctx, cast<HLSLAttributedResourceType>(T)->getWrappedType(), OnlyDeduced,
        Depth, Used);
    if (cast<HLSLAttributedResourceType>(T)->hasContainedType())
      MarkUsedTemplateParameters(
          Ctx, cast<HLSLAttributedResourceType>(T)->getContainedType(),
          OnlyDeduced, Depth, Used);
    break;

  // None of these types have any template parameters in them.
  case Type::Builtin:
  case Type::VariableArray:
  case Type::FunctionNoProto:
  case Type::Record:
  case Type::Enum:
  case Type::ObjCInterface:
  case Type::ObjCObject:
  case Type::ObjCObjectPointer:
  case Type::UnresolvedUsing:
  case Type::Pipe:
  case Type::BitInt:
#define TYPE(Class, Base)
#define ABSTRACT_TYPE(Class, Base)
#define DEPENDENT_TYPE(Class, Base)
#define NON_CANONICAL_TYPE(Class, Base) case Type::Class:
#include "clang/AST/TypeNodes.inc"
    break;
  }
}

/// Mark the template parameters that are used by this
/// template argument.
static void
MarkUsedTemplateParameters(ASTContext &Ctx,
                           const TemplateArgument &TemplateArg,
                           bool OnlyDeduced,
                           unsigned Depth,
                           llvm::SmallBitVector &Used) {
  switch (TemplateArg.getKind()) {
  case TemplateArgument::Null:
  case TemplateArgument::Integral:
  case TemplateArgument::Declaration:
  case TemplateArgument::NullPtr:
  case TemplateArgument::StructuralValue:
    break;

  case TemplateArgument::Type:
    MarkUsedTemplateParameters(Ctx, TemplateArg.getAsType(), OnlyDeduced,
                               Depth, Used);
    break;

  case TemplateArgument::Template:
  case TemplateArgument::TemplateExpansion:
    MarkUsedTemplateParameters(Ctx,
                               TemplateArg.getAsTemplateOrTemplatePattern(),
                               OnlyDeduced, Depth, Used);
    break;

  case TemplateArgument::Expression:
    MarkUsedTemplateParameters(Ctx, TemplateArg.getAsExpr(), OnlyDeduced,
                               Depth, Used);
    break;

  case TemplateArgument::Pack:
    for (const auto &P : TemplateArg.pack_elements())
      MarkUsedTemplateParameters(Ctx, P, OnlyDeduced, Depth, Used);
    break;
  }
}

void
Sema::MarkUsedTemplateParameters(const Expr *E, bool OnlyDeduced,
                                 unsigned Depth,
                                 llvm::SmallBitVector &Used) {
  ::MarkUsedTemplateParameters(Context, E, OnlyDeduced, Depth, Used);
}

void
Sema::MarkUsedTemplateParameters(const TemplateArgumentList &TemplateArgs,
                                 bool OnlyDeduced, unsigned Depth,
                                 llvm::SmallBitVector &Used) {
  // C++0x [temp.deduct.type]p9:
  //   If the template argument list of P contains a pack expansion that is not
  //   the last template argument, the entire template argument list is a
  //   non-deduced context.
  if (OnlyDeduced &&
      hasPackExpansionBeforeEnd(TemplateArgs.asArray()))
    return;

  for (unsigned I = 0, N = TemplateArgs.size(); I != N; ++I)
    ::MarkUsedTemplateParameters(Context, TemplateArgs[I], OnlyDeduced,
                                 Depth, Used);
}

void Sema::MarkDeducedTemplateParameters(
    ASTContext &Ctx, const FunctionTemplateDecl *FunctionTemplate,
    llvm::SmallBitVector &Deduced) {
  TemplateParameterList *TemplateParams
    = FunctionTemplate->getTemplateParameters();
  Deduced.clear();
  Deduced.resize(TemplateParams->size());

  FunctionDecl *Function = FunctionTemplate->getTemplatedDecl();
  for (unsigned I = 0, N = Function->getNumParams(); I != N; ++I)
    ::MarkUsedTemplateParameters(Ctx, Function->getParamDecl(I)->getType(),
                                 true, TemplateParams->getDepth(), Deduced);
}

bool hasDeducibleTemplateParameters(Sema &S,
                                    FunctionTemplateDecl *FunctionTemplate,
                                    QualType T) {
  if (!T->isDependentType())
    return false;

  TemplateParameterList *TemplateParams
    = FunctionTemplate->getTemplateParameters();
  llvm::SmallBitVector Deduced(TemplateParams->size());
  ::MarkUsedTemplateParameters(S.Context, T, true, TemplateParams->getDepth(),
                               Deduced);

  return Deduced.any();
}<|MERGE_RESOLUTION|>--- conflicted
+++ resolved
@@ -3141,6 +3141,20 @@
 struct IsPartialSpecialization<VarTemplatePartialSpecializationDecl> {
   static constexpr bool value = true;
 };
+template <typename TemplateDeclT>
+static bool DeducedArgsNeedReplacement(TemplateDeclT *Template) {
+  return false;
+}
+template <>
+bool DeducedArgsNeedReplacement<VarTemplatePartialSpecializationDecl>(
+    VarTemplatePartialSpecializationDecl *Spec) {
+  return !Spec->isClassScopeExplicitSpecialization();
+}
+template <>
+bool DeducedArgsNeedReplacement<ClassTemplatePartialSpecializationDecl>(
+    ClassTemplatePartialSpecializationDecl *Spec) {
+  return !Spec->isClassScopeExplicitSpecialization();
+}
 
 template <typename TemplateDeclT>
 static TemplateDeductionResult
@@ -3151,10 +3165,23 @@
   llvm::SmallVector<const Expr *, 3> AssociatedConstraints;
   Template->getAssociatedConstraints(AssociatedConstraints);
 
+  std::optional<ArrayRef<TemplateArgument>> Innermost;
+  // If we don't need to replace the deduced template arguments,
+  // we can add them immediately as the inner-most argument list.
+  if (!DeducedArgsNeedReplacement(Template))
+    Innermost = CanonicalDeducedArgs;
+
   MultiLevelTemplateArgumentList MLTAL = S.getTemplateInstantiationArgs(
-      Template, Template->getDeclContext(), /*Final=*/false,
-      /*Innermost=*/CanonicalDeducedArgs, /*RelativeToPrimary=*/true,
-      /*ForConstraintInstantiation=*/true);
+      Template, Template->getDeclContext(), /*Final=*/false, Innermost,
+      /*RelativeToPrimary=*/true, /*Pattern=*/
+      nullptr, /*ForConstraintInstantiation=*/true);
+
+  // getTemplateInstantiationArgs picks up the non-deduced version of the
+  // template args when this is a variable template partial specialization and
+  // not class-scope explicit specialization, so replace with Deduced Args
+  // instead of adding to inner-most.
+  if (!Innermost)
+    MLTAL.replaceInnermostTemplateArguments(Template, CanonicalDeducedArgs);
 
   if (S.CheckConstraintSatisfaction(Template, AssociatedConstraints, MLTAL,
                                     Info.getLocation(),
@@ -6382,12 +6409,6 @@
   // templates.
   SmallVector<TemplateArgument, 4> PArgs(P->getInjectedTemplateArgs(Context));
   {
-<<<<<<< HEAD
-    SFINAETrap Trap(*this);
-
-    Context.getInjectedTemplateArgs(P, PArgs);
-=======
->>>>>>> ce7c17d5
     TemplateArgumentListInfo PArgList(P->getLAngleLoc(),
                                       P->getRAngleLoc());
     for (unsigned I = 0, N = P->size(); I != N; ++I) {
