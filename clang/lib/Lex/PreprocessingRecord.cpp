//===- PreprocessingRecord.cpp - Record of Preprocessing ------------------===//
//
// Part of the LLVM Project, under the Apache License v2.0 with LLVM Exceptions.
// See https://llvm.org/LICENSE.txt for license information.
// SPDX-License-Identifier: Apache-2.0 WITH LLVM-exception
//
//===----------------------------------------------------------------------===//
//
//  This file implements the PreprocessingRecord class, which maintains a record
//  of what occurred during preprocessing, and its helpers.
//
//===----------------------------------------------------------------------===//

#include "clang/Lex/PreprocessingRecord.h"
#include "clang/Basic/IdentifierTable.h"
#include "clang/Basic/LLVM.h"
#include "clang/Basic/SourceLocation.h"
#include "clang/Basic/SourceManager.h"
#include "clang/Basic/TokenKinds.h"
#include "clang/Lex/MacroInfo.h"
#include "clang/Lex/Token.h"
#include "llvm/ADT/DenseMap.h"
#include "llvm/ADT/StringRef.h"
#include "llvm/ADT/iterator_range.h"
#include "llvm/Support/Capacity.h"
#include "llvm/Support/Casting.h"
#include "llvm/Support/ErrorHandling.h"
#include <algorithm>
#include <cassert>
#include <cstddef>
#include <cstring>
#include <iterator>
#include <optional>
#include <utility>
#include <vector>

using namespace clang;

ExternalPreprocessingRecordSource::~ExternalPreprocessingRecordSource() =
    default;

InclusionDirective::InclusionDirective(PreprocessingRecord &PPRec,
                                       InclusionKind Kind, StringRef FileName,
                                       bool InQuotes, bool ImportedModule,
                                       OptionalFileEntryRef File,
                                       SourceRange Range)
    : PreprocessingDirective(InclusionDirectiveKind, Range), InQuotes(InQuotes),
      Kind(Kind), ImportedModule(ImportedModule), File(File) {
  char *Memory = (char *)PPRec.Allocate(FileName.size() + 1, alignof(char));
  memcpy(Memory, FileName.data(), FileName.size());
  Memory[FileName.size()] = 0;
  this->FileName = StringRef(Memory, FileName.size());
}

PreprocessingRecord::PreprocessingRecord(SourceManager &SM) : SourceMgr(SM) {}

/// Returns a pair of [Begin, End) iterators of preprocessed entities
/// that source range \p Range encompasses.
llvm::iterator_range<PreprocessingRecord::iterator>
PreprocessingRecord::getPreprocessedEntitiesInRange(SourceRange Range) {
  if (Range.isInvalid())
    return llvm::make_range(iterator(), iterator());

  if (CachedRangeQuery.Range == Range) {
    return llvm::make_range(iterator(this, CachedRangeQuery.Result.first),
                            iterator(this, CachedRangeQuery.Result.second));
  }

  std::pair<int, int> Res = getPreprocessedEntitiesInRangeSlow(Range);

  CachedRangeQuery.Range = Range;
  CachedRangeQuery.Result = Res;

  return llvm::make_range(iterator(this, Res.first),
                          iterator(this, Res.second));
}

static bool isPreprocessedEntityIfInFileID(PreprocessedEntity *PPE, FileID FID,
                                           SourceManager &SM) {
  assert(FID.isValid());
  if (!PPE)
    return false;

  SourceLocation Loc = PPE->getSourceRange().getBegin();
  if (Loc.isInvalid())
    return false;

  return SM.isInFileID(SM.getFileLoc(Loc), FID);
}

/// Returns true if the preprocessed entity that \arg PPEI iterator
/// points to is coming from the file \arg FID.
///
/// Can be used to avoid implicit deserializations of preallocated
/// preprocessed entities if we only care about entities of a specific file
/// and not from files \#included in the range given at
/// \see getPreprocessedEntitiesInRange.
bool PreprocessingRecord::isEntityInFileID(iterator PPEI, FileID FID) {
  if (FID.isInvalid())
    return false;

  int Pos = std::distance(iterator(this, 0), PPEI);
  if (Pos < 0) {
    if (unsigned(-Pos-1) >= LoadedPreprocessedEntities.size()) {
      assert(0 && "Out-of bounds loaded preprocessed entity");
      return false;
    }
    assert(ExternalSource && "No external source to load from");
    unsigned LoadedIndex = LoadedPreprocessedEntities.size()+Pos;
    if (PreprocessedEntity *PPE = LoadedPreprocessedEntities[LoadedIndex])
      return isPreprocessedEntityIfInFileID(PPE, FID, SourceMgr);

    // See if the external source can see if the entity is in the file without
    // deserializing it.
<<<<<<< HEAD
    if (Optional<bool> IsInFile =
=======
    if (std::optional<bool> IsInFile =
>>>>>>> e1acf65b
            ExternalSource->isPreprocessedEntityInFileID(LoadedIndex, FID))
      return *IsInFile;

    // The external source did not provide a definite answer, go and deserialize
    // the entity to check it.
    return isPreprocessedEntityIfInFileID(
                                       getLoadedPreprocessedEntity(LoadedIndex),
                                          FID, SourceMgr);
  }

  if (unsigned(Pos) >= PreprocessedEntities.size()) {
    assert(0 && "Out-of bounds local preprocessed entity");
    return false;
  }
  return isPreprocessedEntityIfInFileID(PreprocessedEntities[Pos],
                                        FID, SourceMgr);
}

/// Returns a pair of [Begin, End) iterators of preprocessed entities
/// that source range \arg R encompasses.
std::pair<int, int>
PreprocessingRecord::getPreprocessedEntitiesInRangeSlow(SourceRange Range) {
  assert(Range.isValid());
  assert(!SourceMgr.isBeforeInTranslationUnit(Range.getEnd(),Range.getBegin()));

  std::pair<unsigned, unsigned>
    Local = findLocalPreprocessedEntitiesInRange(Range);

  // Check if range spans local entities.
  if (!ExternalSource || SourceMgr.isLocalSourceLocation(Range.getBegin()))
    return std::make_pair(Local.first, Local.second);

  std::pair<unsigned, unsigned>
    Loaded = ExternalSource->findPreprocessedEntitiesInRange(Range);

  // Check if range spans local entities.
  if (Loaded.first == Loaded.second)
    return std::make_pair(Local.first, Local.second);

  unsigned TotalLoaded = LoadedPreprocessedEntities.size();

  // Check if range spans loaded entities.
  if (Local.first == Local.second)
    return std::make_pair(int(Loaded.first)-TotalLoaded,
                          int(Loaded.second)-TotalLoaded);

  // Range spands loaded and local entities.
  return std::make_pair(int(Loaded.first)-TotalLoaded, Local.second);
}

std::pair<unsigned, unsigned>
PreprocessingRecord::findLocalPreprocessedEntitiesInRange(
                                                      SourceRange Range) const {
  if (Range.isInvalid())
    return std::make_pair(0,0);
  assert(!SourceMgr.isBeforeInTranslationUnit(Range.getEnd(),Range.getBegin()));

  unsigned Begin = findBeginLocalPreprocessedEntity(Range.getBegin());
  unsigned End = findEndLocalPreprocessedEntity(Range.getEnd());
  return std::make_pair(Begin, End);
}

namespace {

template <SourceLocation (SourceRange::*getRangeLoc)() const>
struct PPEntityComp {
  const SourceManager &SM;

  explicit PPEntityComp(const SourceManager &SM) : SM(SM) {}

  bool operator()(PreprocessedEntity *L, PreprocessedEntity *R) const {
    SourceLocation LHS = getLoc(L);
    SourceLocation RHS = getLoc(R);
    return SM.isBeforeInTranslationUnit(LHS, RHS);
  }

  bool operator()(PreprocessedEntity *L, SourceLocation RHS) const {
    SourceLocation LHS = getLoc(L);
    return SM.isBeforeInTranslationUnit(LHS, RHS);
  }

  bool operator()(SourceLocation LHS, PreprocessedEntity *R) const {
    SourceLocation RHS = getLoc(R);
    return SM.isBeforeInTranslationUnit(LHS, RHS);
  }

  SourceLocation getLoc(PreprocessedEntity *PPE) const {
    SourceRange Range = PPE->getSourceRange();
    return (Range.*getRangeLoc)();
  }
};

} // namespace

unsigned PreprocessingRecord::findBeginLocalPreprocessedEntity(
                                                     SourceLocation Loc) const {
  if (SourceMgr.isLoadedSourceLocation(Loc))
    return 0;

  size_t Count = PreprocessedEntities.size();
  size_t Half;
  std::vector<PreprocessedEntity *>::const_iterator
    First = PreprocessedEntities.begin();
  std::vector<PreprocessedEntity *>::const_iterator I;

  // Do a binary search manually instead of using std::lower_bound because
  // The end locations of entities may be unordered (when a macro expansion
  // is inside another macro argument), but for this case it is not important
  // whether we get the first macro expansion or its containing macro.
  while (Count > 0) {
    Half = Count/2;
    I = First;
    std::advance(I, Half);
    if (SourceMgr.isBeforeInTranslationUnit((*I)->getSourceRange().getEnd(),
                                            Loc)){
      First = I;
      ++First;
      Count = Count - Half - 1;
    } else
      Count = Half;
  }

  return First - PreprocessedEntities.begin();
}

unsigned
PreprocessingRecord::findEndLocalPreprocessedEntity(SourceLocation Loc) const {
  if (SourceMgr.isLoadedSourceLocation(Loc))
    return 0;

  auto I = llvm::upper_bound(PreprocessedEntities, Loc,
                             PPEntityComp<&SourceRange::getBegin>(SourceMgr));
  return I - PreprocessedEntities.begin();
}

PreprocessingRecord::PPEntityID
PreprocessingRecord::addPreprocessedEntity(PreprocessedEntity *Entity) {
  assert(Entity);
  SourceLocation BeginLoc = Entity->getSourceRange().getBegin();

  if (isa<MacroDefinitionRecord>(Entity)) {
    assert((PreprocessedEntities.empty() ||
            !SourceMgr.isBeforeInTranslationUnit(
                BeginLoc,
                PreprocessedEntities.back()->getSourceRange().getBegin())) &&
           "a macro definition was encountered out-of-order");
    PreprocessedEntities.push_back(Entity);
    return getPPEntityID(PreprocessedEntities.size()-1, /*isLoaded=*/false);
  }

  // Check normal case, this entity begin location is after the previous one.
  if (PreprocessedEntities.empty() ||
      !SourceMgr.isBeforeInTranslationUnit(BeginLoc,
                   PreprocessedEntities.back()->getSourceRange().getBegin())) {
    PreprocessedEntities.push_back(Entity);
    return getPPEntityID(PreprocessedEntities.size()-1, /*isLoaded=*/false);
  }

  // The entity's location is not after the previous one; this can happen with
  // include directives that form the filename using macros, e.g:
  // "#include MACRO(STUFF)"
  // or with macro expansions inside macro arguments where the arguments are
  // not expanded in the same order as listed, e.g:
  // \code
  //  #define M1 1
  //  #define M2 2
  //  #define FM(x,y) y x
  //  FM(M1, M2)
  // \endcode

  using pp_iter = std::vector<PreprocessedEntity *>::iterator;

  // Usually there are few macro expansions when defining the filename, do a
  // linear search for a few entities.
  unsigned count = 0;
  for (pp_iter RI    = PreprocessedEntities.end(),
               Begin = PreprocessedEntities.begin();
       RI != Begin && count < 4; --RI, ++count) {
    pp_iter I = RI;
    --I;
    if (!SourceMgr.isBeforeInTranslationUnit(BeginLoc,
                                           (*I)->getSourceRange().getBegin())) {
      pp_iter insertI = PreprocessedEntities.insert(RI, Entity);
      return getPPEntityID(insertI - PreprocessedEntities.begin(),
                           /*isLoaded=*/false);
    }
  }

  // Linear search unsuccessful. Do a binary search.
  pp_iter I =
      llvm::upper_bound(PreprocessedEntities, BeginLoc,
                        PPEntityComp<&SourceRange::getBegin>(SourceMgr));
  pp_iter insertI = PreprocessedEntities.insert(I, Entity);
  return getPPEntityID(insertI - PreprocessedEntities.begin(),
                       /*isLoaded=*/false);
}

void PreprocessingRecord::SetExternalSource(
                                    ExternalPreprocessingRecordSource &Source) {
  assert(!ExternalSource &&
         "Preprocessing record already has an external source");
  ExternalSource = &Source;
}

unsigned PreprocessingRecord::allocateLoadedEntities(unsigned NumEntities) {
  unsigned Result = LoadedPreprocessedEntities.size();
  LoadedPreprocessedEntities.resize(LoadedPreprocessedEntities.size()
                                    + NumEntities);
  return Result;
}

unsigned PreprocessingRecord::allocateSkippedRanges(unsigned NumRanges) {
  unsigned Result = SkippedRanges.size();
  SkippedRanges.resize(SkippedRanges.size() + NumRanges);
  SkippedRangesAllLoaded = false;
  return Result;
}

void PreprocessingRecord::ensureSkippedRangesLoaded() {
  if (SkippedRangesAllLoaded || !ExternalSource)
    return;
  for (unsigned Index = 0; Index != SkippedRanges.size(); ++Index) {
    if (SkippedRanges[Index].isInvalid())
      SkippedRanges[Index] = ExternalSource->ReadSkippedRange(Index);
  }
  SkippedRangesAllLoaded = true;
}

void PreprocessingRecord::RegisterMacroDefinition(MacroInfo *Macro,
                                                  MacroDefinitionRecord *Def) {
  MacroDefinitions[Macro] = Def;
}

/// Retrieve the preprocessed entity at the given ID.
PreprocessedEntity *PreprocessingRecord::getPreprocessedEntity(PPEntityID PPID){
  if (PPID.ID < 0) {
    unsigned Index = -PPID.ID - 1;
    assert(Index < LoadedPreprocessedEntities.size() &&
           "Out-of bounds loaded preprocessed entity");
    return getLoadedPreprocessedEntity(Index);
  }

  if (PPID.ID == 0)
    return nullptr;
  unsigned Index = PPID.ID - 1;
  assert(Index < PreprocessedEntities.size() &&
         "Out-of bounds local preprocessed entity");
  return PreprocessedEntities[Index];
}

/// Retrieve the loaded preprocessed entity at the given index.
PreprocessedEntity *
PreprocessingRecord::getLoadedPreprocessedEntity(unsigned Index) {
  assert(Index < LoadedPreprocessedEntities.size() &&
         "Out-of bounds loaded preprocessed entity");
  assert(ExternalSource && "No external source to load from");
  PreprocessedEntity *&Entity = LoadedPreprocessedEntities[Index];
  if (!Entity) {
    Entity = ExternalSource->ReadPreprocessedEntity(Index);
    if (!Entity) // Failed to load.
      Entity = new (*this)
         PreprocessedEntity(PreprocessedEntity::InvalidKind, SourceRange());
  }
  return Entity;
}

MacroDefinitionRecord *
PreprocessingRecord::findMacroDefinition(const MacroInfo *MI) {
  llvm::DenseMap<const MacroInfo *, MacroDefinitionRecord *>::iterator Pos =
      MacroDefinitions.find(MI);
  if (Pos == MacroDefinitions.end())
    return nullptr;

  return Pos->second;
}

void PreprocessingRecord::addMacroExpansion(const Token &Id,
                                            const MacroInfo *MI,
                                            SourceRange Range) {
  // We don't record nested macro expansions.
  if (Id.getLocation().isMacroID())
    return;

  if (MI->isBuiltinMacro())
    addPreprocessedEntity(new (*this)
                              MacroExpansion(Id.getIdentifierInfo(), Range));
  else if (MacroDefinitionRecord *Def = findMacroDefinition(MI))
    addPreprocessedEntity(new (*this) MacroExpansion(Def, Range));
}

void PreprocessingRecord::Ifdef(SourceLocation Loc, const Token &MacroNameTok,
                                const MacroDefinition &MD) {
  // This is not actually a macro expansion but record it as a macro reference.
  if (MD)
    addMacroExpansion(MacroNameTok, MD.getMacroInfo(),
                      MacroNameTok.getLocation());
}

void PreprocessingRecord::Elifdef(SourceLocation Loc, const Token &MacroNameTok,
                                  const MacroDefinition &MD) {
  // This is not actually a macro expansion but record it as a macro reference.
  if (MD)
    addMacroExpansion(MacroNameTok, MD.getMacroInfo(),
                      MacroNameTok.getLocation());
}

void PreprocessingRecord::Ifndef(SourceLocation Loc, const Token &MacroNameTok,
                                 const MacroDefinition &MD) {
  // This is not actually a macro expansion but record it as a macro reference.
  if (MD)
    addMacroExpansion(MacroNameTok, MD.getMacroInfo(),
                      MacroNameTok.getLocation());
}

void PreprocessingRecord::Elifndef(SourceLocation Loc,
                                   const Token &MacroNameTok,
                                   const MacroDefinition &MD) {
  // This is not actually a macro expansion but record it as a macro reference.
  if (MD)
    addMacroExpansion(MacroNameTok, MD.getMacroInfo(),
                      MacroNameTok.getLocation());
}

void PreprocessingRecord::Defined(const Token &MacroNameTok,
                                  const MacroDefinition &MD,
                                  SourceRange Range) {
  // This is not actually a macro expansion but record it as a macro reference.
  if (MD)
    addMacroExpansion(MacroNameTok, MD.getMacroInfo(),
                      MacroNameTok.getLocation());
}

void PreprocessingRecord::SourceRangeSkipped(SourceRange Range,
                                             SourceLocation EndifLoc) {
  assert(Range.isValid());
  SkippedRanges.emplace_back(Range.getBegin(), EndifLoc);
}

void PreprocessingRecord::MacroExpands(const Token &Id,
                                       const MacroDefinition &MD,
                                       SourceRange Range,
                                       const MacroArgs *Args) {
  addMacroExpansion(Id, MD.getMacroInfo(), Range);
}

void PreprocessingRecord::MacroDefined(const Token &Id,
                                       const MacroDirective *MD) {
  const MacroInfo *MI = MD->getMacroInfo();
  SourceRange R(MI->getDefinitionLoc(), MI->getDefinitionEndLoc());
  MacroDefinitionRecord *Def =
      new (*this) MacroDefinitionRecord(Id.getIdentifierInfo(), R);
  addPreprocessedEntity(Def);
  MacroDefinitions[MI] = Def;
}

void PreprocessingRecord::MacroUndefined(const Token &Id,
                                         const MacroDefinition &MD,
                                         const MacroDirective *Undef) {
  MD.forAllDefinitions([&](MacroInfo *MI) { MacroDefinitions.erase(MI); });
}

void PreprocessingRecord::InclusionDirective(
    SourceLocation HashLoc, const Token &IncludeTok, StringRef FileName,
    bool IsAngled, CharSourceRange FilenameRange, OptionalFileEntryRef File,
    StringRef SearchPath, StringRef RelativePath, const Module *Imported,
    SrcMgr::CharacteristicKind FileType) {
  InclusionDirective::InclusionKind Kind = InclusionDirective::Include;

  switch (IncludeTok.getIdentifierInfo()->getPPKeywordID()) {
  case tok::pp_include:
    Kind = InclusionDirective::Include;
    break;

  case tok::pp_import:
    Kind = InclusionDirective::Import;
    break;

  case tok::pp_include_next:
    Kind = InclusionDirective::IncludeNext;
    break;

  case tok::pp___include_macros:
    Kind = InclusionDirective::IncludeMacros;
    break;

  default:
    llvm_unreachable("Unknown include directive kind");
  }

  SourceLocation EndLoc;
  if (!IsAngled) {
    EndLoc = FilenameRange.getBegin();
  } else {
    EndLoc = FilenameRange.getEnd();
    if (FilenameRange.isCharRange())
      EndLoc = EndLoc.getLocWithOffset(-1); // the InclusionDirective expects
                                            // a token range.
  }
  clang::InclusionDirective *ID =
      new (*this) clang::InclusionDirective(*this, Kind, FileName, !IsAngled,
                                            (bool)Imported, File,
                                            SourceRange(HashLoc, EndLoc));
  addPreprocessedEntity(ID);
}

size_t PreprocessingRecord::getTotalMemory() const {
  return BumpAlloc.getTotalMemory()
    + llvm::capacity_in_bytes(MacroDefinitions)
    + llvm::capacity_in_bytes(PreprocessedEntities)
    + llvm::capacity_in_bytes(LoadedPreprocessedEntities)
    + llvm::capacity_in_bytes(SkippedRanges);
}<|MERGE_RESOLUTION|>--- conflicted
+++ resolved
@@ -112,11 +112,7 @@
 
     // See if the external source can see if the entity is in the file without
     // deserializing it.
-<<<<<<< HEAD
-    if (Optional<bool> IsInFile =
-=======
     if (std::optional<bool> IsInFile =
->>>>>>> e1acf65b
             ExternalSource->isPreprocessedEntityInFileID(LoadedIndex, FID))
       return *IsInFile;
 
