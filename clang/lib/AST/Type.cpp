--- conflicted
+++ resolved
@@ -4729,13 +4729,9 @@
   case Type::Pipe:
     return computeTypeLinkageInfo(cast<PipeType>(T)->getElementType());
   case Type::HLSLAttributedResource:
-<<<<<<< HEAD
-    llvm_unreachable("not yet implemented");
-=======
     return computeTypeLinkageInfo(cast<HLSLAttributedResourceType>(T)
                                       ->getContainedType()
                                       ->getCanonicalTypeInternal());
->>>>>>> ce7c17d5
   }
 
   llvm_unreachable("unhandled type class");
