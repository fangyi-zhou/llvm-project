//===--- Compiler.cpp - Code generator for expressions ---*- C++ -*-===//
//
// Part of the LLVM Project, under the Apache License v2.0 with LLVM Exceptions.
// See https://llvm.org/LICENSE.txt for license information.
// SPDX-License-Identifier: Apache-2.0 WITH LLVM-exception
//
//===----------------------------------------------------------------------===//

#include "Compiler.h"
#include "ByteCodeEmitter.h"
#include "Context.h"
#include "Floating.h"
#include "Function.h"
#include "InterpShared.h"
#include "PrimType.h"
#include "Program.h"
#include "clang/AST/Attr.h"

using namespace clang;
using namespace clang::interp;

using APSInt = llvm::APSInt;

namespace clang {
namespace interp {

/// Scope used to handle temporaries in toplevel variable declarations.
template <class Emitter> class DeclScope final : public VariableScope<Emitter> {
public:
  DeclScope(Compiler<Emitter> *Ctx, const ValueDecl *VD)
      : VariableScope<Emitter>(Ctx, nullptr), Scope(Ctx->P, VD),
        OldGlobalDecl(Ctx->GlobalDecl),
        OldInitializingDecl(Ctx->InitializingDecl) {
    Ctx->GlobalDecl = Context::shouldBeGloballyIndexed(VD);
    Ctx->InitializingDecl = VD;
    Ctx->InitStack.push_back(InitLink::Decl(VD));
  }

  void addExtended(const Scope::Local &Local) override {
    return this->addLocal(Local);
  }

  ~DeclScope() {
    this->Ctx->GlobalDecl = OldGlobalDecl;
    this->Ctx->InitializingDecl = OldInitializingDecl;
    this->Ctx->InitStack.pop_back();
  }

private:
  Program::DeclScope Scope;
  bool OldGlobalDecl;
  const ValueDecl *OldInitializingDecl;
};

/// Scope used to handle initialization methods.
template <class Emitter> class OptionScope final {
public:
  /// Root constructor, compiling or discarding primitives.
  OptionScope(Compiler<Emitter> *Ctx, bool NewDiscardResult,
              bool NewInitializing)
      : Ctx(Ctx), OldDiscardResult(Ctx->DiscardResult),
        OldInitializing(Ctx->Initializing) {
    Ctx->DiscardResult = NewDiscardResult;
    Ctx->Initializing = NewInitializing;
  }

  ~OptionScope() {
    Ctx->DiscardResult = OldDiscardResult;
    Ctx->Initializing = OldInitializing;
  }

private:
  /// Parent context.
  Compiler<Emitter> *Ctx;
  /// Old discard flag to restore.
  bool OldDiscardResult;
  bool OldInitializing;
};

template <class Emitter>
bool InitLink::emit(Compiler<Emitter> *Ctx, const Expr *E) const {
  switch (Kind) {
  case K_This:
    return Ctx->emitThis(E);
  case K_Field:
    // We're assuming there's a base pointer on the stack already.
    return Ctx->emitGetPtrFieldPop(Offset, E);
  case K_Temp:
    return Ctx->emitGetPtrLocal(Offset, E);
  case K_Decl:
    return Ctx->visitDeclRef(D, E);
  default:
    llvm_unreachable("Unhandled InitLink kind");
  }
  return true;
}

/// Scope managing label targets.
template <class Emitter> class LabelScope {
public:
  virtual ~LabelScope() {}

protected:
  LabelScope(Compiler<Emitter> *Ctx) : Ctx(Ctx) {}
  /// Compiler instance.
  Compiler<Emitter> *Ctx;
};

/// Sets the context for break/continue statements.
template <class Emitter> class LoopScope final : public LabelScope<Emitter> {
public:
  using LabelTy = typename Compiler<Emitter>::LabelTy;
  using OptLabelTy = typename Compiler<Emitter>::OptLabelTy;

  LoopScope(Compiler<Emitter> *Ctx, LabelTy BreakLabel, LabelTy ContinueLabel)
      : LabelScope<Emitter>(Ctx), OldBreakLabel(Ctx->BreakLabel),
        OldContinueLabel(Ctx->ContinueLabel) {
    this->Ctx->BreakLabel = BreakLabel;
    this->Ctx->ContinueLabel = ContinueLabel;
  }

  ~LoopScope() {
    this->Ctx->BreakLabel = OldBreakLabel;
    this->Ctx->ContinueLabel = OldContinueLabel;
  }

private:
  OptLabelTy OldBreakLabel;
  OptLabelTy OldContinueLabel;
};

// Sets the context for a switch scope, mapping labels.
template <class Emitter> class SwitchScope final : public LabelScope<Emitter> {
public:
  using LabelTy = typename Compiler<Emitter>::LabelTy;
  using OptLabelTy = typename Compiler<Emitter>::OptLabelTy;
  using CaseMap = typename Compiler<Emitter>::CaseMap;

  SwitchScope(Compiler<Emitter> *Ctx, CaseMap &&CaseLabels, LabelTy BreakLabel,
              OptLabelTy DefaultLabel)
      : LabelScope<Emitter>(Ctx), OldBreakLabel(Ctx->BreakLabel),
        OldDefaultLabel(this->Ctx->DefaultLabel),
        OldCaseLabels(std::move(this->Ctx->CaseLabels)) {
    this->Ctx->BreakLabel = BreakLabel;
    this->Ctx->DefaultLabel = DefaultLabel;
    this->Ctx->CaseLabels = std::move(CaseLabels);
  }

  ~SwitchScope() {
    this->Ctx->BreakLabel = OldBreakLabel;
    this->Ctx->DefaultLabel = OldDefaultLabel;
    this->Ctx->CaseLabels = std::move(OldCaseLabels);
  }

private:
  OptLabelTy OldBreakLabel;
  OptLabelTy OldDefaultLabel;
  CaseMap OldCaseLabels;
};

template <class Emitter> class StmtExprScope final {
public:
  StmtExprScope(Compiler<Emitter> *Ctx) : Ctx(Ctx), OldFlag(Ctx->InStmtExpr) {
    Ctx->InStmtExpr = true;
  }

  ~StmtExprScope() { Ctx->InStmtExpr = OldFlag; }

private:
  Compiler<Emitter> *Ctx;
  bool OldFlag;
};

} // namespace interp
} // namespace clang

template <class Emitter>
bool Compiler<Emitter>::VisitCastExpr(const CastExpr *CE) {
  const Expr *SubExpr = CE->getSubExpr();
  switch (CE->getCastKind()) {

  case CK_LValueToRValue: {
    if (DiscardResult)
      return this->discard(SubExpr);

    std::optional<PrimType> SubExprT = classify(SubExpr->getType());
    // Prepare storage for the result.
    if (!Initializing && !SubExprT) {
      std::optional<unsigned> LocalIndex = allocateLocal(SubExpr);
      if (!LocalIndex)
        return false;
      if (!this->emitGetPtrLocal(*LocalIndex, CE))
        return false;
    }

    if (!this->visit(SubExpr))
      return false;

    if (SubExprT)
      return this->emitLoadPop(*SubExprT, CE);

    // If the subexpr type is not primitive, we need to perform a copy here.
    // This happens for example in C when dereferencing a pointer of struct
    // type.
    return this->emitMemcpy(CE);
  }

  case CK_DerivedToBaseMemberPointer: {
    assert(classifyPrim(CE->getType()) == PT_MemberPtr);
    assert(classifyPrim(SubExpr->getType()) == PT_MemberPtr);
    const auto *FromMP = SubExpr->getType()->getAs<MemberPointerType>();
    const auto *ToMP = CE->getType()->getAs<MemberPointerType>();

    unsigned DerivedOffset = collectBaseOffset(QualType(ToMP->getClass(), 0),
                                               QualType(FromMP->getClass(), 0));

    if (!this->visit(SubExpr))
      return false;

    return this->emitGetMemberPtrBasePop(DerivedOffset, CE);
  }

  case CK_BaseToDerivedMemberPointer: {
    assert(classifyPrim(CE) == PT_MemberPtr);
    assert(classifyPrim(SubExpr) == PT_MemberPtr);
    const auto *FromMP = SubExpr->getType()->getAs<MemberPointerType>();
    const auto *ToMP = CE->getType()->getAs<MemberPointerType>();

    unsigned DerivedOffset = collectBaseOffset(QualType(FromMP->getClass(), 0),
                                               QualType(ToMP->getClass(), 0));

    if (!this->visit(SubExpr))
      return false;
    return this->emitGetMemberPtrBasePop(-DerivedOffset, CE);
  }

  case CK_UncheckedDerivedToBase:
  case CK_DerivedToBase: {
    if (!this->visit(SubExpr))
      return false;

    const auto extractRecordDecl = [](QualType Ty) -> const CXXRecordDecl * {
      if (const auto *PT = dyn_cast<PointerType>(Ty))
        return PT->getPointeeType()->getAsCXXRecordDecl();
      return Ty->getAsCXXRecordDecl();
    };

    // FIXME: We can express a series of non-virtual casts as a single
    // GetPtrBasePop op.
    QualType CurType = SubExpr->getType();
    for (const CXXBaseSpecifier *B : CE->path()) {
      if (B->isVirtual()) {
        if (!this->emitGetPtrVirtBasePop(extractRecordDecl(B->getType()), CE))
          return false;
        CurType = B->getType();
      } else {
        unsigned DerivedOffset = collectBaseOffset(B->getType(), CurType);
        if (!this->emitGetPtrBasePop(DerivedOffset, CE))
          return false;
        CurType = B->getType();
      }
    }

    return true;
  }

  case CK_BaseToDerived: {
    if (!this->visit(SubExpr))
      return false;

    unsigned DerivedOffset =
        collectBaseOffset(SubExpr->getType(), CE->getType());

    return this->emitGetPtrDerivedPop(DerivedOffset, CE);
  }

  case CK_FloatingCast: {
    // HLSL uses CK_FloatingCast to cast between vectors.
    if (!SubExpr->getType()->isFloatingType() ||
        !CE->getType()->isFloatingType())
      return false;
    if (DiscardResult)
      return this->discard(SubExpr);
    if (!this->visit(SubExpr))
      return false;
    const auto *TargetSemantics = &Ctx.getFloatSemantics(CE->getType());
    return this->emitCastFP(TargetSemantics, getRoundingMode(CE), CE);
  }

  case CK_IntegralToFloating: {
    if (DiscardResult)
      return this->discard(SubExpr);
    std::optional<PrimType> FromT = classify(SubExpr->getType());
    if (!FromT)
      return false;

    if (!this->visit(SubExpr))
      return false;

    const auto *TargetSemantics = &Ctx.getFloatSemantics(CE->getType());
    llvm::RoundingMode RM = getRoundingMode(CE);
    return this->emitCastIntegralFloating(*FromT, TargetSemantics, RM, CE);
  }

  case CK_FloatingToBoolean:
  case CK_FloatingToIntegral: {
    if (DiscardResult)
      return this->discard(SubExpr);

    std::optional<PrimType> ToT = classify(CE->getType());

    if (!ToT)
      return false;

    if (!this->visit(SubExpr))
      return false;

    if (ToT == PT_IntAP)
      return this->emitCastFloatingIntegralAP(Ctx.getBitWidth(CE->getType()),
                                              CE);
    if (ToT == PT_IntAPS)
      return this->emitCastFloatingIntegralAPS(Ctx.getBitWidth(CE->getType()),
                                               CE);

    return this->emitCastFloatingIntegral(*ToT, CE);
  }

  case CK_NullToPointer:
  case CK_NullToMemberPointer: {
    if (DiscardResult)
      return true;

    const Descriptor *Desc = nullptr;
    const QualType PointeeType = CE->getType()->getPointeeType();
    if (!PointeeType.isNull()) {
      if (std::optional<PrimType> T = classify(PointeeType))
        Desc = P.createDescriptor(SubExpr, *T);
    }
    return this->emitNull(classifyPrim(CE->getType()), Desc, CE);
  }

  case CK_PointerToIntegral: {
    if (DiscardResult)
      return this->discard(SubExpr);

    if (!this->visit(SubExpr))
      return false;

    // If SubExpr doesn't result in a pointer, make it one.
    if (PrimType FromT = classifyPrim(SubExpr->getType()); FromT != PT_Ptr) {
      assert(isPtrType(FromT));
      if (!this->emitDecayPtr(FromT, PT_Ptr, CE))
        return false;
    }

    PrimType T = classifyPrim(CE->getType());
    if (T == PT_IntAP)
      return this->emitCastPointerIntegralAP(Ctx.getBitWidth(CE->getType()),
                                             CE);
    if (T == PT_IntAPS)
      return this->emitCastPointerIntegralAPS(Ctx.getBitWidth(CE->getType()),
                                              CE);
    return this->emitCastPointerIntegral(T, CE);
  }

  case CK_ArrayToPointerDecay: {
    if (!this->visit(SubExpr))
      return false;
    if (!this->emitArrayDecay(CE))
      return false;
    if (DiscardResult)
      return this->emitPopPtr(CE);
    return true;
  }

  case CK_IntegralToPointer: {
    QualType IntType = SubExpr->getType();
    assert(IntType->isIntegralOrEnumerationType());
    if (!this->visit(SubExpr))
      return false;
    // FIXME: I think the discard is wrong since the int->ptr cast might cause a
    // diagnostic.
    PrimType T = classifyPrim(IntType);
    if (DiscardResult)
      return this->emitPop(T, CE);

    QualType PtrType = CE->getType();
    assert(PtrType->isPointerType());

    const Descriptor *Desc;
    if (std::optional<PrimType> T = classify(PtrType->getPointeeType()))
      Desc = P.createDescriptor(SubExpr, *T);
    else if (PtrType->getPointeeType()->isVoidType())
      Desc = nullptr;
    else
      Desc = P.createDescriptor(CE, PtrType->getPointeeType().getTypePtr(),
                                Descriptor::InlineDescMD, true, false,
                                /*IsMutable=*/false, nullptr);

    if (!this->emitGetIntPtr(T, Desc, CE))
      return false;

    PrimType DestPtrT = classifyPrim(PtrType);
    if (DestPtrT == PT_Ptr)
      return true;

    // In case we're converting the integer to a non-Pointer.
    return this->emitDecayPtr(PT_Ptr, DestPtrT, CE);
  }

  case CK_AtomicToNonAtomic:
  case CK_ConstructorConversion:
  case CK_FunctionToPointerDecay:
  case CK_NonAtomicToAtomic:
  case CK_NoOp:
  case CK_UserDefinedConversion:
  case CK_AddressSpaceConversion:
    return this->delegate(SubExpr);

  case CK_BitCast: {
    // Reject bitcasts to atomic types.
    if (CE->getType()->isAtomicType()) {
      if (!this->discard(SubExpr))
        return false;
      return this->emitInvalidCast(CastKind::Reinterpret, CE);
    }

    if (DiscardResult)
      return this->discard(SubExpr);

    QualType SubExprTy = SubExpr->getType();
    std::optional<PrimType> FromT = classify(SubExprTy);
    std::optional<PrimType> ToT = classify(CE->getType());
    if (!FromT || !ToT)
      return false;

    assert(isPtrType(*FromT));
    assert(isPtrType(*ToT));
    if (FromT == ToT) {
      if (CE->getType()->isVoidPointerType())
        return this->delegate(SubExpr);

      if (!this->visit(SubExpr))
        return false;
      if (FromT == PT_Ptr)
        return this->emitPtrPtrCast(SubExprTy->isVoidPointerType(), CE);
      return true;
    }

    if (!this->visit(SubExpr))
      return false;
    return this->emitDecayPtr(*FromT, *ToT, CE);
  }

  case CK_IntegralToBoolean:
  case CK_BooleanToSignedIntegral:
  case CK_IntegralCast: {
    if (DiscardResult)
      return this->discard(SubExpr);
    std::optional<PrimType> FromT = classify(SubExpr->getType());
    std::optional<PrimType> ToT = classify(CE->getType());

    if (!FromT || !ToT)
      return false;

    if (!this->visit(SubExpr))
      return false;

    if (ToT == PT_IntAP)
      return this->emitCastAP(*FromT, Ctx.getBitWidth(CE->getType()), CE);
    if (ToT == PT_IntAPS)
      return this->emitCastAPS(*FromT, Ctx.getBitWidth(CE->getType()), CE);

    if (FromT == ToT)
      return true;
    if (!this->emitCast(*FromT, *ToT, CE))
      return false;

    if (CE->getCastKind() == CK_BooleanToSignedIntegral)
      return this->emitNeg(*ToT, CE);
    return true;
  }

  case CK_PointerToBoolean:
  case CK_MemberPointerToBoolean: {
    PrimType PtrT = classifyPrim(SubExpr->getType());

    // Just emit p != nullptr for this.
    if (!this->visit(SubExpr))
      return false;

    if (!this->emitNull(PtrT, nullptr, CE))
      return false;

    return this->emitNE(PtrT, CE);
  }

  case CK_IntegralComplexToBoolean:
  case CK_FloatingComplexToBoolean: {
    if (DiscardResult)
      return this->discard(SubExpr);
    if (!this->visit(SubExpr))
      return false;
    return this->emitComplexBoolCast(SubExpr);
  }

  case CK_IntegralComplexToReal:
  case CK_FloatingComplexToReal:
    return this->emitComplexReal(SubExpr);

  case CK_IntegralRealToComplex:
  case CK_FloatingRealToComplex: {
    // We're creating a complex value here, so we need to
    // allocate storage for it.
    if (!Initializing) {
      std::optional<unsigned> LocalIndex = allocateLocal(CE);
      if (!LocalIndex)
        return false;
      if (!this->emitGetPtrLocal(*LocalIndex, CE))
        return false;
    }

    // Init the complex value to {SubExpr, 0}.
    if (!this->visitArrayElemInit(0, SubExpr))
      return false;
    // Zero-init the second element.
    PrimType T = classifyPrim(SubExpr->getType());
    if (!this->visitZeroInitializer(T, SubExpr->getType(), SubExpr))
      return false;
    return this->emitInitElem(T, 1, SubExpr);
  }

  case CK_IntegralComplexCast:
  case CK_FloatingComplexCast:
  case CK_IntegralComplexToFloatingComplex:
  case CK_FloatingComplexToIntegralComplex: {
    assert(CE->getType()->isAnyComplexType());
    assert(SubExpr->getType()->isAnyComplexType());
    if (DiscardResult)
      return this->discard(SubExpr);

    if (!Initializing) {
      std::optional<unsigned> LocalIndex = allocateLocal(CE);
      if (!LocalIndex)
        return false;
      if (!this->emitGetPtrLocal(*LocalIndex, CE))
        return false;
    }

    // Location for the SubExpr.
    // Since SubExpr is of complex type, visiting it results in a pointer
    // anyway, so we just create a temporary pointer variable.
    unsigned SubExprOffset = allocateLocalPrimitive(
        SubExpr, PT_Ptr, /*IsConst=*/true, /*IsExtended=*/false);
    if (!this->visit(SubExpr))
      return false;
    if (!this->emitSetLocal(PT_Ptr, SubExprOffset, CE))
      return false;

    PrimType SourceElemT = classifyComplexElementType(SubExpr->getType());
    QualType DestElemType =
        CE->getType()->getAs<ComplexType>()->getElementType();
    PrimType DestElemT = classifyPrim(DestElemType);
    // Cast both elements individually.
    for (unsigned I = 0; I != 2; ++I) {
      if (!this->emitGetLocal(PT_Ptr, SubExprOffset, CE))
        return false;
      if (!this->emitArrayElemPop(SourceElemT, I, CE))
        return false;

      // Do the cast.
      if (!this->emitPrimCast(SourceElemT, DestElemT, DestElemType, CE))
        return false;

      // Save the value.
      if (!this->emitInitElem(DestElemT, I, CE))
        return false;
    }
    return true;
  }

  case CK_VectorSplat: {
    assert(!classify(CE->getType()));
    assert(classify(SubExpr->getType()));
    assert(CE->getType()->isVectorType());

    if (DiscardResult)
      return this->discard(SubExpr);

    if (!Initializing) {
      std::optional<unsigned> LocalIndex = allocateLocal(CE);
      if (!LocalIndex)
        return false;
      if (!this->emitGetPtrLocal(*LocalIndex, CE))
        return false;
    }

    const auto *VT = CE->getType()->getAs<VectorType>();
    PrimType ElemT = classifyPrim(SubExpr->getType());
    unsigned ElemOffset = allocateLocalPrimitive(
        SubExpr, ElemT, /*IsConst=*/true, /*IsExtended=*/false);

    // Prepare a local variable for the scalar value.
    if (!this->visit(SubExpr))
      return false;
    if (classifyPrim(SubExpr) == PT_Ptr && !this->emitLoadPop(ElemT, CE))
      return false;

    if (!this->emitSetLocal(ElemT, ElemOffset, CE))
      return false;

    for (unsigned I = 0; I != VT->getNumElements(); ++I) {
      if (!this->emitGetLocal(ElemT, ElemOffset, CE))
        return false;
      if (!this->emitInitElem(ElemT, I, CE))
        return false;
    }

    return true;
  }

  case CK_ToVoid:
    return discard(SubExpr);

  default:
    return this->emitInvalid(CE);
  }
  llvm_unreachable("Unhandled clang::CastKind enum");
}

template <class Emitter>
bool Compiler<Emitter>::VisitIntegerLiteral(const IntegerLiteral *LE) {
  if (DiscardResult)
    return true;

  return this->emitConst(LE->getValue(), LE);
}

template <class Emitter>
bool Compiler<Emitter>::VisitFloatingLiteral(const FloatingLiteral *E) {
  if (DiscardResult)
    return true;

  return this->emitConstFloat(E->getValue(), E);
}

template <class Emitter>
bool Compiler<Emitter>::VisitImaginaryLiteral(const ImaginaryLiteral *E) {
  assert(E->getType()->isAnyComplexType());
  if (DiscardResult)
    return true;

  if (!Initializing) {
    std::optional<unsigned> LocalIndex = allocateLocal(E);
    if (!LocalIndex)
      return false;
    if (!this->emitGetPtrLocal(*LocalIndex, E))
      return false;
  }

  const Expr *SubExpr = E->getSubExpr();
  PrimType SubExprT = classifyPrim(SubExpr->getType());

  if (!this->visitZeroInitializer(SubExprT, SubExpr->getType(), SubExpr))
    return false;
  if (!this->emitInitElem(SubExprT, 0, SubExpr))
    return false;
  return this->visitArrayElemInit(1, SubExpr);
}

template <class Emitter>
bool Compiler<Emitter>::VisitParenExpr(const ParenExpr *E) {
  return this->delegate(E->getSubExpr());
}

template <class Emitter>
bool Compiler<Emitter>::VisitBinaryOperator(const BinaryOperator *BO) {
  // Need short-circuiting for these.
  if (BO->isLogicalOp())
    return this->VisitLogicalBinOp(BO);

  const Expr *LHS = BO->getLHS();
  const Expr *RHS = BO->getRHS();

  // Handle comma operators. Just discard the LHS
  // and delegate to RHS.
  if (BO->isCommaOp()) {
    if (!this->discard(LHS))
      return false;
    if (RHS->getType()->isVoidType())
      return this->discard(RHS);

    return this->delegate(RHS);
  }

  if (BO->getType()->isAnyComplexType())
    return this->VisitComplexBinOp(BO);
  if ((LHS->getType()->isAnyComplexType() ||
       RHS->getType()->isAnyComplexType()) &&
      BO->isComparisonOp())
    return this->emitComplexComparison(LHS, RHS, BO);

  if (BO->isPtrMemOp()) {
    if (!this->visit(LHS))
      return false;

    if (!this->visit(RHS))
      return false;

    if (!this->emitToMemberPtr(BO))
      return false;

    if (classifyPrim(BO) == PT_MemberPtr)
      return true;

    if (!this->emitCastMemberPtrPtr(BO))
      return false;
    return DiscardResult ? this->emitPopPtr(BO) : true;
  }

  // Typecheck the args.
  std::optional<PrimType> LT = classify(LHS->getType());
  std::optional<PrimType> RT = classify(RHS->getType());
  std::optional<PrimType> T = classify(BO->getType());

  // Special case for C++'s three-way/spaceship operator <=>, which
  // returns a std::{strong,weak,partial}_ordering (which is a class, so doesn't
  // have a PrimType).
  if (!T && BO->getOpcode() == BO_Cmp) {
    if (DiscardResult)
      return true;
    const ComparisonCategoryInfo *CmpInfo =
        Ctx.getASTContext().CompCategories.lookupInfoForType(BO->getType());
    assert(CmpInfo);

    // We need a temporary variable holding our return value.
    if (!Initializing) {
      std::optional<unsigned> ResultIndex = this->allocateLocal(BO);
      if (!this->emitGetPtrLocal(*ResultIndex, BO))
        return false;
    }

    if (!visit(LHS) || !visit(RHS))
      return false;

    return this->emitCMP3(*LT, CmpInfo, BO);
  }

  if (!LT || !RT || !T)
    return false;

  // Pointer arithmetic special case.
  if (BO->getOpcode() == BO_Add || BO->getOpcode() == BO_Sub) {
    if (isPtrType(*T) || (isPtrType(*LT) && isPtrType(*RT)))
      return this->VisitPointerArithBinOp(BO);
  }

  if (!visit(LHS) || !visit(RHS))
    return false;

  // For languages such as C, cast the result of one
  // of our comparision opcodes to T (which is usually int).
  auto MaybeCastToBool = [this, T, BO](bool Result) {
    if (!Result)
      return false;
    if (DiscardResult)
      return this->emitPop(*T, BO);
    if (T != PT_Bool)
      return this->emitCast(PT_Bool, *T, BO);
    return true;
  };

  auto Discard = [this, T, BO](bool Result) {
    if (!Result)
      return false;
    return DiscardResult ? this->emitPop(*T, BO) : true;
  };

  switch (BO->getOpcode()) {
  case BO_EQ:
    return MaybeCastToBool(this->emitEQ(*LT, BO));
  case BO_NE:
    return MaybeCastToBool(this->emitNE(*LT, BO));
  case BO_LT:
    return MaybeCastToBool(this->emitLT(*LT, BO));
  case BO_LE:
    return MaybeCastToBool(this->emitLE(*LT, BO));
  case BO_GT:
    return MaybeCastToBool(this->emitGT(*LT, BO));
  case BO_GE:
    return MaybeCastToBool(this->emitGE(*LT, BO));
  case BO_Sub:
    if (BO->getType()->isFloatingType())
      return Discard(this->emitSubf(getRoundingMode(BO), BO));
    return Discard(this->emitSub(*T, BO));
  case BO_Add:
    if (BO->getType()->isFloatingType())
      return Discard(this->emitAddf(getRoundingMode(BO), BO));
    return Discard(this->emitAdd(*T, BO));
  case BO_Mul:
    if (BO->getType()->isFloatingType())
      return Discard(this->emitMulf(getRoundingMode(BO), BO));
    return Discard(this->emitMul(*T, BO));
  case BO_Rem:
    return Discard(this->emitRem(*T, BO));
  case BO_Div:
    if (BO->getType()->isFloatingType())
      return Discard(this->emitDivf(getRoundingMode(BO), BO));
    return Discard(this->emitDiv(*T, BO));
  case BO_Assign:
    if (DiscardResult)
      return LHS->refersToBitField() ? this->emitStoreBitFieldPop(*T, BO)
                                     : this->emitStorePop(*T, BO);
    if (LHS->refersToBitField()) {
      if (!this->emitStoreBitField(*T, BO))
        return false;
    } else {
      if (!this->emitStore(*T, BO))
        return false;
    }
    // Assignments aren't necessarily lvalues in C.
    // Load from them in that case.
    if (!BO->isLValue())
      return this->emitLoadPop(*T, BO);
    return true;
  case BO_And:
    return Discard(this->emitBitAnd(*T, BO));
  case BO_Or:
    return Discard(this->emitBitOr(*T, BO));
  case BO_Shl:
    return Discard(this->emitShl(*LT, *RT, BO));
  case BO_Shr:
    return Discard(this->emitShr(*LT, *RT, BO));
  case BO_Xor:
    return Discard(this->emitBitXor(*T, BO));
  case BO_LOr:
  case BO_LAnd:
    llvm_unreachable("Already handled earlier");
  default:
    return false;
  }

  llvm_unreachable("Unhandled binary op");
}

/// Perform addition/subtraction of a pointer and an integer or
/// subtraction of two pointers.
template <class Emitter>
bool Compiler<Emitter>::VisitPointerArithBinOp(const BinaryOperator *E) {
  BinaryOperatorKind Op = E->getOpcode();
  const Expr *LHS = E->getLHS();
  const Expr *RHS = E->getRHS();

  if ((Op != BO_Add && Op != BO_Sub) ||
      (!LHS->getType()->isPointerType() && !RHS->getType()->isPointerType()))
    return false;

  std::optional<PrimType> LT = classify(LHS);
  std::optional<PrimType> RT = classify(RHS);

  if (!LT || !RT)
    return false;

  if (LHS->getType()->isPointerType() && RHS->getType()->isPointerType()) {
    if (Op != BO_Sub)
      return false;

    assert(E->getType()->isIntegerType());
    if (!visit(RHS) || !visit(LHS))
      return false;

    return this->emitSubPtr(classifyPrim(E->getType()), E);
  }

  PrimType OffsetType;
  if (LHS->getType()->isIntegerType()) {
    if (!visit(RHS) || !visit(LHS))
      return false;
    OffsetType = *LT;
  } else if (RHS->getType()->isIntegerType()) {
    if (!visit(LHS) || !visit(RHS))
      return false;
    OffsetType = *RT;
  } else {
    return false;
  }

  if (Op == BO_Add)
    return this->emitAddOffset(OffsetType, E);
  else if (Op == BO_Sub)
    return this->emitSubOffset(OffsetType, E);

  return false;
}

template <class Emitter>
bool Compiler<Emitter>::VisitLogicalBinOp(const BinaryOperator *E) {
  assert(E->isLogicalOp());
  BinaryOperatorKind Op = E->getOpcode();
  const Expr *LHS = E->getLHS();
  const Expr *RHS = E->getRHS();
  std::optional<PrimType> T = classify(E->getType());

  if (Op == BO_LOr) {
    // Logical OR. Visit LHS and only evaluate RHS if LHS was FALSE.
    LabelTy LabelTrue = this->getLabel();
    LabelTy LabelEnd = this->getLabel();

    if (!this->visitBool(LHS))
      return false;
    if (!this->jumpTrue(LabelTrue))
      return false;

    if (!this->visitBool(RHS))
      return false;
    if (!this->jump(LabelEnd))
      return false;

    this->emitLabel(LabelTrue);
    this->emitConstBool(true, E);
    this->fallthrough(LabelEnd);
    this->emitLabel(LabelEnd);

  } else {
    assert(Op == BO_LAnd);
    // Logical AND.
    // Visit LHS. Only visit RHS if LHS was TRUE.
    LabelTy LabelFalse = this->getLabel();
    LabelTy LabelEnd = this->getLabel();

    if (!this->visitBool(LHS))
      return false;
    if (!this->jumpFalse(LabelFalse))
      return false;

    if (!this->visitBool(RHS))
      return false;
    if (!this->jump(LabelEnd))
      return false;

    this->emitLabel(LabelFalse);
    this->emitConstBool(false, E);
    this->fallthrough(LabelEnd);
    this->emitLabel(LabelEnd);
  }

  if (DiscardResult)
    return this->emitPopBool(E);

  // For C, cast back to integer type.
  assert(T);
  if (T != PT_Bool)
    return this->emitCast(PT_Bool, *T, E);
  return true;
}

template <class Emitter>
bool Compiler<Emitter>::VisitComplexBinOp(const BinaryOperator *E) {
  // Prepare storage for result.
  if (!Initializing) {
    std::optional<unsigned> LocalIndex = allocateLocal(E);
    if (!LocalIndex)
      return false;
    if (!this->emitGetPtrLocal(*LocalIndex, E))
      return false;
  }

  // Both LHS and RHS might _not_ be of complex type, but one of them
  // needs to be.
  const Expr *LHS = E->getLHS();
  const Expr *RHS = E->getRHS();

  PrimType ResultElemT = this->classifyComplexElementType(E->getType());
  unsigned ResultOffset = ~0u;
  if (!DiscardResult)
    ResultOffset = this->allocateLocalPrimitive(E, PT_Ptr, true, false);

  // Save result pointer in ResultOffset
  if (!this->DiscardResult) {
    if (!this->emitDupPtr(E))
      return false;
    if (!this->emitSetLocal(PT_Ptr, ResultOffset, E))
      return false;
  }
  QualType LHSType = LHS->getType();
  if (const auto *AT = LHSType->getAs<AtomicType>())
    LHSType = AT->getValueType();
  QualType RHSType = RHS->getType();
  if (const auto *AT = RHSType->getAs<AtomicType>())
    RHSType = AT->getValueType();

  bool LHSIsComplex = LHSType->isAnyComplexType();
  unsigned LHSOffset;
  bool RHSIsComplex = RHSType->isAnyComplexType();

  // For ComplexComplex Mul, we have special ops to make their implementation
  // easier.
  BinaryOperatorKind Op = E->getOpcode();
  if (Op == BO_Mul && LHSIsComplex && RHSIsComplex) {
    assert(classifyPrim(LHSType->getAs<ComplexType>()->getElementType()) ==
           classifyPrim(RHSType->getAs<ComplexType>()->getElementType()));
    PrimType ElemT =
        classifyPrim(LHSType->getAs<ComplexType>()->getElementType());
    if (!this->visit(LHS))
      return false;
    if (!this->visit(RHS))
      return false;
    return this->emitMulc(ElemT, E);
  }

  if (Op == BO_Div && RHSIsComplex) {
    QualType ElemQT = RHSType->getAs<ComplexType>()->getElementType();
    PrimType ElemT = classifyPrim(ElemQT);
    // If the LHS is not complex, we still need to do the full complex
    // division, so just stub create a complex value and stub it out with
    // the LHS and a zero.

    if (!LHSIsComplex) {
      // This is using the RHS type for the fake-complex LHS.
      if (auto LHSO = allocateLocal(RHS))
        LHSOffset = *LHSO;
      else
        return false;

      if (!this->emitGetPtrLocal(LHSOffset, E))
        return false;

      if (!this->visit(LHS))
        return false;
      // real is LHS
      if (!this->emitInitElem(ElemT, 0, E))
        return false;
      // imag is zero
      if (!this->visitZeroInitializer(ElemT, ElemQT, E))
        return false;
      if (!this->emitInitElem(ElemT, 1, E))
        return false;
    } else {
      if (!this->visit(LHS))
        return false;
    }

    if (!this->visit(RHS))
      return false;
    return this->emitDivc(ElemT, E);
  }

  // Evaluate LHS and save value to LHSOffset.
  if (LHSType->isAnyComplexType()) {
    LHSOffset = this->allocateLocalPrimitive(LHS, PT_Ptr, true, false);
    if (!this->visit(LHS))
      return false;
    if (!this->emitSetLocal(PT_Ptr, LHSOffset, E))
      return false;
  } else {
    PrimType LHST = classifyPrim(LHSType);
    LHSOffset = this->allocateLocalPrimitive(LHS, LHST, true, false);
    if (!this->visit(LHS))
      return false;
    if (!this->emitSetLocal(LHST, LHSOffset, E))
      return false;
  }

  // Same with RHS.
  unsigned RHSOffset;
  if (RHSType->isAnyComplexType()) {
    RHSOffset = this->allocateLocalPrimitive(RHS, PT_Ptr, true, false);
    if (!this->visit(RHS))
      return false;
    if (!this->emitSetLocal(PT_Ptr, RHSOffset, E))
      return false;
  } else {
    PrimType RHST = classifyPrim(RHSType);
    RHSOffset = this->allocateLocalPrimitive(RHS, RHST, true, false);
    if (!this->visit(RHS))
      return false;
    if (!this->emitSetLocal(RHST, RHSOffset, E))
      return false;
  }

  // For both LHS and RHS, either load the value from the complex pointer, or
  // directly from the local variable. For index 1 (i.e. the imaginary part),
  // just load 0 and do the operation anyway.
  auto loadComplexValue = [this](bool IsComplex, bool LoadZero,
                                 unsigned ElemIndex, unsigned Offset,
                                 const Expr *E) -> bool {
    if (IsComplex) {
      if (!this->emitGetLocal(PT_Ptr, Offset, E))
        return false;
      return this->emitArrayElemPop(classifyComplexElementType(E->getType()),
                                    ElemIndex, E);
    }
    if (ElemIndex == 0 || !LoadZero)
      return this->emitGetLocal(classifyPrim(E->getType()), Offset, E);
    return this->visitZeroInitializer(classifyPrim(E->getType()), E->getType(),
                                      E);
  };

  // Now we can get pointers to the LHS and RHS from the offsets above.
  for (unsigned ElemIndex = 0; ElemIndex != 2; ++ElemIndex) {
    // Result pointer for the store later.
    if (!this->DiscardResult) {
      if (!this->emitGetLocal(PT_Ptr, ResultOffset, E))
        return false;
    }

    // The actual operation.
    switch (Op) {
    case BO_Add:
      if (!loadComplexValue(LHSIsComplex, true, ElemIndex, LHSOffset, LHS))
        return false;

      if (!loadComplexValue(RHSIsComplex, true, ElemIndex, RHSOffset, RHS))
        return false;
      if (ResultElemT == PT_Float) {
        if (!this->emitAddf(getRoundingMode(E), E))
          return false;
      } else {
        if (!this->emitAdd(ResultElemT, E))
          return false;
      }
      break;
    case BO_Sub:
      if (!loadComplexValue(LHSIsComplex, true, ElemIndex, LHSOffset, LHS))
        return false;

      if (!loadComplexValue(RHSIsComplex, true, ElemIndex, RHSOffset, RHS))
        return false;
      if (ResultElemT == PT_Float) {
        if (!this->emitSubf(getRoundingMode(E), E))
          return false;
      } else {
        if (!this->emitSub(ResultElemT, E))
          return false;
      }
      break;
    case BO_Mul:
      if (!loadComplexValue(LHSIsComplex, false, ElemIndex, LHSOffset, LHS))
        return false;

      if (!loadComplexValue(RHSIsComplex, false, ElemIndex, RHSOffset, RHS))
        return false;

      if (ResultElemT == PT_Float) {
        if (!this->emitMulf(getRoundingMode(E), E))
          return false;
      } else {
        if (!this->emitMul(ResultElemT, E))
          return false;
      }
      break;
    case BO_Div:
      assert(!RHSIsComplex);
      if (!loadComplexValue(LHSIsComplex, false, ElemIndex, LHSOffset, LHS))
        return false;

      if (!loadComplexValue(RHSIsComplex, false, ElemIndex, RHSOffset, RHS))
        return false;

      if (ResultElemT == PT_Float) {
        if (!this->emitDivf(getRoundingMode(E), E))
          return false;
      } else {
        if (!this->emitDiv(ResultElemT, E))
          return false;
      }
      break;

    default:
      return false;
    }

    if (!this->DiscardResult) {
      // Initialize array element with the value we just computed.
      if (!this->emitInitElemPop(ResultElemT, ElemIndex, E))
        return false;
    } else {
      if (!this->emitPop(ResultElemT, E))
        return false;
    }
  }
  return true;
}

template <class Emitter>
bool Compiler<Emitter>::VisitImplicitValueInitExpr(
    const ImplicitValueInitExpr *E) {
  QualType QT = E->getType();

  if (std::optional<PrimType> T = classify(QT))
    return this->visitZeroInitializer(*T, QT, E);

  if (QT->isRecordType()) {
    const RecordDecl *RD = QT->getAsRecordDecl();
    assert(RD);
    if (RD->isInvalidDecl())
      return false;
    if (RD->isUnion()) {
      // C++11 [dcl.init]p5: If T is a (possibly cv-qualified) union type, the
      // object's first non-static named data member is zero-initialized
      // FIXME
      return false;
    }

    if (const auto *CXXRD = dyn_cast<CXXRecordDecl>(RD);
        CXXRD && CXXRD->getNumVBases() > 0) {
      // TODO: Diagnose.
      return false;
    }

    const Record *R = getRecord(QT);
    if (!R)
      return false;

    assert(Initializing);
    return this->visitZeroRecordInitializer(R, E);
  }

  if (QT->isIncompleteArrayType())
    return true;

  if (QT->isArrayType()) {
    const ArrayType *AT = QT->getAsArrayTypeUnsafe();
    assert(AT);
    const auto *CAT = cast<ConstantArrayType>(AT);
    size_t NumElems = CAT->getZExtSize();
    PrimType ElemT = classifyPrim(CAT->getElementType());

    for (size_t I = 0; I != NumElems; ++I) {
      if (!this->visitZeroInitializer(ElemT, CAT->getElementType(), E))
        return false;
      if (!this->emitInitElem(ElemT, I, E))
        return false;
    }

    return true;
  }

  if (const auto *ComplexTy = E->getType()->getAs<ComplexType>()) {
    assert(Initializing);
    QualType ElemQT = ComplexTy->getElementType();
    PrimType ElemT = classifyPrim(ElemQT);
    for (unsigned I = 0; I < 2; ++I) {
      if (!this->visitZeroInitializer(ElemT, ElemQT, E))
        return false;
      if (!this->emitInitElem(ElemT, I, E))
        return false;
    }
    return true;
  }

  if (const auto *VecT = E->getType()->getAs<VectorType>()) {
    unsigned NumVecElements = VecT->getNumElements();
    QualType ElemQT = VecT->getElementType();
    PrimType ElemT = classifyPrim(ElemQT);

    for (unsigned I = 0; I < NumVecElements; ++I) {
      if (!this->visitZeroInitializer(ElemT, ElemQT, E))
        return false;
      if (!this->emitInitElem(ElemT, I, E))
        return false;
    }
    return true;
  }

  return false;
}

template <class Emitter>
bool Compiler<Emitter>::VisitArraySubscriptExpr(const ArraySubscriptExpr *E) {
  const Expr *Base = E->getBase();
  const Expr *Index = E->getIdx();

  if (DiscardResult)
    return this->discard(Base) && this->discard(Index);

  // Take pointer of LHS, add offset from RHS.
  // What's left on the stack after this is a pointer.
  if (!this->visit(Base))
    return false;

  if (!this->visit(Index))
    return false;

  PrimType IndexT = classifyPrim(Index->getType());
  return this->emitArrayElemPtrPop(IndexT, E);
}

template <class Emitter>
bool Compiler<Emitter>::visitInitList(ArrayRef<const Expr *> Inits,
                                      const Expr *ArrayFiller, const Expr *E) {

  QualType QT = E->getType();

  if (const auto *AT = QT->getAs<AtomicType>())
    QT = AT->getValueType();

  if (QT->isVoidType())
    return this->emitInvalid(E);

  // Handle discarding first.
  if (DiscardResult) {
    for (const Expr *Init : Inits) {
      if (!this->discard(Init))
        return false;
    }
    return true;
  }

  // Primitive values.
  if (std::optional<PrimType> T = classify(QT)) {
    assert(!DiscardResult);
    if (Inits.size() == 0)
      return this->visitZeroInitializer(*T, QT, E);
    assert(Inits.size() == 1);
    return this->delegate(Inits[0]);
  }

  if (QT->isRecordType()) {
    const Record *R = getRecord(QT);

    if (Inits.size() == 1 && E->getType() == Inits[0]->getType())
      return this->delegate(Inits[0]);

    auto initPrimitiveField = [=](const Record::Field *FieldToInit,
                                  const Expr *Init, PrimType T) -> bool {
      if (!this->visit(Init))
        return false;

      if (FieldToInit->isBitField())
        return this->emitInitBitField(T, FieldToInit, E);
      return this->emitInitField(T, FieldToInit->Offset, E);
    };

    auto initCompositeField = [=](const Record::Field *FieldToInit,
                                  const Expr *Init) -> bool {
      InitLinkScope<Emitter> ILS(this, InitLink::Field(FieldToInit->Offset));
      // Non-primitive case. Get a pointer to the field-to-initialize
      // on the stack and recurse into visitInitializer().
      if (!this->emitGetPtrField(FieldToInit->Offset, Init))
        return false;
      if (!this->visitInitializer(Init))
        return false;
      return this->emitPopPtr(E);
    };

    if (R->isUnion()) {
      if (Inits.size() == 0) {
        // Zero-initialize the first union field.
        if (R->getNumFields() == 0)
          return this->emitFinishInit(E);
        const Record::Field *FieldToInit = R->getField(0u);
        QualType FieldType = FieldToInit->Desc->getType();
        if (std::optional<PrimType> T = classify(FieldType)) {
          if (!this->visitZeroInitializer(*T, FieldType, E))
            return false;
          if (!this->emitInitField(*T, FieldToInit->Offset, E))
            return false;
        }
        // FIXME: Non-primitive case?
      } else {
        const Expr *Init = Inits[0];
        const FieldDecl *FToInit = nullptr;
        if (const auto *ILE = dyn_cast<InitListExpr>(E))
          FToInit = ILE->getInitializedFieldInUnion();
        else
          FToInit = cast<CXXParenListInitExpr>(E)->getInitializedFieldInUnion();

        const Record::Field *FieldToInit = R->getField(FToInit);
        if (std::optional<PrimType> T = classify(Init)) {
          if (!initPrimitiveField(FieldToInit, Init, *T))
            return false;
        } else {
          if (!initCompositeField(FieldToInit, Init))
            return false;
        }
      }
      return this->emitFinishInit(E);
    }

    assert(!R->isUnion());
    unsigned InitIndex = 0;
    for (const Expr *Init : Inits) {
      // Skip unnamed bitfields.
      while (InitIndex < R->getNumFields() &&
             R->getField(InitIndex)->Decl->isUnnamedBitField())
        ++InitIndex;

      if (std::optional<PrimType> T = classify(Init)) {
        const Record::Field *FieldToInit = R->getField(InitIndex);
        if (!initPrimitiveField(FieldToInit, Init, *T))
          return false;
        ++InitIndex;
      } else {
        // Initializer for a direct base class.
        if (const Record::Base *B = R->getBase(Init->getType())) {
          if (!this->emitGetPtrBase(B->Offset, Init))
            return false;

          if (!this->visitInitializer(Init))
            return false;

          if (!this->emitFinishInitPop(E))
            return false;
          // Base initializers don't increase InitIndex, since they don't count
          // into the Record's fields.
        } else {
          const Record::Field *FieldToInit = R->getField(InitIndex);
          if (!initCompositeField(FieldToInit, Init))
            return false;
          ++InitIndex;
        }
      }
    }
    return this->emitFinishInit(E);
  }

  if (QT->isArrayType()) {
    if (Inits.size() == 1 && QT == Inits[0]->getType())
      return this->delegate(Inits[0]);

    unsigned ElementIndex = 0;
    for (const Expr *Init : Inits) {
      if (const auto *EmbedS =
              dyn_cast<EmbedExpr>(Init->IgnoreParenImpCasts())) {
        PrimType TargetT = classifyPrim(Init->getType());

        auto Eval = [&](const Expr *Init, unsigned ElemIndex) {
          PrimType InitT = classifyPrim(Init->getType());
          if (!this->visit(Init))
            return false;
          if (InitT != TargetT) {
            if (!this->emitCast(InitT, TargetT, E))
              return false;
          }
          return this->emitInitElem(TargetT, ElemIndex, Init);
        };
        if (!EmbedS->doForEachDataElement(Eval, ElementIndex))
          return false;
      } else {
        if (!this->visitArrayElemInit(ElementIndex, Init))
          return false;
        ++ElementIndex;
      }
    }

    // Expand the filler expression.
    // FIXME: This should go away.
    if (ArrayFiller) {
      const ConstantArrayType *CAT =
          Ctx.getASTContext().getAsConstantArrayType(QT);
      uint64_t NumElems = CAT->getZExtSize();

      for (; ElementIndex != NumElems; ++ElementIndex) {
        if (!this->visitArrayElemInit(ElementIndex, ArrayFiller))
          return false;
      }
    }

    return this->emitFinishInit(E);
  }

  if (const auto *ComplexTy = QT->getAs<ComplexType>()) {
    unsigned NumInits = Inits.size();

    if (NumInits == 1)
      return this->delegate(Inits[0]);

    QualType ElemQT = ComplexTy->getElementType();
    PrimType ElemT = classifyPrim(ElemQT);
    if (NumInits == 0) {
      // Zero-initialize both elements.
      for (unsigned I = 0; I < 2; ++I) {
        if (!this->visitZeroInitializer(ElemT, ElemQT, E))
          return false;
        if (!this->emitInitElem(ElemT, I, E))
          return false;
      }
    } else if (NumInits == 2) {
      unsigned InitIndex = 0;
      for (const Expr *Init : Inits) {
        if (!this->visit(Init))
          return false;

        if (!this->emitInitElem(ElemT, InitIndex, E))
          return false;
        ++InitIndex;
      }
    }
    return true;
  }

  if (const auto *VecT = QT->getAs<VectorType>()) {
    unsigned NumVecElements = VecT->getNumElements();
    assert(NumVecElements >= Inits.size());

    QualType ElemQT = VecT->getElementType();
    PrimType ElemT = classifyPrim(ElemQT);

    // All initializer elements.
    unsigned InitIndex = 0;
    for (const Expr *Init : Inits) {
      if (!this->visit(Init))
        return false;

      // If the initializer is of vector type itself, we have to deconstruct
      // that and initialize all the target fields from the initializer fields.
      if (const auto *InitVecT = Init->getType()->getAs<VectorType>()) {
        if (!this->emitCopyArray(ElemT, 0, InitIndex,
                                 InitVecT->getNumElements(), E))
          return false;
        InitIndex += InitVecT->getNumElements();
      } else {
        if (!this->emitInitElem(ElemT, InitIndex, E))
          return false;
        ++InitIndex;
      }
    }

    assert(InitIndex <= NumVecElements);

    // Fill the rest with zeroes.
    for (; InitIndex != NumVecElements; ++InitIndex) {
      if (!this->visitZeroInitializer(ElemT, ElemQT, E))
        return false;
      if (!this->emitInitElem(ElemT, InitIndex, E))
        return false;
    }
    return true;
  }

  return false;
}

/// Pointer to the array(not the element!) must be on the stack when calling
/// this.
template <class Emitter>
bool Compiler<Emitter>::visitArrayElemInit(unsigned ElemIndex,
                                           const Expr *Init) {
  if (std::optional<PrimType> T = classify(Init->getType())) {
    // Visit the primitive element like normal.
    if (!this->visit(Init))
      return false;
    return this->emitInitElem(*T, ElemIndex, Init);
  }

  // Advance the pointer currently on the stack to the given
  // dimension.
  if (!this->emitConstUint32(ElemIndex, Init))
    return false;
  if (!this->emitArrayElemPtrUint32(Init))
    return false;
  if (!this->visitInitializer(Init))
    return false;
  return this->emitFinishInitPop(Init);
}

template <class Emitter>
bool Compiler<Emitter>::VisitInitListExpr(const InitListExpr *E) {
  return this->visitInitList(E->inits(), E->getArrayFiller(), E);
}

template <class Emitter>
bool Compiler<Emitter>::VisitCXXParenListInitExpr(
    const CXXParenListInitExpr *E) {
  return this->visitInitList(E->getInitExprs(), E->getArrayFiller(), E);
}

template <class Emitter>
bool Compiler<Emitter>::VisitSubstNonTypeTemplateParmExpr(
    const SubstNonTypeTemplateParmExpr *E) {
  return this->delegate(E->getReplacement());
}

template <class Emitter>
bool Compiler<Emitter>::VisitConstantExpr(const ConstantExpr *E) {
  std::optional<PrimType> T = classify(E->getType());
  if (T && E->hasAPValueResult()) {
    // Try to emit the APValue directly, without visiting the subexpr.
    // This will only fail if we can't emit the APValue, so won't emit any
    // diagnostics or any double values.
    if (DiscardResult)
      return true;

    if (this->visitAPValue(E->getAPValueResult(), *T, E))
      return true;
  }
  return this->delegate(E->getSubExpr());
}

template <class Emitter>
bool Compiler<Emitter>::VisitEmbedExpr(const EmbedExpr *E) {
  auto It = E->begin();
  return this->visit(*It);
}

static CharUnits AlignOfType(QualType T, const ASTContext &ASTCtx,
                             UnaryExprOrTypeTrait Kind) {
  bool AlignOfReturnsPreferred =
      ASTCtx.getLangOpts().getClangABICompat() <= LangOptions::ClangABI::Ver7;

  // C++ [expr.alignof]p3:
  //     When alignof is applied to a reference type, the result is the
  //     alignment of the referenced type.
  if (const auto *Ref = T->getAs<ReferenceType>())
    T = Ref->getPointeeType();

  if (T.getQualifiers().hasUnaligned())
    return CharUnits::One();

  // __alignof is defined to return the preferred alignment.
  // Before 8, clang returned the preferred alignment for alignof and
  // _Alignof as well.
  if (Kind == UETT_PreferredAlignOf || AlignOfReturnsPreferred)
    return ASTCtx.toCharUnitsFromBits(ASTCtx.getPreferredTypeAlign(T));

  return ASTCtx.getTypeAlignInChars(T);
}

template <class Emitter>
bool Compiler<Emitter>::VisitUnaryExprOrTypeTraitExpr(
    const UnaryExprOrTypeTraitExpr *E) {
  UnaryExprOrTypeTrait Kind = E->getKind();
  const ASTContext &ASTCtx = Ctx.getASTContext();

  if (Kind == UETT_SizeOf || Kind == UETT_DataSizeOf) {
    QualType ArgType = E->getTypeOfArgument();

    // C++ [expr.sizeof]p2: "When applied to a reference or a reference type,
    //   the result is the size of the referenced type."
    if (const auto *Ref = ArgType->getAs<ReferenceType>())
      ArgType = Ref->getPointeeType();

    CharUnits Size;
    if (ArgType->isVoidType() || ArgType->isFunctionType())
      Size = CharUnits::One();
    else {
      if (ArgType->isDependentType() || !ArgType->isConstantSizeType())
        return false;

      if (Kind == UETT_SizeOf)
        Size = ASTCtx.getTypeSizeInChars(ArgType);
      else
        Size = ASTCtx.getTypeInfoDataSizeInChars(ArgType).Width;
    }

    if (DiscardResult)
      return true;

    return this->emitConst(Size.getQuantity(), E);
  }

  if (Kind == UETT_AlignOf || Kind == UETT_PreferredAlignOf) {
    CharUnits Size;

    if (E->isArgumentType()) {
      QualType ArgType = E->getTypeOfArgument();

      Size = AlignOfType(ArgType, ASTCtx, Kind);
    } else {
      // Argument is an expression, not a type.
      const Expr *Arg = E->getArgumentExpr()->IgnoreParens();

      // The kinds of expressions that we have special-case logic here for
      // should be kept up to date with the special checks for those
      // expressions in Sema.

      // alignof decl is always accepted, even if it doesn't make sense: we
      // default to 1 in those cases.
      if (const auto *DRE = dyn_cast<DeclRefExpr>(Arg))
        Size = ASTCtx.getDeclAlign(DRE->getDecl(),
                                   /*RefAsPointee*/ true);
      else if (const auto *ME = dyn_cast<MemberExpr>(Arg))
        Size = ASTCtx.getDeclAlign(ME->getMemberDecl(),
                                   /*RefAsPointee*/ true);
      else
        Size = AlignOfType(Arg->getType(), ASTCtx, Kind);
    }

    if (DiscardResult)
      return true;

    return this->emitConst(Size.getQuantity(), E);
  }

  if (Kind == UETT_VectorElements) {
    if (const auto *VT = E->getTypeOfArgument()->getAs<VectorType>())
      return this->emitConst(VT->getNumElements(), E);

    // FIXME: Apparently we need to catch the fact that a sizeless vector type
    // has been passed and diagnose that (at run time).
    assert(E->getTypeOfArgument()->isSizelessVectorType());
  }

  if (Kind == UETT_VecStep) {
    if (const auto *VT = E->getTypeOfArgument()->getAs<VectorType>()) {
      unsigned N = VT->getNumElements();

      // The vec_step built-in functions that take a 3-component
      // vector return 4. (OpenCL 1.1 spec 6.11.12)
      if (N == 3)
        N = 4;

      return this->emitConst(N, E);
    }
    return this->emitConst(1, E);
  }

  return false;
}

template <class Emitter>
bool Compiler<Emitter>::VisitMemberExpr(const MemberExpr *E) {
  // 'Base.Member'
  const Expr *Base = E->getBase();
  const ValueDecl *Member = E->getMemberDecl();

  if (DiscardResult)
    return this->discard(Base);

  // MemberExprs are almost always lvalues, in which case we don't need to
  // do the load. But sometimes they aren't.
  const auto maybeLoadValue = [&]() -> bool {
    if (E->isGLValue())
      return true;
    if (std::optional<PrimType> T = classify(E))
      return this->emitLoadPop(*T, E);
    return false;
  };

  if (const auto *VD = dyn_cast<VarDecl>(Member)) {
    // I am almost confident in saying that a var decl must be static
    // and therefore registered as a global variable. But this will probably
    // turn out to be wrong some time in the future, as always.
    if (auto GlobalIndex = P.getGlobal(VD))
      return this->emitGetPtrGlobal(*GlobalIndex, E) && maybeLoadValue();
    return false;
  }

  if (!isa<FieldDecl>(Member))
    return this->discard(Base) && this->visitDeclRef(Member, E);

  if (Initializing) {
    if (!this->delegate(Base))
      return false;
  } else {
    if (!this->visit(Base))
      return false;
  }

  // Base above gives us a pointer on the stack.
  const auto *FD = cast<FieldDecl>(Member);
  const RecordDecl *RD = FD->getParent();
  const Record *R = getRecord(RD);
  if (!R)
    return false;
  const Record::Field *F = R->getField(FD);
  // Leave a pointer to the field on the stack.
  if (F->Decl->getType()->isReferenceType())
    return this->emitGetFieldPop(PT_Ptr, F->Offset, E) && maybeLoadValue();
  return this->emitGetPtrFieldPop(F->Offset, E) && maybeLoadValue();
}

template <class Emitter>
bool Compiler<Emitter>::VisitArrayInitIndexExpr(const ArrayInitIndexExpr *E) {
  // ArrayIndex might not be set if a ArrayInitIndexExpr is being evaluated
  // stand-alone, e.g. via EvaluateAsInt().
  if (!ArrayIndex)
    return false;
  return this->emitConst(*ArrayIndex, E);
}

template <class Emitter>
bool Compiler<Emitter>::VisitArrayInitLoopExpr(const ArrayInitLoopExpr *E) {
  assert(Initializing);
  assert(!DiscardResult);

  // We visit the common opaque expression here once so we have its value
  // cached.
  if (!this->discard(E->getCommonExpr()))
    return false;

  // TODO: This compiles to quite a lot of bytecode if the array is larger.
  //   Investigate compiling this to a loop.
  const Expr *SubExpr = E->getSubExpr();
  size_t Size = E->getArraySize().getZExtValue();

  // So, every iteration, we execute an assignment here
  // where the LHS is on the stack (the target array)
  // and the RHS is our SubExpr.
  for (size_t I = 0; I != Size; ++I) {
    ArrayIndexScope<Emitter> IndexScope(this, I);
    BlockScope<Emitter> BS(this);

    if (!this->visitArrayElemInit(I, SubExpr))
      return false;
  }
  return true;
}

template <class Emitter>
bool Compiler<Emitter>::VisitOpaqueValueExpr(const OpaqueValueExpr *E) {
  const Expr *SourceExpr = E->getSourceExpr();
  if (!SourceExpr)
    return false;

  if (Initializing)
    return this->visitInitializer(SourceExpr);

  PrimType SubExprT = classify(SourceExpr).value_or(PT_Ptr);
  if (auto It = OpaqueExprs.find(E); It != OpaqueExprs.end())
    return this->emitGetLocal(SubExprT, It->second, E);

  if (!this->visit(SourceExpr))
    return false;

  // At this point we either have the evaluated source expression or a pointer
  // to an object on the stack. We want to create a local variable that stores
  // this value.
  unsigned LocalIndex = allocateLocalPrimitive(E, SubExprT, /*IsConst=*/true);
  if (!this->emitSetLocal(SubExprT, LocalIndex, E))
    return false;

  // Here the local variable is created but the value is removed from the stack,
  // so we put it back if the caller needs it.
  if (!DiscardResult) {
    if (!this->emitGetLocal(SubExprT, LocalIndex, E))
      return false;
  }

  // This is cleaned up when the local variable is destroyed.
  OpaqueExprs.insert({E, LocalIndex});

  return true;
}

template <class Emitter>
bool Compiler<Emitter>::VisitAbstractConditionalOperator(
    const AbstractConditionalOperator *E) {
  const Expr *Condition = E->getCond();
  const Expr *TrueExpr = E->getTrueExpr();
  const Expr *FalseExpr = E->getFalseExpr();

  LabelTy LabelEnd = this->getLabel();   // Label after the operator.
  LabelTy LabelFalse = this->getLabel(); // Label for the false expr.

  if (!this->visitBool(Condition))
    return false;

  if (!this->jumpFalse(LabelFalse))
    return false;

  if (!this->delegate(TrueExpr))
    return false;
  if (!this->jump(LabelEnd))
    return false;

  this->emitLabel(LabelFalse);

  if (!this->delegate(FalseExpr))
    return false;

  this->fallthrough(LabelEnd);
  this->emitLabel(LabelEnd);

  return true;
}

template <class Emitter>
bool Compiler<Emitter>::VisitStringLiteral(const StringLiteral *E) {
  if (DiscardResult)
    return true;

  if (!Initializing) {
    unsigned StringIndex = P.createGlobalString(E);
    return this->emitGetPtrGlobal(StringIndex, E);
  }

  // We are initializing an array on the stack.
  const ConstantArrayType *CAT =
      Ctx.getASTContext().getAsConstantArrayType(E->getType());
  assert(CAT && "a string literal that's not a constant array?");

  // If the initializer string is too long, a diagnostic has already been
  // emitted. Read only the array length from the string literal.
  unsigned ArraySize = CAT->getZExtSize();
  unsigned N = std::min(ArraySize, E->getLength());
  size_t CharWidth = E->getCharByteWidth();

  for (unsigned I = 0; I != N; ++I) {
    uint32_t CodeUnit = E->getCodeUnit(I);

    if (CharWidth == 1) {
      this->emitConstSint8(CodeUnit, E);
      this->emitInitElemSint8(I, E);
    } else if (CharWidth == 2) {
      this->emitConstUint16(CodeUnit, E);
      this->emitInitElemUint16(I, E);
    } else if (CharWidth == 4) {
      this->emitConstUint32(CodeUnit, E);
      this->emitInitElemUint32(I, E);
    } else {
      llvm_unreachable("unsupported character width");
    }
  }

  // Fill up the rest of the char array with NUL bytes.
  for (unsigned I = N; I != ArraySize; ++I) {
    if (CharWidth == 1) {
      this->emitConstSint8(0, E);
      this->emitInitElemSint8(I, E);
    } else if (CharWidth == 2) {
      this->emitConstUint16(0, E);
      this->emitInitElemUint16(I, E);
    } else if (CharWidth == 4) {
      this->emitConstUint32(0, E);
      this->emitInitElemUint32(I, E);
    } else {
      llvm_unreachable("unsupported character width");
    }
  }

  return true;
}

template <class Emitter>
bool Compiler<Emitter>::VisitObjCStringLiteral(const ObjCStringLiteral *E) {
  return this->delegate(E->getString());
}

template <class Emitter>
bool Compiler<Emitter>::VisitObjCEncodeExpr(const ObjCEncodeExpr *E) {
  auto &A = Ctx.getASTContext();
  std::string Str;
  A.getObjCEncodingForType(E->getEncodedType(), Str);
  StringLiteral *SL =
      StringLiteral::Create(A, Str, StringLiteralKind::Ordinary,
                            /*Pascal=*/false, E->getType(), E->getAtLoc());
  return this->delegate(SL);
}

template <class Emitter>
bool Compiler<Emitter>::VisitSYCLUniqueStableNameExpr(
    const SYCLUniqueStableNameExpr *E) {
  if (DiscardResult)
    return true;

  assert(!Initializing);

  auto &A = Ctx.getASTContext();
  std::string ResultStr = E->ComputeName(A);

  QualType CharTy = A.CharTy.withConst();
  APInt Size(A.getTypeSize(A.getSizeType()), ResultStr.size() + 1);
  QualType ArrayTy = A.getConstantArrayType(CharTy, Size, nullptr,
                                            ArraySizeModifier::Normal, 0);

  StringLiteral *SL =
      StringLiteral::Create(A, ResultStr, StringLiteralKind::Ordinary,
                            /*Pascal=*/false, ArrayTy, E->getLocation());

  unsigned StringIndex = P.createGlobalString(SL);
  return this->emitGetPtrGlobal(StringIndex, E);
}

template <class Emitter>
bool Compiler<Emitter>::VisitCharacterLiteral(const CharacterLiteral *E) {
  if (DiscardResult)
    return true;
  return this->emitConst(E->getValue(), E);
}

template <class Emitter>
bool Compiler<Emitter>::VisitFloatCompoundAssignOperator(
    const CompoundAssignOperator *E) {

  const Expr *LHS = E->getLHS();
  const Expr *RHS = E->getRHS();
  QualType LHSType = LHS->getType();
  QualType LHSComputationType = E->getComputationLHSType();
  QualType ResultType = E->getComputationResultType();
  std::optional<PrimType> LT = classify(LHSComputationType);
  std::optional<PrimType> RT = classify(ResultType);

  assert(ResultType->isFloatingType());

  if (!LT || !RT)
    return false;

  PrimType LHST = classifyPrim(LHSType);

  // C++17 onwards require that we evaluate the RHS first.
  // Compute RHS and save it in a temporary variable so we can
  // load it again later.
  if (!visit(RHS))
    return false;

  unsigned TempOffset = this->allocateLocalPrimitive(E, *RT, /*IsConst=*/true);
  if (!this->emitSetLocal(*RT, TempOffset, E))
    return false;

  // First, visit LHS.
  if (!visit(LHS))
    return false;
  if (!this->emitLoad(LHST, E))
    return false;

  // If necessary, convert LHS to its computation type.
  if (!this->emitPrimCast(LHST, classifyPrim(LHSComputationType),
                          LHSComputationType, E))
    return false;

  // Now load RHS.
  if (!this->emitGetLocal(*RT, TempOffset, E))
    return false;

  llvm::RoundingMode RM = getRoundingMode(E);
  switch (E->getOpcode()) {
  case BO_AddAssign:
    if (!this->emitAddf(RM, E))
      return false;
    break;
  case BO_SubAssign:
    if (!this->emitSubf(RM, E))
      return false;
    break;
  case BO_MulAssign:
    if (!this->emitMulf(RM, E))
      return false;
    break;
  case BO_DivAssign:
    if (!this->emitDivf(RM, E))
      return false;
    break;
  default:
    return false;
  }

  if (!this->emitPrimCast(classifyPrim(ResultType), LHST, LHS->getType(), E))
    return false;

  if (DiscardResult)
    return this->emitStorePop(LHST, E);
  return this->emitStore(LHST, E);
}

template <class Emitter>
bool Compiler<Emitter>::VisitPointerCompoundAssignOperator(
    const CompoundAssignOperator *E) {
  BinaryOperatorKind Op = E->getOpcode();
  const Expr *LHS = E->getLHS();
  const Expr *RHS = E->getRHS();
  std::optional<PrimType> LT = classify(LHS->getType());
  std::optional<PrimType> RT = classify(RHS->getType());

  if (Op != BO_AddAssign && Op != BO_SubAssign)
    return false;

  if (!LT || !RT)
    return false;

  if (!visit(LHS))
    return false;

  if (!this->emitLoad(*LT, LHS))
    return false;

  if (!visit(RHS))
    return false;

  if (Op == BO_AddAssign) {
    if (!this->emitAddOffset(*RT, E))
      return false;
  } else {
    if (!this->emitSubOffset(*RT, E))
      return false;
  }

  if (DiscardResult)
    return this->emitStorePopPtr(E);
  return this->emitStorePtr(E);
}

template <class Emitter>
bool Compiler<Emitter>::VisitCompoundAssignOperator(
    const CompoundAssignOperator *E) {

  const Expr *LHS = E->getLHS();
  const Expr *RHS = E->getRHS();
  std::optional<PrimType> LHSComputationT =
      classify(E->getComputationLHSType());
  std::optional<PrimType> LT = classify(LHS->getType());
  std::optional<PrimType> RT = classify(RHS->getType());
  std::optional<PrimType> ResultT = classify(E->getType());

  if (!Ctx.getLangOpts().CPlusPlus14)
    return this->visit(RHS) && this->visit(LHS) && this->emitError(E);

  if (!LT || !RT || !ResultT || !LHSComputationT)
    return false;

  // Handle floating point operations separately here, since they
  // require special care.

  if (ResultT == PT_Float || RT == PT_Float)
    return VisitFloatCompoundAssignOperator(E);

  if (E->getType()->isPointerType())
    return VisitPointerCompoundAssignOperator(E);

  assert(!E->getType()->isPointerType() && "Handled above");
  assert(!E->getType()->isFloatingType() && "Handled above");

  // C++17 onwards require that we evaluate the RHS first.
  // Compute RHS and save it in a temporary variable so we can
  // load it again later.
  // FIXME: Compound assignments are unsequenced in C, so we might
  //   have to figure out how to reject them.
  if (!visit(RHS))
    return false;

  unsigned TempOffset = this->allocateLocalPrimitive(E, *RT, /*IsConst=*/true);

  if (!this->emitSetLocal(*RT, TempOffset, E))
    return false;

  // Get LHS pointer, load its value and cast it to the
  // computation type if necessary.
  if (!visit(LHS))
    return false;
  if (!this->emitLoad(*LT, E))
    return false;
  if (LT != LHSComputationT) {
    if (!this->emitCast(*LT, *LHSComputationT, E))
      return false;
  }

  // Get the RHS value on the stack.
  if (!this->emitGetLocal(*RT, TempOffset, E))
    return false;

  // Perform operation.
  switch (E->getOpcode()) {
  case BO_AddAssign:
    if (!this->emitAdd(*LHSComputationT, E))
      return false;
    break;
  case BO_SubAssign:
    if (!this->emitSub(*LHSComputationT, E))
      return false;
    break;
  case BO_MulAssign:
    if (!this->emitMul(*LHSComputationT, E))
      return false;
    break;
  case BO_DivAssign:
    if (!this->emitDiv(*LHSComputationT, E))
      return false;
    break;
  case BO_RemAssign:
    if (!this->emitRem(*LHSComputationT, E))
      return false;
    break;
  case BO_ShlAssign:
    if (!this->emitShl(*LHSComputationT, *RT, E))
      return false;
    break;
  case BO_ShrAssign:
    if (!this->emitShr(*LHSComputationT, *RT, E))
      return false;
    break;
  case BO_AndAssign:
    if (!this->emitBitAnd(*LHSComputationT, E))
      return false;
    break;
  case BO_XorAssign:
    if (!this->emitBitXor(*LHSComputationT, E))
      return false;
    break;
  case BO_OrAssign:
    if (!this->emitBitOr(*LHSComputationT, E))
      return false;
    break;
  default:
    llvm_unreachable("Unimplemented compound assign operator");
  }

  // And now cast from LHSComputationT to ResultT.
  if (ResultT != LHSComputationT) {
    if (!this->emitCast(*LHSComputationT, *ResultT, E))
      return false;
  }

  // And store the result in LHS.
  if (DiscardResult) {
    if (LHS->refersToBitField())
      return this->emitStoreBitFieldPop(*ResultT, E);
    return this->emitStorePop(*ResultT, E);
  }
  if (LHS->refersToBitField())
    return this->emitStoreBitField(*ResultT, E);
  return this->emitStore(*ResultT, E);
}

template <class Emitter>
bool Compiler<Emitter>::VisitExprWithCleanups(const ExprWithCleanups *E) {
  ExprScope<Emitter> ES(this);
  const Expr *SubExpr = E->getSubExpr();

  assert(E->getNumObjects() == 0 && "TODO: Implement cleanups");

  return this->delegate(SubExpr) && ES.destroyLocals();
}

template <class Emitter>
bool Compiler<Emitter>::VisitMaterializeTemporaryExpr(
    const MaterializeTemporaryExpr *E) {
  const Expr *SubExpr = E->getSubExpr();

  if (Initializing) {
    // We already have a value, just initialize that.
    return this->delegate(SubExpr);
  }
  // If we don't end up using the materialized temporary anyway, don't
  // bother creating it.
  if (DiscardResult)
    return this->discard(SubExpr);

  // When we're initializing a global variable *or* the storage duration of
  // the temporary is explicitly static, create a global variable.
  std::optional<PrimType> SubExprT = classify(SubExpr);
  bool IsStatic = E->getStorageDuration() == SD_Static;
  if (GlobalDecl || IsStatic) {
    std::optional<unsigned> GlobalIndex = P.createGlobal(E);
    if (!GlobalIndex)
      return false;

    const LifetimeExtendedTemporaryDecl *TempDecl =
        E->getLifetimeExtendedTemporaryDecl();
    if (IsStatic)
      assert(TempDecl);

    if (SubExprT) {
      if (!this->visit(SubExpr))
        return false;
      if (IsStatic) {
        if (!this->emitInitGlobalTemp(*SubExprT, *GlobalIndex, TempDecl, E))
          return false;
      } else {
        if (!this->emitInitGlobal(*SubExprT, *GlobalIndex, E))
          return false;
      }
      return this->emitGetPtrGlobal(*GlobalIndex, E);
    }

    // Non-primitive values.
    if (!this->emitGetPtrGlobal(*GlobalIndex, E))
      return false;
    if (!this->visitInitializer(SubExpr))
      return false;
    if (IsStatic)
      return this->emitInitGlobalTempComp(TempDecl, E);
    return true;
  }

  // For everyhing else, use local variables.
  if (SubExprT) {
    unsigned LocalIndex = allocateLocalPrimitive(
        SubExpr, *SubExprT, /*IsConst=*/true, /*IsExtended=*/true);
    if (!this->visit(SubExpr))
      return false;
    if (!this->emitSetLocal(*SubExprT, LocalIndex, E))
      return false;
    return this->emitGetPtrLocal(LocalIndex, E);
  } else {
    const Expr *Inner = E->getSubExpr()->skipRValueSubobjectAdjustments();
    if (std::optional<unsigned> LocalIndex =
            allocateLocal(Inner, E->getExtendingDecl())) {
      InitLinkScope<Emitter> ILS(this, InitLink::Temp(*LocalIndex));
      if (!this->emitGetPtrLocal(*LocalIndex, E))
        return false;
      return this->visitInitializer(SubExpr);
    }
  }
  return false;
}

template <class Emitter>
bool Compiler<Emitter>::VisitCXXBindTemporaryExpr(
    const CXXBindTemporaryExpr *E) {
  return this->delegate(E->getSubExpr());
}

template <class Emitter>
bool Compiler<Emitter>::VisitCompoundLiteralExpr(const CompoundLiteralExpr *E) {
  const Expr *Init = E->getInitializer();
  if (Initializing) {
    // We already have a value, just initialize that.
    return this->visitInitializer(Init) && this->emitFinishInit(E);
  }

  std::optional<PrimType> T = classify(E->getType());
  if (E->isFileScope()) {
    // Avoid creating a variable if this is a primitive RValue anyway.
    if (T && !E->isLValue())
      return this->delegate(Init);

    if (std::optional<unsigned> GlobalIndex = P.createGlobal(E)) {
      if (!this->emitGetPtrGlobal(*GlobalIndex, E))
        return false;

      if (T) {
        if (!this->visit(Init))
          return false;
        return this->emitInitGlobal(*T, *GlobalIndex, E);
      }

      return this->visitInitializer(Init) && this->emitFinishInit(E);
    }

    return false;
  }

  // Otherwise, use a local variable.
  if (T && !E->isLValue()) {
    // For primitive types, we just visit the initializer.
    return this->delegate(Init);
  } else {
    unsigned LocalIndex;

    if (T)
      LocalIndex = this->allocateLocalPrimitive(Init, *T, false, false);
    else if (std::optional<unsigned> MaybeIndex = this->allocateLocal(Init))
      LocalIndex = *MaybeIndex;
    else
      return false;

    if (!this->emitGetPtrLocal(LocalIndex, E))
      return false;

    if (T) {
      if (!this->visit(Init)) {
        return false;
      }
      return this->emitInit(*T, E);
    } else {
      if (!this->visitInitializer(Init) || !this->emitFinishInit(E))
        return false;
    }

    if (DiscardResult)
      return this->emitPopPtr(E);
    return true;
  }

  return false;
}

template <class Emitter>
bool Compiler<Emitter>::VisitTypeTraitExpr(const TypeTraitExpr *E) {
  if (DiscardResult)
    return true;
  if (E->getType()->isBooleanType())
    return this->emitConstBool(E->getValue(), E);
  return this->emitConst(E->getValue(), E);
}

template <class Emitter>
bool Compiler<Emitter>::VisitArrayTypeTraitExpr(const ArrayTypeTraitExpr *E) {
  if (DiscardResult)
    return true;
  return this->emitConst(E->getValue(), E);
}

template <class Emitter>
bool Compiler<Emitter>::VisitLambdaExpr(const LambdaExpr *E) {
  if (DiscardResult)
    return true;

  assert(Initializing);
  const Record *R = P.getOrCreateRecord(E->getLambdaClass());

  auto *CaptureInitIt = E->capture_init_begin();
  // Initialize all fields (which represent lambda captures) of the
  // record with their initializers.
  for (const Record::Field &F : R->fields()) {
    const Expr *Init = *CaptureInitIt;
    ++CaptureInitIt;

    if (!Init)
      continue;

    if (std::optional<PrimType> T = classify(Init)) {
      if (!this->visit(Init))
        return false;

      if (!this->emitInitField(*T, F.Offset, E))
        return false;
    } else {
      if (!this->emitGetPtrField(F.Offset, E))
        return false;

      if (!this->visitInitializer(Init))
        return false;

      if (!this->emitPopPtr(E))
        return false;
    }
  }

  return true;
}

template <class Emitter>
bool Compiler<Emitter>::VisitPredefinedExpr(const PredefinedExpr *E) {
  if (DiscardResult)
    return true;

  return this->delegate(E->getFunctionName());
}

template <class Emitter>
bool Compiler<Emitter>::VisitCXXThrowExpr(const CXXThrowExpr *E) {
  if (E->getSubExpr() && !this->discard(E->getSubExpr()))
    return false;

  return this->emitInvalid(E);
}

template <class Emitter>
bool Compiler<Emitter>::VisitCXXReinterpretCastExpr(
    const CXXReinterpretCastExpr *E) {
  if (!this->discard(E->getSubExpr()))
    return false;

  return this->emitInvalidCast(CastKind::Reinterpret, E);
}

template <class Emitter>
bool Compiler<Emitter>::VisitCXXNoexceptExpr(const CXXNoexceptExpr *E) {
  assert(E->getType()->isBooleanType());

  if (DiscardResult)
    return true;
  return this->emitConstBool(E->getValue(), E);
}

template <class Emitter>
bool Compiler<Emitter>::VisitCXXConstructExpr(const CXXConstructExpr *E) {
  QualType T = E->getType();
  assert(!classify(T));

  if (T->isRecordType()) {
    const CXXConstructorDecl *Ctor = E->getConstructor();

    // Trivial copy/move constructor. Avoid copy.
    if (Ctor->isDefaulted() && Ctor->isCopyOrMoveConstructor() &&
        Ctor->isTrivial() &&
        E->getArg(0)->isTemporaryObject(Ctx.getASTContext(),
                                        T->getAsCXXRecordDecl()))
      return this->visitInitializer(E->getArg(0));

    // If we're discarding a construct expression, we still need
    // to allocate a variable and call the constructor and destructor.
    if (DiscardResult) {
      if (Ctor->isTrivial())
        return true;
      assert(!Initializing);
      std::optional<unsigned> LocalIndex = allocateLocal(E);

      if (!LocalIndex)
        return false;

      if (!this->emitGetPtrLocal(*LocalIndex, E))
        return false;
    }

    // Zero initialization.
    if (E->requiresZeroInitialization()) {
      const Record *R = getRecord(E->getType());

      if (!this->visitZeroRecordInitializer(R, E))
        return false;

      // If the constructor is trivial anyway, we're done.
      if (Ctor->isTrivial())
        return true;
    }

    const Function *Func = getFunction(Ctor);

    if (!Func)
      return false;

    assert(Func->hasThisPointer());
    assert(!Func->hasRVO());

    //  The This pointer is already on the stack because this is an initializer,
    //  but we need to dup() so the call() below has its own copy.
    if (!this->emitDupPtr(E))
      return false;

    // Constructor arguments.
    for (const auto *Arg : E->arguments()) {
      if (!this->visit(Arg))
        return false;
    }

    if (Func->isVariadic()) {
      uint32_t VarArgSize = 0;
      unsigned NumParams = Func->getNumWrittenParams();
      for (unsigned I = NumParams, N = E->getNumArgs(); I != N; ++I) {
        VarArgSize +=
            align(primSize(classify(E->getArg(I)->getType()).value_or(PT_Ptr)));
      }
      if (!this->emitCallVar(Func, VarArgSize, E))
        return false;
    } else {
      if (!this->emitCall(Func, 0, E))
        return false;
    }

    // Immediately call the destructor if we have to.
    if (DiscardResult) {
      if (!this->emitRecordDestruction(getRecord(E->getType())))
        return false;
      if (!this->emitPopPtr(E))
        return false;
    }
    return true;
  }

  if (T->isArrayType()) {
    const ConstantArrayType *CAT =
        Ctx.getASTContext().getAsConstantArrayType(E->getType());
    if (!CAT)
      return false;

    size_t NumElems = CAT->getZExtSize();
    const Function *Func = getFunction(E->getConstructor());
    if (!Func || !Func->isConstexpr())
      return false;

    // FIXME(perf): We're calling the constructor once per array element here,
    //   in the old intepreter we had a special-case for trivial constructors.
    for (size_t I = 0; I != NumElems; ++I) {
      if (!this->emitConstUint64(I, E))
        return false;
      if (!this->emitArrayElemPtrUint64(E))
        return false;

      // Constructor arguments.
      for (const auto *Arg : E->arguments()) {
        if (!this->visit(Arg))
          return false;
      }

      if (!this->emitCall(Func, 0, E))
        return false;
    }
    return true;
  }

  return false;
}

template <class Emitter>
bool Compiler<Emitter>::VisitSourceLocExpr(const SourceLocExpr *E) {
  if (DiscardResult)
    return true;

  const APValue Val =
      E->EvaluateInContext(Ctx.getASTContext(), SourceLocDefaultExpr);

  // Things like __builtin_LINE().
  if (E->getType()->isIntegerType()) {
    assert(Val.isInt());
    const APSInt &I = Val.getInt();
    return this->emitConst(I, E);
  }
  // Otherwise, the APValue is an LValue, with only one element.
  // Theoretically, we don't need the APValue at all of course.
  assert(E->getType()->isPointerType());
  assert(Val.isLValue());
  const APValue::LValueBase &Base = Val.getLValueBase();
  if (const Expr *LValueExpr = Base.dyn_cast<const Expr *>())
    return this->visit(LValueExpr);

  // Otherwise, we have a decl (which is the case for
  // __builtin_source_location).
  assert(Base.is<const ValueDecl *>());
  assert(Val.getLValuePath().size() == 0);
  const auto *BaseDecl = Base.dyn_cast<const ValueDecl *>();
  assert(BaseDecl);

  auto *UGCD = cast<UnnamedGlobalConstantDecl>(BaseDecl);

  std::optional<unsigned> GlobalIndex = P.getOrCreateGlobal(UGCD);
  if (!GlobalIndex)
    return false;

  if (!this->emitGetPtrGlobal(*GlobalIndex, E))
    return false;

  const Record *R = getRecord(E->getType());
  const APValue &V = UGCD->getValue();
  for (unsigned I = 0, N = R->getNumFields(); I != N; ++I) {
    const Record::Field *F = R->getField(I);
    const APValue &FieldValue = V.getStructField(I);

    PrimType FieldT = classifyPrim(F->Decl->getType());

    if (!this->visitAPValue(FieldValue, FieldT, E))
      return false;
    if (!this->emitInitField(FieldT, F->Offset, E))
      return false;
  }

  // Leave the pointer to the global on the stack.
  return true;
}

template <class Emitter>
bool Compiler<Emitter>::VisitOffsetOfExpr(const OffsetOfExpr *E) {
  unsigned N = E->getNumComponents();
  if (N == 0)
    return false;

  for (unsigned I = 0; I != N; ++I) {
    const OffsetOfNode &Node = E->getComponent(I);
    if (Node.getKind() == OffsetOfNode::Array) {
      const Expr *ArrayIndexExpr = E->getIndexExpr(Node.getArrayExprIndex());
      PrimType IndexT = classifyPrim(ArrayIndexExpr->getType());

      if (DiscardResult) {
        if (!this->discard(ArrayIndexExpr))
          return false;
        continue;
      }

      if (!this->visit(ArrayIndexExpr))
        return false;
      // Cast to Sint64.
      if (IndexT != PT_Sint64) {
        if (!this->emitCast(IndexT, PT_Sint64, E))
          return false;
      }
    }
  }

  if (DiscardResult)
    return true;

  PrimType T = classifyPrim(E->getType());
  return this->emitOffsetOf(T, E, E);
}

template <class Emitter>
bool Compiler<Emitter>::VisitCXXScalarValueInitExpr(
    const CXXScalarValueInitExpr *E) {
  QualType Ty = E->getType();

  if (DiscardResult || Ty->isVoidType())
    return true;

  if (std::optional<PrimType> T = classify(Ty))
    return this->visitZeroInitializer(*T, Ty, E);

  if (const auto *CT = Ty->getAs<ComplexType>()) {
    if (!Initializing) {
      std::optional<unsigned> LocalIndex = allocateLocal(E);
      if (!LocalIndex)
        return false;
      if (!this->emitGetPtrLocal(*LocalIndex, E))
        return false;
    }

    // Initialize both fields to 0.
    QualType ElemQT = CT->getElementType();
    PrimType ElemT = classifyPrim(ElemQT);

    for (unsigned I = 0; I != 2; ++I) {
      if (!this->visitZeroInitializer(ElemT, ElemQT, E))
        return false;
      if (!this->emitInitElem(ElemT, I, E))
        return false;
    }
    return true;
  }

  if (const auto *VT = Ty->getAs<VectorType>()) {
    // FIXME: Code duplication with the _Complex case above.
    if (!Initializing) {
      std::optional<unsigned> LocalIndex = allocateLocal(E);
      if (!LocalIndex)
        return false;
      if (!this->emitGetPtrLocal(*LocalIndex, E))
        return false;
    }

    // Initialize all fields to 0.
    QualType ElemQT = VT->getElementType();
    PrimType ElemT = classifyPrim(ElemQT);

    for (unsigned I = 0, N = VT->getNumElements(); I != N; ++I) {
      if (!this->visitZeroInitializer(ElemT, ElemQT, E))
        return false;
      if (!this->emitInitElem(ElemT, I, E))
        return false;
    }
    return true;
  }

  return false;
}

template <class Emitter>
bool Compiler<Emitter>::VisitSizeOfPackExpr(const SizeOfPackExpr *E) {
  return this->emitConst(E->getPackLength(), E);
}

template <class Emitter>
bool Compiler<Emitter>::VisitGenericSelectionExpr(
    const GenericSelectionExpr *E) {
  return this->delegate(E->getResultExpr());
}

template <class Emitter>
bool Compiler<Emitter>::VisitChooseExpr(const ChooseExpr *E) {
  return this->delegate(E->getChosenSubExpr());
}

template <class Emitter>
bool Compiler<Emitter>::VisitObjCBoolLiteralExpr(const ObjCBoolLiteralExpr *E) {
  if (DiscardResult)
    return true;

  return this->emitConst(E->getValue(), E);
}

template <class Emitter>
bool Compiler<Emitter>::VisitCXXInheritedCtorInitExpr(
    const CXXInheritedCtorInitExpr *E) {
  const CXXConstructorDecl *Ctor = E->getConstructor();
  assert(!Ctor->isTrivial() &&
         "Trivial CXXInheritedCtorInitExpr, implement. (possible?)");
  const Function *F = this->getFunction(Ctor);
  assert(F);
  assert(!F->hasRVO());
  assert(F->hasThisPointer());

  if (!this->emitDupPtr(SourceInfo{}))
    return false;

  // Forward all arguments of the current function (which should be a
  // constructor itself) to the inherited ctor.
  // This is necessary because the calling code has pushed the pointer
  // of the correct base for  us already, but the arguments need
  // to come after.
  unsigned Offset = align(primSize(PT_Ptr)); // instance pointer.
  for (const ParmVarDecl *PD : Ctor->parameters()) {
    PrimType PT = this->classify(PD->getType()).value_or(PT_Ptr);

    if (!this->emitGetParam(PT, Offset, E))
      return false;
    Offset += align(primSize(PT));
  }

  return this->emitCall(F, 0, E);
}

template <class Emitter>
bool Compiler<Emitter>::VisitExpressionTraitExpr(const ExpressionTraitExpr *E) {
  assert(Ctx.getLangOpts().CPlusPlus);
  return this->emitConstBool(E->getValue(), E);
}

template <class Emitter>
bool Compiler<Emitter>::VisitCXXUuidofExpr(const CXXUuidofExpr *E) {
  if (DiscardResult)
    return true;
  assert(!Initializing);

  const MSGuidDecl *GuidDecl = E->getGuidDecl();
  const RecordDecl *RD = GuidDecl->getType()->getAsRecordDecl();
  assert(RD);
  // If the definiton of the result type is incomplete, just return a dummy.
  // If (and when) that is read from, we will fail, but not now.
  if (!RD->isCompleteDefinition()) {
    if (std::optional<unsigned> I = P.getOrCreateDummy(GuidDecl))
      return this->emitGetPtrGlobal(*I, E);
    return false;
  }

  std::optional<unsigned> GlobalIndex = P.getOrCreateGlobal(GuidDecl);
  if (!GlobalIndex)
    return false;
  if (!this->emitGetPtrGlobal(*GlobalIndex, E))
    return false;

  assert(this->getRecord(E->getType()));

  const APValue &V = GuidDecl->getAsAPValue();
  if (V.getKind() == APValue::None)
    return true;

  assert(V.isStruct());
  assert(V.getStructNumBases() == 0);
  if (!this->visitAPValueInitializer(V, E))
    return false;

  return this->emitFinishInit(E);
}

template <class Emitter>
bool Compiler<Emitter>::VisitRequiresExpr(const RequiresExpr *E) {
  assert(classifyPrim(E->getType()) == PT_Bool);
  if (DiscardResult)
    return true;
  return this->emitConstBool(E->isSatisfied(), E);
}

template <class Emitter>
bool Compiler<Emitter>::VisitConceptSpecializationExpr(
    const ConceptSpecializationExpr *E) {
  assert(classifyPrim(E->getType()) == PT_Bool);
  if (DiscardResult)
    return true;
  return this->emitConstBool(E->isSatisfied(), E);
}

template <class Emitter>
bool Compiler<Emitter>::VisitCXXRewrittenBinaryOperator(
    const CXXRewrittenBinaryOperator *E) {
  return this->delegate(E->getSemanticForm());
}

template <class Emitter>
bool Compiler<Emitter>::VisitPseudoObjectExpr(const PseudoObjectExpr *E) {

  for (const Expr *SemE : E->semantics()) {
    if (auto *OVE = dyn_cast<OpaqueValueExpr>(SemE)) {
      if (SemE == E->getResultExpr())
        return false;

      if (OVE->isUnique())
        continue;

      if (!this->discard(OVE))
        return false;
    } else if (SemE == E->getResultExpr()) {
      if (!this->delegate(SemE))
        return false;
    } else {
      if (!this->discard(SemE))
        return false;
    }
  }
  return true;
}

template <class Emitter>
bool Compiler<Emitter>::VisitPackIndexingExpr(const PackIndexingExpr *E) {
  return this->delegate(E->getSelectedExpr());
}

template <class Emitter>
bool Compiler<Emitter>::VisitRecoveryExpr(const RecoveryExpr *E) {
  return this->emitError(E);
}

template <class Emitter>
bool Compiler<Emitter>::VisitAddrLabelExpr(const AddrLabelExpr *E) {
  assert(E->getType()->isVoidPointerType());

  unsigned Offset = allocateLocalPrimitive(
      E->getLabel(), PT_Ptr, /*IsConst=*/true, /*IsExtended=*/false);

  return this->emitGetLocal(PT_Ptr, Offset, E);
}

template <class Emitter>
bool Compiler<Emitter>::VisitConvertVectorExpr(const ConvertVectorExpr *E) {
  assert(Initializing);
  const auto *VT = E->getType()->castAs<VectorType>();
  QualType ElemType = VT->getElementType();
  PrimType ElemT = classifyPrim(ElemType);
  const Expr *Src = E->getSrcExpr();
  PrimType SrcElemT =
      classifyPrim(Src->getType()->castAs<VectorType>()->getElementType());

  unsigned SrcOffset = this->allocateLocalPrimitive(Src, PT_Ptr, true, false);
  if (!this->visit(Src))
    return false;
  if (!this->emitSetLocal(PT_Ptr, SrcOffset, E))
    return false;

  for (unsigned I = 0; I != VT->getNumElements(); ++I) {
    if (!this->emitGetLocal(PT_Ptr, SrcOffset, E))
      return false;
    if (!this->emitArrayElemPop(SrcElemT, I, E))
      return false;
    if (SrcElemT != ElemT) {
      if (!this->emitPrimCast(SrcElemT, ElemT, ElemType, E))
        return false;
    }
    if (!this->emitInitElem(ElemT, I, E))
      return false;
  }

  return true;
}

template <class Emitter>
bool Compiler<Emitter>::VisitShuffleVectorExpr(const ShuffleVectorExpr *E) {
  assert(Initializing);
  assert(E->getNumSubExprs() > 2);

  const Expr *Vecs[] = {E->getExpr(0), E->getExpr(1)};
  const VectorType *VT = Vecs[0]->getType()->castAs<VectorType>();
  PrimType ElemT = classifyPrim(VT->getElementType());
  unsigned NumInputElems = VT->getNumElements();
  unsigned NumOutputElems = E->getNumSubExprs() - 2;
  assert(NumOutputElems > 0);

  // Save both input vectors to a local variable.
  unsigned VectorOffsets[2];
  for (unsigned I = 0; I != 2; ++I) {
    VectorOffsets[I] = this->allocateLocalPrimitive(
        Vecs[I], PT_Ptr, /*IsConst=*/true, /*IsExtended=*/false);
    if (!this->visit(Vecs[I]))
      return false;
    if (!this->emitSetLocal(PT_Ptr, VectorOffsets[I], E))
      return false;
  }
  for (unsigned I = 0; I != NumOutputElems; ++I) {
    APSInt ShuffleIndex = E->getShuffleMaskIdx(Ctx.getASTContext(), I);
    if (ShuffleIndex == -1)
      return this->emitInvalid(E); // FIXME: Better diagnostic.

    assert(ShuffleIndex < (NumInputElems * 2));
    if (!this->emitGetLocal(PT_Ptr,
                            VectorOffsets[ShuffleIndex >= NumInputElems], E))
      return false;
    unsigned InputVectorIndex = ShuffleIndex.getZExtValue() % NumInputElems;
    if (!this->emitArrayElemPop(ElemT, InputVectorIndex, E))
      return false;

    if (!this->emitInitElem(ElemT, I, E))
      return false;
  }

  return true;
}

template <class Emitter>
bool Compiler<Emitter>::VisitExtVectorElementExpr(
    const ExtVectorElementExpr *E) {
  const Expr *Base = E->getBase();
  assert(
      Base->getType()->isVectorType() ||
      Base->getType()->getAs<PointerType>()->getPointeeType()->isVectorType());

  SmallVector<uint32_t, 4> Indices;
  E->getEncodedElementAccess(Indices);

  if (Indices.size() == 1) {
    if (!this->visit(Base))
      return false;

    if (E->isGLValue()) {
      if (!this->emitConstUint32(Indices[0], E))
        return false;
      return this->emitArrayElemPtrPop(PT_Uint32, E);
    }
    // Else, also load the value.
    return this->emitArrayElemPop(classifyPrim(E->getType()), Indices[0], E);
  }

  // Create a local variable for the base.
  unsigned BaseOffset = allocateLocalPrimitive(Base, PT_Ptr, /*IsConst=*/true,
                                               /*IsExtended=*/false);
  if (!this->visit(Base))
    return false;
  if (!this->emitSetLocal(PT_Ptr, BaseOffset, E))
    return false;

  // Now the vector variable for the return value.
  if (!Initializing) {
    std::optional<unsigned> ResultIndex;
    ResultIndex = allocateLocal(E);
    if (!ResultIndex)
      return false;
    if (!this->emitGetPtrLocal(*ResultIndex, E))
      return false;
  }

  assert(Indices.size() == E->getType()->getAs<VectorType>()->getNumElements());

  PrimType ElemT =
      classifyPrim(E->getType()->getAs<VectorType>()->getElementType());
  uint32_t DstIndex = 0;
  for (uint32_t I : Indices) {
    if (!this->emitGetLocal(PT_Ptr, BaseOffset, E))
      return false;
    if (!this->emitArrayElemPop(ElemT, I, E))
      return false;
    if (!this->emitInitElem(ElemT, DstIndex, E))
      return false;
    ++DstIndex;
  }

  // Leave the result pointer on the stack.
  assert(!DiscardResult);
  return true;
}

template <class Emitter>
bool Compiler<Emitter>::VisitObjCBoxedExpr(const ObjCBoxedExpr *E) {
  if (!E->isExpressibleAsConstantInitializer())
    return this->emitInvalid(E);

  return this->delegate(E->getSubExpr());
}

template <class Emitter>
bool Compiler<Emitter>::VisitCXXStdInitializerListExpr(
    const CXXStdInitializerListExpr *E) {
  const Expr *SubExpr = E->getSubExpr();
  const ConstantArrayType *ArrayType =
      Ctx.getASTContext().getAsConstantArrayType(SubExpr->getType());
  const Record *R = getRecord(E->getType());
  assert(Initializing);
  assert(SubExpr->isGLValue());

  if (!this->visit(SubExpr))
    return false;
  if (!this->emitInitFieldPtr(R->getField(0u)->Offset, E))
    return false;

  PrimType SecondFieldT = classifyPrim(R->getField(1u)->Decl->getType());
  if (isIntegralType(SecondFieldT)) {
    if (!this->emitConst(static_cast<APSInt>(ArrayType->getSize()),
                         SecondFieldT, E))
      return false;
    return this->emitInitField(SecondFieldT, R->getField(1u)->Offset, E);
  }
  assert(SecondFieldT == PT_Ptr);

  if (!this->emitGetFieldPtr(R->getField(0u)->Offset, E))
    return false;
  if (!this->emitConst(static_cast<APSInt>(ArrayType->getSize()), PT_Uint64, E))
    return false;
  if (!this->emitArrayElemPtrPop(PT_Uint64, E))
    return false;
  return this->emitInitFieldPtr(R->getField(1u)->Offset, E);
}

template <class Emitter>
bool Compiler<Emitter>::VisitStmtExpr(const StmtExpr *E) {
  BlockScope<Emitter> BS(this);
  StmtExprScope<Emitter> SS(this);

  const CompoundStmt *CS = E->getSubStmt();
  const Stmt *Result = CS->getStmtExprResult();
  for (const Stmt *S : CS->body()) {
    if (S != Result) {
      if (!this->visitStmt(S))
        return false;
      continue;
    }

    assert(S == Result);
    // This better produces a value (i.e. is an expression).
    if (const Expr *ResultExpr = dyn_cast<Expr>(S)) {
      if (DiscardResult)
        return this->discard(ResultExpr);
      return this->delegate(ResultExpr);
    }
    return false;
  }

  return true;
}

template <class Emitter> bool Compiler<Emitter>::discard(const Expr *E) {
  OptionScope<Emitter> Scope(this, /*NewDiscardResult=*/true,
                             /*NewInitializing=*/false);
  return this->Visit(E);
}

template <class Emitter> bool Compiler<Emitter>::delegate(const Expr *E) {
  if (E->containsErrors())
    return this->emitError(E);

  // We're basically doing:
  // OptionScope<Emitter> Scope(this, DicardResult, Initializing);
  // but that's unnecessary of course.
  return this->Visit(E);
}

template <class Emitter> bool Compiler<Emitter>::visit(const Expr *E) {
  if (E->getType().isNull())
    return false;

  if (E->getType()->isVoidType())
    return this->discard(E);

  // Create local variable to hold the return value.
  if (!E->isGLValue() && !E->getType()->isAnyComplexType() &&
      !classify(E->getType())) {
    std::optional<unsigned> LocalIndex = allocateLocal(E);
    if (!LocalIndex)
      return false;

    if (!this->emitGetPtrLocal(*LocalIndex, E))
      return false;
    return this->visitInitializer(E);
  }

  //  Otherwise,we have a primitive return value, produce the value directly
  //  and push it on the stack.
  OptionScope<Emitter> Scope(this, /*NewDiscardResult=*/false,
                             /*NewInitializing=*/false);
  return this->Visit(E);
}

template <class Emitter>
bool Compiler<Emitter>::visitInitializer(const Expr *E) {
  assert(!classify(E->getType()));

  if (E->containsErrors())
    return this->emitError(E);

  OptionScope<Emitter> Scope(this, /*NewDiscardResult=*/false,
                             /*NewInitializing=*/true);
  return this->Visit(E);
}

template <class Emitter> bool Compiler<Emitter>::visitBool(const Expr *E) {
  std::optional<PrimType> T = classify(E->getType());
  if (!T) {
    // Convert complex values to bool.
    if (E->getType()->isAnyComplexType()) {
      if (!this->visit(E))
        return false;
      return this->emitComplexBoolCast(E);
    }
    return false;
  }

  if (!this->visit(E))
    return false;

  if (T == PT_Bool)
    return true;

  // Convert pointers to bool.
  if (T == PT_Ptr || T == PT_FnPtr) {
    if (!this->emitNull(*T, nullptr, E))
      return false;
    return this->emitNE(*T, E);
  }

  // Or Floats.
  if (T == PT_Float)
    return this->emitCastFloatingIntegralBool(E);

  // Or anything else we can.
  return this->emitCast(*T, PT_Bool, E);
}

template <class Emitter>
bool Compiler<Emitter>::visitZeroInitializer(PrimType T, QualType QT,
                                             const Expr *E) {
  switch (T) {
  case PT_Bool:
    return this->emitZeroBool(E);
  case PT_Sint8:
    return this->emitZeroSint8(E);
  case PT_Uint8:
    return this->emitZeroUint8(E);
  case PT_Sint16:
    return this->emitZeroSint16(E);
  case PT_Uint16:
    return this->emitZeroUint16(E);
  case PT_Sint32:
    return this->emitZeroSint32(E);
  case PT_Uint32:
    return this->emitZeroUint32(E);
  case PT_Sint64:
    return this->emitZeroSint64(E);
  case PT_Uint64:
    return this->emitZeroUint64(E);
  case PT_IntAP:
    return this->emitZeroIntAP(Ctx.getBitWidth(QT), E);
  case PT_IntAPS:
    return this->emitZeroIntAPS(Ctx.getBitWidth(QT), E);
  case PT_Ptr:
    return this->emitNullPtr(nullptr, E);
  case PT_FnPtr:
    return this->emitNullFnPtr(nullptr, E);
  case PT_MemberPtr:
    return this->emitNullMemberPtr(nullptr, E);
  case PT_Float: {
    return this->emitConstFloat(APFloat::getZero(Ctx.getFloatSemantics(QT)), E);
  }
  }
  llvm_unreachable("unknown primitive type");
}

template <class Emitter>
bool Compiler<Emitter>::visitZeroRecordInitializer(const Record *R,
                                                   const Expr *E) {
  assert(E);
  assert(R);
  // Fields
  for (const Record::Field &Field : R->fields()) {
    const Descriptor *D = Field.Desc;
    if (D->isPrimitive()) {
      QualType QT = D->getType();
      PrimType T = classifyPrim(D->getType());
      if (!this->visitZeroInitializer(T, QT, E))
        return false;
      if (!this->emitInitField(T, Field.Offset, E))
        return false;
      continue;
    }

    if (!this->emitGetPtrField(Field.Offset, E))
      return false;

    if (D->isPrimitiveArray()) {
      QualType ET = D->getElemQualType();
      PrimType T = classifyPrim(ET);
      for (uint32_t I = 0, N = D->getNumElems(); I != N; ++I) {
        if (!this->visitZeroInitializer(T, ET, E))
          return false;
        if (!this->emitInitElem(T, I, E))
          return false;
      }
    } else if (D->isCompositeArray()) {
      const Record *ElemRecord = D->ElemDesc->ElemRecord;
      assert(D->ElemDesc->ElemRecord);
      for (uint32_t I = 0, N = D->getNumElems(); I != N; ++I) {
        if (!this->emitConstUint32(I, E))
          return false;
        if (!this->emitArrayElemPtr(PT_Uint32, E))
          return false;
        if (!this->visitZeroRecordInitializer(ElemRecord, E))
          return false;
        if (!this->emitPopPtr(E))
          return false;
      }
    } else if (D->isRecord()) {
      if (!this->visitZeroRecordInitializer(D->ElemRecord, E))
        return false;
    } else {
      assert(false);
    }

    if (!this->emitPopPtr(E))
      return false;
  }

  for (const Record::Base &B : R->bases()) {
    if (!this->emitGetPtrBase(B.Offset, E))
      return false;
    if (!this->visitZeroRecordInitializer(B.R, E))
      return false;
    if (!this->emitFinishInitPop(E))
      return false;
  }

  // FIXME: Virtual bases.

  return true;
}

template <class Emitter>
template <typename T>
bool Compiler<Emitter>::emitConst(T Value, PrimType Ty, const Expr *E) {
  switch (Ty) {
  case PT_Sint8:
    return this->emitConstSint8(Value, E);
  case PT_Uint8:
    return this->emitConstUint8(Value, E);
  case PT_Sint16:
    return this->emitConstSint16(Value, E);
  case PT_Uint16:
    return this->emitConstUint16(Value, E);
  case PT_Sint32:
    return this->emitConstSint32(Value, E);
  case PT_Uint32:
    return this->emitConstUint32(Value, E);
  case PT_Sint64:
    return this->emitConstSint64(Value, E);
  case PT_Uint64:
    return this->emitConstUint64(Value, E);
  case PT_Bool:
    return this->emitConstBool(Value, E);
  case PT_Ptr:
  case PT_FnPtr:
  case PT_MemberPtr:
  case PT_Float:
  case PT_IntAP:
  case PT_IntAPS:
    llvm_unreachable("Invalid integral type");
    break;
  }
  llvm_unreachable("unknown primitive type");
}

template <class Emitter>
template <typename T>
bool Compiler<Emitter>::emitConst(T Value, const Expr *E) {
  return this->emitConst(Value, classifyPrim(E->getType()), E);
}

template <class Emitter>
bool Compiler<Emitter>::emitConst(const APSInt &Value, PrimType Ty,
                                  const Expr *E) {
  if (Ty == PT_IntAPS)
    return this->emitConstIntAPS(Value, E);
  if (Ty == PT_IntAP)
    return this->emitConstIntAP(Value, E);

  if (Value.isSigned())
    return this->emitConst(Value.getSExtValue(), Ty, E);
  return this->emitConst(Value.getZExtValue(), Ty, E);
}

template <class Emitter>
bool Compiler<Emitter>::emitConst(const APSInt &Value, const Expr *E) {
  return this->emitConst(Value, classifyPrim(E->getType()), E);
}

template <class Emitter>
unsigned Compiler<Emitter>::allocateLocalPrimitive(DeclTy &&Src, PrimType Ty,
                                                   bool IsConst,
                                                   bool IsExtended) {
  // Make sure we don't accidentally register the same decl twice.
  if (const auto *VD =
          dyn_cast_if_present<ValueDecl>(Src.dyn_cast<const Decl *>())) {
    assert(!P.getGlobal(VD));
    assert(!Locals.contains(VD));
    (void)VD;
  }

  // FIXME: There are cases where Src.is<Expr*>() is wrong, e.g.
  //   (int){12} in C. Consider using Expr::isTemporaryObject() instead
  //   or isa<MaterializeTemporaryExpr>().
  Descriptor *D = P.createDescriptor(Src, Ty, Descriptor::InlineDescMD, IsConst,
                                     Src.is<const Expr *>());
  Scope::Local Local = this->createLocal(D);
  if (auto *VD = dyn_cast_if_present<ValueDecl>(Src.dyn_cast<const Decl *>()))
    Locals.insert({VD, Local});
  VarScope->add(Local, IsExtended);
  return Local.Offset;
}

template <class Emitter>
std::optional<unsigned>
Compiler<Emitter>::allocateLocal(DeclTy &&Src, const ValueDecl *ExtendingDecl) {
  // Make sure we don't accidentally register the same decl twice.
  if ([[maybe_unused]] const auto *VD =
          dyn_cast_if_present<ValueDecl>(Src.dyn_cast<const Decl *>())) {
    assert(!P.getGlobal(VD));
    assert(!Locals.contains(VD));
  }

  QualType Ty;
  const ValueDecl *Key = nullptr;
  const Expr *Init = nullptr;
  bool IsTemporary = false;
  if (auto *VD = dyn_cast_if_present<ValueDecl>(Src.dyn_cast<const Decl *>())) {
    Key = VD;
    Ty = VD->getType();

    if (const auto *VarD = dyn_cast<VarDecl>(VD))
      Init = VarD->getInit();
  }
  if (auto *E = Src.dyn_cast<const Expr *>()) {
    IsTemporary = true;
    Ty = E->getType();
  }

  Descriptor *D = P.createDescriptor(
      Src, Ty.getTypePtr(), Descriptor::InlineDescMD, Ty.isConstQualified(),
      IsTemporary, /*IsMutable=*/false, Init);
  if (!D)
    return std::nullopt;

  Scope::Local Local = this->createLocal(D);
  if (Key)
    Locals.insert({Key, Local});
  if (ExtendingDecl)
    VarScope->addExtended(Local, ExtendingDecl);
  else
    VarScope->add(Local, false);
  return Local.Offset;
}

template <class Emitter>
const RecordType *Compiler<Emitter>::getRecordTy(QualType Ty) {
  if (const PointerType *PT = dyn_cast<PointerType>(Ty))
    return PT->getPointeeType()->getAs<RecordType>();
  return Ty->getAs<RecordType>();
}

template <class Emitter> Record *Compiler<Emitter>::getRecord(QualType Ty) {
  if (const auto *RecordTy = getRecordTy(Ty))
    return getRecord(RecordTy->getDecl());
  return nullptr;
}

template <class Emitter>
Record *Compiler<Emitter>::getRecord(const RecordDecl *RD) {
  return P.getOrCreateRecord(RD);
}

template <class Emitter>
const Function *Compiler<Emitter>::getFunction(const FunctionDecl *FD) {
  return Ctx.getOrCreateFunction(FD);
}

template <class Emitter> bool Compiler<Emitter>::visitExpr(const Expr *E) {
  ExprScope<Emitter> RootScope(this);
  // Void expressions.
  if (E->getType()->isVoidType()) {
    if (!visit(E))
      return false;
    return this->emitRetVoid(E) && RootScope.destroyLocals();
  }

  // Expressions with a primitive return type.
  if (std::optional<PrimType> T = classify(E)) {
    if (!visit(E))
      return false;
    return this->emitRet(*T, E) && RootScope.destroyLocals();
  }

  // Expressions with a composite return type.
  // For us, that means everything we don't
  // have a PrimType for.
  if (std::optional<unsigned> LocalOffset = this->allocateLocal(E)) {
    if (!this->emitGetPtrLocal(*LocalOffset, E))
      return false;

    if (!visitInitializer(E))
      return false;

    if (!this->emitFinishInit(E))
      return false;
    // We are destroying the locals AFTER the Ret op.
    // The Ret op needs to copy the (alive) values, but the
    // destructors may still turn the entire expression invalid.
    return this->emitRetValue(E) && RootScope.destroyLocals();
  }

  RootScope.destroyLocals();
  return false;
}

/// Toplevel visitDecl().
/// We get here from evaluateAsInitializer().
/// We need to evaluate the initializer and return its value.
template <class Emitter>
bool Compiler<Emitter>::visitDecl(const VarDecl *VD, bool ConstantContext) {
  assert(!VD->isInvalidDecl() && "Trying to constant evaluate an invalid decl");

  std::optional<PrimType> VarT = classify(VD->getType());

  // We only create variables if we're evaluating in a constant context.
  // Otherwise, just evaluate the initializer and return it.
  if (!ConstantContext) {
    DeclScope<Emitter> LocalScope(this, VD);
    if (!this->visit(VD->getAnyInitializer()))
      return false;
    return this->emitRet(VarT.value_or(PT_Ptr), VD);
  }

  // If we've seen the global variable already and the initializer failed,
  // just return false immediately.
  if (std::optional<unsigned> Index = P.getGlobal(VD)) {
    const Pointer &Ptr = P.getPtrGlobal(*Index);
    const GlobalInlineDescriptor &GD =
        *reinterpret_cast<const GlobalInlineDescriptor *>(
            Ptr.block()->rawData());
    if (GD.InitState == GlobalInitState::InitializerFailed)
      return false;
  }

  // Create and initialize the variable.
  if (!this->visitVarDecl(VD, /*Toplevel=*/true))
    return false;

  // Get a pointer to the variable
  if (Context::shouldBeGloballyIndexed(VD)) {
    auto GlobalIndex = P.getGlobal(VD);
    assert(GlobalIndex); // visitVarDecl() didn't return false.
    if (VarT) {
      if (!this->emitGetGlobalUnchecked(*VarT, *GlobalIndex, VD))
        return false;
    } else {
      if (!this->emitGetPtrGlobal(*GlobalIndex, VD))
        return false;
    }
  } else {
    auto Local = Locals.find(VD);
    assert(Local != Locals.end()); // Same here.
    if (VarT) {
      if (!this->emitGetLocal(*VarT, Local->second.Offset, VD))
        return false;
    } else {
      if (!this->emitGetPtrLocal(Local->second.Offset, VD))
        return false;
    }
  }

  // Return the value.
  if (!this->emitRet(VarT.value_or(PT_Ptr), VD)) {
    // If the Ret above failed and this is a global variable, mark it as
    // uninitialized, even everything else succeeded.
    if (Context::shouldBeGloballyIndexed(VD)) {
      auto GlobalIndex = P.getGlobal(VD);
      assert(GlobalIndex);
      Block *GlobalBlock = P.getGlobal(*GlobalIndex);
      GlobalInlineDescriptor &GD =
          *reinterpret_cast<GlobalInlineDescriptor *>(GlobalBlock->rawData());

      GD.InitState = GlobalInitState::InitializerFailed;
      GlobalBlock->invokeDtor();
    }
    return false;
  }

  return true;
}

template <class Emitter>
VarCreationState Compiler<Emitter>::visitVarDecl(const VarDecl *VD, bool Toplevel) {
  // We don't know what to do with these, so just return false.
  if (VD->getType().isNull())
    return false;

  // This case is EvalEmitter-only. If we won't create any instructions for the
  // initializer anyway, don't bother creating the variable in the first place.
  if (!this->isActive())
    return VarCreationState::NotCreated();

  const Expr *Init = VD->getInit();
  std::optional<PrimType> VarT = classify(VD->getType());

  auto checkDecl = [&]() -> bool {
    bool NeedsOp = !Toplevel && VD->isLocalVarDecl() && VD->isStaticLocal();
    return !NeedsOp || this->emitCheckDecl(VD, VD);
  };

  if (Context::shouldBeGloballyIndexed(VD)) {
    auto initGlobal = [&](unsigned GlobalIndex) -> bool {
      assert(Init);
      DeclScope<Emitter> LocalScope(this, VD);

      if (VarT) {
        if (!this->visit(Init))
          return checkDecl() && false;

        return checkDecl() && this->emitInitGlobal(*VarT, GlobalIndex, VD);
      }

      return checkDecl() && this->visitGlobalInitializer(Init, GlobalIndex);
    };

    // We've already seen and initialized this global.
    if (std::optional<unsigned> GlobalIndex = P.getGlobal(VD)) {
      if (P.getPtrGlobal(*GlobalIndex).isInitialized())
        return checkDecl();

      // The previous attempt at initialization might've been unsuccessful,
      // so let's try this one.
      return Init && checkDecl() && initGlobal(*GlobalIndex);
    }

    std::optional<unsigned> GlobalIndex = P.createGlobal(VD, Init);

    if (!GlobalIndex)
      return false;

    return !Init || (checkDecl() && initGlobal(*GlobalIndex));
  } else {
    VariableScope<Emitter> LocalScope(this, VD);
<<<<<<< HEAD
=======
    InitLinkScope<Emitter> ILS(this, InitLink::Decl(VD));
>>>>>>> 3a497065

    if (VarT) {
      unsigned Offset = this->allocateLocalPrimitive(
          VD, *VarT, VD->getType().isConstQualified());
      if (Init) {
        // Compile the initializer in its own scope.
        ExprScope<Emitter> Scope(this);
        if (!this->visit(Init))
          return false;

        return this->emitSetLocal(*VarT, Offset, VD);
      }
    } else {
      if (std::optional<unsigned> Offset = this->allocateLocal(VD))
        return !Init || this->visitLocalInitializer(Init, *Offset);
      return false;
    }

    return true;
  }

  return false;
}

template <class Emitter>
bool Compiler<Emitter>::visitAPValue(const APValue &Val, PrimType ValType,
                                     const Expr *E) {
  assert(!DiscardResult);
  if (Val.isInt())
    return this->emitConst(Val.getInt(), ValType, E);
  else if (Val.isFloat())
    return this->emitConstFloat(Val.getFloat(), E);

  if (Val.isLValue()) {
    if (Val.isNullPointer())
      return this->emitNull(ValType, nullptr, E);
    APValue::LValueBase Base = Val.getLValueBase();
    if (const Expr *BaseExpr = Base.dyn_cast<const Expr *>())
      return this->visit(BaseExpr);
    else if (const auto *VD = Base.dyn_cast<const ValueDecl *>()) {
      return this->visitDeclRef(VD, E);
    }
  } else if (Val.isMemberPointer()) {
    if (const ValueDecl *MemberDecl = Val.getMemberPointerDecl())
      return this->emitGetMemberPtr(MemberDecl, E);
    return this->emitNullMemberPtr(nullptr, E);
  }

  return false;
}

template <class Emitter>
bool Compiler<Emitter>::visitAPValueInitializer(const APValue &Val,
                                                const Expr *E) {

  if (Val.isStruct()) {
    const Record *R = this->getRecord(E->getType());
    assert(R);
    for (unsigned I = 0, N = Val.getStructNumFields(); I != N; ++I) {
      const APValue &F = Val.getStructField(I);
      const Record::Field *RF = R->getField(I);

      if (F.isInt() || F.isFloat() || F.isLValue() || F.isMemberPointer()) {
        PrimType T = classifyPrim(RF->Decl->getType());
        if (!this->visitAPValue(F, T, E))
          return false;
        if (!this->emitInitField(T, RF->Offset, E))
          return false;
      } else if (F.isArray()) {
        assert(RF->Desc->isPrimitiveArray());
        const auto *ArrType = RF->Decl->getType()->getAsArrayTypeUnsafe();
        PrimType ElemT = classifyPrim(ArrType->getElementType());
        assert(ArrType);

        if (!this->emitGetPtrField(RF->Offset, E))
          return false;

        for (unsigned A = 0, AN = F.getArraySize(); A != AN; ++A) {
          if (!this->visitAPValue(F.getArrayInitializedElt(A), ElemT, E))
            return false;
          if (!this->emitInitElem(ElemT, A, E))
            return false;
        }

        if (!this->emitPopPtr(E))
          return false;
      } else if (F.isStruct() || F.isUnion()) {
        if (!this->emitGetPtrField(RF->Offset, E))
          return false;
        if (!this->visitAPValueInitializer(F, E))
          return false;
        if (!this->emitPopPtr(E))
          return false;
      } else {
        assert(false && "I don't think this should be possible");
      }
    }
    return true;
  } else if (Val.isUnion()) {
    const FieldDecl *UnionField = Val.getUnionField();
    const Record *R = this->getRecord(UnionField->getParent());
    assert(R);
    const APValue &F = Val.getUnionValue();
    const Record::Field *RF = R->getField(UnionField);
    PrimType T = classifyPrim(RF->Decl->getType());
    if (!this->visitAPValue(F, T, E))
      return false;
    return this->emitInitField(T, RF->Offset, E);
  }
  // TODO: Other types.

  return false;
}

template <class Emitter>
bool Compiler<Emitter>::VisitBuiltinCallExpr(const CallExpr *E) {
  const Function *Func = getFunction(E->getDirectCallee());
  if (!Func)
    return false;

  // For these, we're expected to ultimately return an APValue pointing
  // to the CallExpr. This is needed to get the correct codegen.
  unsigned Builtin = E->getBuiltinCallee();
  if (Builtin == Builtin::BI__builtin___CFStringMakeConstantString ||
      Builtin == Builtin::BI__builtin___NSStringMakeConstantString ||
      Builtin == Builtin::BI__builtin_ptrauth_sign_constant ||
      Builtin == Builtin::BI__builtin_function_start) {
    if (std::optional<unsigned> GlobalOffset = P.createGlobal(E)) {
      if (!this->emitGetPtrGlobal(*GlobalOffset, E))
        return false;

      if (PrimType PT = classifyPrim(E); PT != PT_Ptr && isPtrType(PT))
        return this->emitDecayPtr(PT_Ptr, PT, E);
      return true;
    }
    return false;
  }

  QualType ReturnType = E->getType();
  std::optional<PrimType> ReturnT = classify(E);

  // Non-primitive return type. Prepare storage.
  if (!Initializing && !ReturnT && !ReturnType->isVoidType()) {
    std::optional<unsigned> LocalIndex = allocateLocal(E);
    if (!LocalIndex)
      return false;
    if (!this->emitGetPtrLocal(*LocalIndex, E))
      return false;
  }

  if (!Func->isUnevaluatedBuiltin()) {
    // Put arguments on the stack.
    for (const auto *Arg : E->arguments()) {
      if (!this->visit(Arg))
        return false;
    }
  }

  if (!this->emitCallBI(Func, E, E))
    return false;

  if (DiscardResult && !ReturnType->isVoidType()) {
    assert(ReturnT);
    return this->emitPop(*ReturnT, E);
  }

  return true;
}

template <class Emitter>
bool Compiler<Emitter>::VisitCallExpr(const CallExpr *E) {
  if (E->getBuiltinCallee())
    return VisitBuiltinCallExpr(E);

  QualType ReturnType = E->getCallReturnType(Ctx.getASTContext());
  std::optional<PrimType> T = classify(ReturnType);
  bool HasRVO = !ReturnType->isVoidType() && !T;
  const FunctionDecl *FuncDecl = E->getDirectCallee();

  if (HasRVO) {
    if (DiscardResult) {
      // If we need to discard the return value but the function returns its
      // value via an RVO pointer, we need to create one such pointer just
      // for this call.
      if (std::optional<unsigned> LocalIndex = allocateLocal(E)) {
        if (!this->emitGetPtrLocal(*LocalIndex, E))
          return false;
      }
    } else {
      // We need the result. Prepare a pointer to return or
      // dup the current one.
      if (!Initializing) {
        if (std::optional<unsigned> LocalIndex = allocateLocal(E)) {
          if (!this->emitGetPtrLocal(*LocalIndex, E))
            return false;
        }
      }
      if (!this->emitDupPtr(E))
        return false;
    }
  }

  auto Args = llvm::ArrayRef(E->getArgs(), E->getNumArgs());
  // Calling a static operator will still
  // pass the instance, but we don't need it.
  // Discard it here.
  if (isa<CXXOperatorCallExpr>(E)) {
    if (const auto *MD = dyn_cast_if_present<CXXMethodDecl>(FuncDecl);
        MD && MD->isStatic()) {
      if (!this->discard(E->getArg(0)))
        return false;
      Args = Args.drop_front();
    }
  }

  std::optional<unsigned> CalleeOffset;
  // Add the (optional, implicit) This pointer.
  if (const auto *MC = dyn_cast<CXXMemberCallExpr>(E)) {
    if (!FuncDecl && classifyPrim(E->getCallee()) == PT_MemberPtr) {
      // If we end up creating a CallPtr op for this, we need the base of the
      // member pointer as the instance pointer, and later extract the function
      // decl as the function pointer.
      const Expr *Callee = E->getCallee();
      CalleeOffset =
          this->allocateLocalPrimitive(Callee, PT_MemberPtr, true, false);
      if (!this->visit(Callee))
        return false;
      if (!this->emitSetLocal(PT_MemberPtr, *CalleeOffset, E))
        return false;
      if (!this->emitGetLocal(PT_MemberPtr, *CalleeOffset, E))
        return false;
      if (!this->emitGetMemberPtrBase(E))
        return false;
    } else if (!this->visit(MC->getImplicitObjectArgument())) {
      return false;
    }
  }

  llvm::BitVector NonNullArgs = collectNonNullArgs(FuncDecl, Args);
  // Put arguments on the stack.
  unsigned ArgIndex = 0;
  for (const auto *Arg : Args) {
    if (!this->visit(Arg))
      return false;

    // If we know the callee already, check the known parametrs for nullability.
    if (FuncDecl && NonNullArgs[ArgIndex]) {
      PrimType ArgT = classify(Arg).value_or(PT_Ptr);
      if (ArgT == PT_Ptr || ArgT == PT_FnPtr) {
        if (!this->emitCheckNonNullArg(ArgT, Arg))
          return false;
      }
    }
    ++ArgIndex;
  }

  if (FuncDecl) {
    const Function *Func = getFunction(FuncDecl);
    if (!Func)
      return false;
    assert(HasRVO == Func->hasRVO());

    bool HasQualifier = false;
    if (const auto *ME = dyn_cast<MemberExpr>(E->getCallee()))
      HasQualifier = ME->hasQualifier();

    bool IsVirtual = false;
    if (const auto *MD = dyn_cast<CXXMethodDecl>(FuncDecl))
      IsVirtual = MD->isVirtual();

    // In any case call the function. The return value will end up on the stack
    // and if the function has RVO, we already have the pointer on the stack to
    // write the result into.
    if (IsVirtual && !HasQualifier) {
      uint32_t VarArgSize = 0;
      unsigned NumParams =
          Func->getNumWrittenParams() + isa<CXXOperatorCallExpr>(E);
      for (unsigned I = NumParams, N = E->getNumArgs(); I != N; ++I)
        VarArgSize += align(primSize(classify(E->getArg(I)).value_or(PT_Ptr)));

      if (!this->emitCallVirt(Func, VarArgSize, E))
        return false;
    } else if (Func->isVariadic()) {
      uint32_t VarArgSize = 0;
      unsigned NumParams =
          Func->getNumWrittenParams() + isa<CXXOperatorCallExpr>(E);
      for (unsigned I = NumParams, N = E->getNumArgs(); I != N; ++I)
        VarArgSize += align(primSize(classify(E->getArg(I)).value_or(PT_Ptr)));
      if (!this->emitCallVar(Func, VarArgSize, E))
        return false;
    } else {
      if (!this->emitCall(Func, 0, E))
        return false;
    }
  } else {
    // Indirect call. Visit the callee, which will leave a FunctionPointer on
    // the stack. Cleanup of the returned value if necessary will be done after
    // the function call completed.

    // Sum the size of all args from the call expr.
    uint32_t ArgSize = 0;
    for (unsigned I = 0, N = E->getNumArgs(); I != N; ++I)
      ArgSize += align(primSize(classify(E->getArg(I)).value_or(PT_Ptr)));

    // Get the callee, either from a member pointer saved in CalleeOffset,
    // or by just visiting the Callee expr.
    if (CalleeOffset) {
      if (!this->emitGetLocal(PT_MemberPtr, *CalleeOffset, E))
        return false;
      if (!this->emitGetMemberPtrDecl(E))
        return false;
      if (!this->emitCallPtr(ArgSize, E, E))
        return false;
    } else {
      if (!this->visit(E->getCallee()))
        return false;

      if (!this->emitCallPtr(ArgSize, E, E))
        return false;
    }
  }

  // Cleanup for discarded return values.
  if (DiscardResult && !ReturnType->isVoidType() && T)
    return this->emitPop(*T, E);

  return true;
}

template <class Emitter>
bool Compiler<Emitter>::VisitCXXDefaultInitExpr(const CXXDefaultInitExpr *E) {
  SourceLocScope<Emitter> SLS(this, E);

  bool Old = InitStackActive;
  InitStackActive =
      !(E->getUsedContext()->getDeclKind() == Decl::CXXConstructor);
  bool Result = this->delegate(E->getExpr());
  InitStackActive = Old;
  return Result;
}

template <class Emitter>
bool Compiler<Emitter>::VisitCXXDefaultArgExpr(const CXXDefaultArgExpr *E) {
  SourceLocScope<Emitter> SLS(this, E);

  const Expr *SubExpr = E->getExpr();
  if (std::optional<PrimType> T = classify(E->getExpr()))
    return this->visit(SubExpr);

  assert(Initializing);
  return this->visitInitializer(SubExpr);
}

template <class Emitter>
bool Compiler<Emitter>::VisitCXXBoolLiteralExpr(const CXXBoolLiteralExpr *E) {
  if (DiscardResult)
    return true;

  return this->emitConstBool(E->getValue(), E);
}

template <class Emitter>
bool Compiler<Emitter>::VisitCXXNullPtrLiteralExpr(
    const CXXNullPtrLiteralExpr *E) {
  if (DiscardResult)
    return true;

  return this->emitNullPtr(nullptr, E);
}

template <class Emitter>
bool Compiler<Emitter>::VisitGNUNullExpr(const GNUNullExpr *E) {
  if (DiscardResult)
    return true;

  assert(E->getType()->isIntegerType());

  PrimType T = classifyPrim(E->getType());
  return this->emitZero(T, E);
}

template <class Emitter>
bool Compiler<Emitter>::VisitCXXThisExpr(const CXXThisExpr *E) {
  if (DiscardResult)
    return true;

  if (this->LambdaThisCapture.Offset > 0) {
    if (this->LambdaThisCapture.IsPtr)
      return this->emitGetThisFieldPtr(this->LambdaThisCapture.Offset, E);
    return this->emitGetPtrThisField(this->LambdaThisCapture.Offset, E);
  }

  // In some circumstances, the 'this' pointer does not actually refer to the
  // instance pointer of the current function frame, but e.g. to the declaration
  // currently being initialized. Here we emit the necessary instruction(s) for
  // this scenario.
  if (InitStackActive && !InitStack.empty()) {
    unsigned StartIndex = 0;
    for (StartIndex = InitStack.size() - 1; StartIndex > 0; --StartIndex) {
      if (InitStack[StartIndex].Kind != InitLink::K_Field)
        break;
    }

    for (unsigned I = StartIndex, N = InitStack.size(); I != N; ++I) {
      if (!InitStack[I].template emit<Emitter>(this, E))
        return false;
    }
    return true;
  }
  return this->emitThis(E);
}

template <class Emitter> bool Compiler<Emitter>::visitStmt(const Stmt *S) {
  switch (S->getStmtClass()) {
  case Stmt::CompoundStmtClass:
    return visitCompoundStmt(cast<CompoundStmt>(S));
  case Stmt::DeclStmtClass:
    return visitDeclStmt(cast<DeclStmt>(S));
  case Stmt::ReturnStmtClass:
    return visitReturnStmt(cast<ReturnStmt>(S));
  case Stmt::IfStmtClass:
    return visitIfStmt(cast<IfStmt>(S));
  case Stmt::WhileStmtClass:
    return visitWhileStmt(cast<WhileStmt>(S));
  case Stmt::DoStmtClass:
    return visitDoStmt(cast<DoStmt>(S));
  case Stmt::ForStmtClass:
    return visitForStmt(cast<ForStmt>(S));
  case Stmt::CXXForRangeStmtClass:
    return visitCXXForRangeStmt(cast<CXXForRangeStmt>(S));
  case Stmt::BreakStmtClass:
    return visitBreakStmt(cast<BreakStmt>(S));
  case Stmt::ContinueStmtClass:
    return visitContinueStmt(cast<ContinueStmt>(S));
  case Stmt::SwitchStmtClass:
    return visitSwitchStmt(cast<SwitchStmt>(S));
  case Stmt::CaseStmtClass:
    return visitCaseStmt(cast<CaseStmt>(S));
  case Stmt::DefaultStmtClass:
    return visitDefaultStmt(cast<DefaultStmt>(S));
  case Stmt::AttributedStmtClass:
    return visitAttributedStmt(cast<AttributedStmt>(S));
  case Stmt::CXXTryStmtClass:
    return visitCXXTryStmt(cast<CXXTryStmt>(S));
  case Stmt::NullStmtClass:
    return true;
  // Always invalid statements.
  case Stmt::GCCAsmStmtClass:
  case Stmt::MSAsmStmtClass:
  case Stmt::GotoStmtClass:
    return this->emitInvalid(S);
  case Stmt::LabelStmtClass:
    return this->visitStmt(cast<LabelStmt>(S)->getSubStmt());
  default: {
    if (const auto *E = dyn_cast<Expr>(S))
      return this->discard(E);
    return false;
  }
  }
}

/// Visits the given statment without creating a variable
/// scope for it in case it is a compound statement.
template <class Emitter> bool Compiler<Emitter>::visitLoopBody(const Stmt *S) {
  if (isa<NullStmt>(S))
    return true;

  if (const auto *CS = dyn_cast<CompoundStmt>(S)) {
    for (const auto *InnerStmt : CS->body())
      if (!visitStmt(InnerStmt))
        return false;
    return true;
  }

  return this->visitStmt(S);
}

template <class Emitter>
bool Compiler<Emitter>::visitCompoundStmt(const CompoundStmt *S) {
  BlockScope<Emitter> Scope(this);
  for (const auto *InnerStmt : S->body())
    if (!visitStmt(InnerStmt))
      return false;
  return true;
}

template <class Emitter>
bool Compiler<Emitter>::visitDeclStmt(const DeclStmt *DS) {
  for (const auto *D : DS->decls()) {
    if (isa<StaticAssertDecl, TagDecl, TypedefNameDecl, UsingEnumDecl,
            FunctionDecl>(D))
      continue;

    const auto *VD = dyn_cast<VarDecl>(D);
    if (!VD)
      return false;
    if (!this->visitVarDecl(VD))
      return false;
  }

  return true;
}

template <class Emitter>
bool Compiler<Emitter>::visitReturnStmt(const ReturnStmt *RS) {
  if (this->InStmtExpr)
    return this->emitUnsupported(RS);

  if (const Expr *RE = RS->getRetValue()) {
    ExprScope<Emitter> RetScope(this);
    if (ReturnType) {
      // Primitive types are simply returned.
      if (!this->visit(RE))
        return false;
      this->emitCleanup();
      return this->emitRet(*ReturnType, RS);
    } else if (RE->getType()->isVoidType()) {
      if (!this->visit(RE))
        return false;
    } else {
      // RVO - construct the value in the return location.
      if (!this->emitRVOPtr(RE))
        return false;
      if (!this->visitInitializer(RE))
        return false;
      if (!this->emitPopPtr(RE))
        return false;

      this->emitCleanup();
      return this->emitRetVoid(RS);
    }
  }

  // Void return.
  this->emitCleanup();
  return this->emitRetVoid(RS);
}

template <class Emitter> bool Compiler<Emitter>::visitIfStmt(const IfStmt *IS) {
  BlockScope<Emitter> IfScope(this);

  if (IS->isNonNegatedConsteval())
    return visitStmt(IS->getThen());
  if (IS->isNegatedConsteval())
    return IS->getElse() ? visitStmt(IS->getElse()) : true;

  if (auto *CondInit = IS->getInit())
    if (!visitStmt(CondInit))
      return false;

  if (const DeclStmt *CondDecl = IS->getConditionVariableDeclStmt())
    if (!visitDeclStmt(CondDecl))
      return false;

  if (!this->visitBool(IS->getCond()))
    return false;

  if (const Stmt *Else = IS->getElse()) {
    LabelTy LabelElse = this->getLabel();
    LabelTy LabelEnd = this->getLabel();
    if (!this->jumpFalse(LabelElse))
      return false;
    if (!visitStmt(IS->getThen()))
      return false;
    if (!this->jump(LabelEnd))
      return false;
    this->emitLabel(LabelElse);
    if (!visitStmt(Else))
      return false;
    this->emitLabel(LabelEnd);
  } else {
    LabelTy LabelEnd = this->getLabel();
    if (!this->jumpFalse(LabelEnd))
      return false;
    if (!visitStmt(IS->getThen()))
      return false;
    this->emitLabel(LabelEnd);
  }

  return true;
}

template <class Emitter>
bool Compiler<Emitter>::visitWhileStmt(const WhileStmt *S) {
  const Expr *Cond = S->getCond();
  const Stmt *Body = S->getBody();

  LabelTy CondLabel = this->getLabel(); // Label before the condition.
  LabelTy EndLabel = this->getLabel();  // Label after the loop.
  LoopScope<Emitter> LS(this, EndLabel, CondLabel);

  this->fallthrough(CondLabel);
  this->emitLabel(CondLabel);

  if (const DeclStmt *CondDecl = S->getConditionVariableDeclStmt())
    if (!visitDeclStmt(CondDecl))
      return false;

  if (!this->visitBool(Cond))
    return false;
  if (!this->jumpFalse(EndLabel))
    return false;

  LocalScope<Emitter> Scope(this);
  {
    DestructorScope<Emitter> DS(Scope);
    if (!this->visitLoopBody(Body))
      return false;
  }

  if (!this->jump(CondLabel))
    return false;
  this->emitLabel(EndLabel);

  return true;
}

template <class Emitter> bool Compiler<Emitter>::visitDoStmt(const DoStmt *S) {
  const Expr *Cond = S->getCond();
  const Stmt *Body = S->getBody();

  LabelTy StartLabel = this->getLabel();
  LabelTy EndLabel = this->getLabel();
  LabelTy CondLabel = this->getLabel();
  LoopScope<Emitter> LS(this, EndLabel, CondLabel);
  LocalScope<Emitter> Scope(this);

  this->fallthrough(StartLabel);
  this->emitLabel(StartLabel);
  {
    DestructorScope<Emitter> DS(Scope);

    if (!this->visitLoopBody(Body))
      return false;
    this->fallthrough(CondLabel);
    this->emitLabel(CondLabel);
    if (!this->visitBool(Cond))
      return false;
  }
  if (!this->jumpTrue(StartLabel))
    return false;

  this->fallthrough(EndLabel);
  this->emitLabel(EndLabel);
  return true;
}

template <class Emitter>
bool Compiler<Emitter>::visitForStmt(const ForStmt *S) {
  // for (Init; Cond; Inc) { Body }
  const Stmt *Init = S->getInit();
  const Expr *Cond = S->getCond();
  const Expr *Inc = S->getInc();
  const Stmt *Body = S->getBody();

  LabelTy EndLabel = this->getLabel();
  LabelTy CondLabel = this->getLabel();
  LabelTy IncLabel = this->getLabel();
  LoopScope<Emitter> LS(this, EndLabel, IncLabel);
  LocalScope<Emitter> Scope(this);

  if (Init && !this->visitStmt(Init))
    return false;
  this->fallthrough(CondLabel);
  this->emitLabel(CondLabel);

  if (const DeclStmt *CondDecl = S->getConditionVariableDeclStmt())
    if (!visitDeclStmt(CondDecl))
      return false;

  if (Cond) {
    if (!this->visitBool(Cond))
      return false;
    if (!this->jumpFalse(EndLabel))
      return false;
  }

  {
    DestructorScope<Emitter> DS(Scope);

    if (Body && !this->visitLoopBody(Body))
      return false;
    this->fallthrough(IncLabel);
    this->emitLabel(IncLabel);
    if (Inc && !this->discard(Inc))
      return false;
  }

  if (!this->jump(CondLabel))
    return false;
  this->fallthrough(EndLabel);
  this->emitLabel(EndLabel);
  return true;
}

template <class Emitter>
bool Compiler<Emitter>::visitCXXForRangeStmt(const CXXForRangeStmt *S) {
  const Stmt *Init = S->getInit();
  const Expr *Cond = S->getCond();
  const Expr *Inc = S->getInc();
  const Stmt *Body = S->getBody();
  const Stmt *BeginStmt = S->getBeginStmt();
  const Stmt *RangeStmt = S->getRangeStmt();
  const Stmt *EndStmt = S->getEndStmt();
  const VarDecl *LoopVar = S->getLoopVariable();

  LabelTy EndLabel = this->getLabel();
  LabelTy CondLabel = this->getLabel();
  LabelTy IncLabel = this->getLabel();
  LoopScope<Emitter> LS(this, EndLabel, IncLabel);

  // Emit declarations needed in the loop.
  if (Init && !this->visitStmt(Init))
    return false;
  if (!this->visitStmt(RangeStmt))
    return false;
  if (!this->visitStmt(BeginStmt))
    return false;
  if (!this->visitStmt(EndStmt))
    return false;

  // Now the condition as well as the loop variable assignment.
  this->fallthrough(CondLabel);
  this->emitLabel(CondLabel);
  if (!this->visitBool(Cond))
    return false;
  if (!this->jumpFalse(EndLabel))
    return false;

  if (!this->visitVarDecl(LoopVar))
    return false;

  // Body.
  LocalScope<Emitter> Scope(this);
  {
    DestructorScope<Emitter> DS(Scope);

    if (!this->visitLoopBody(Body))
      return false;
  this->fallthrough(IncLabel);
    this->emitLabel(IncLabel);
    if (!this->discard(Inc))
      return false;
  }

  if (!this->jump(CondLabel))
    return false;

  this->fallthrough(EndLabel);
  this->emitLabel(EndLabel);
  return true;
}

template <class Emitter>
bool Compiler<Emitter>::visitBreakStmt(const BreakStmt *S) {
  if (!BreakLabel)
    return false;

  this->VarScope->emitDestructors();
  return this->jump(*BreakLabel);
}

template <class Emitter>
bool Compiler<Emitter>::visitContinueStmt(const ContinueStmt *S) {
  if (!ContinueLabel)
    return false;

  this->VarScope->emitDestructors();
  return this->jump(*ContinueLabel);
}

template <class Emitter>
bool Compiler<Emitter>::visitSwitchStmt(const SwitchStmt *S) {
  const Expr *Cond = S->getCond();
  PrimType CondT = this->classifyPrim(Cond->getType());

  LabelTy EndLabel = this->getLabel();
  OptLabelTy DefaultLabel = std::nullopt;
  unsigned CondVar = this->allocateLocalPrimitive(Cond, CondT, true, false);

  if (const auto *CondInit = S->getInit())
    if (!visitStmt(CondInit))
      return false;

  if (const DeclStmt *CondDecl = S->getConditionVariableDeclStmt())
    if (!visitDeclStmt(CondDecl))
      return false;

  // Initialize condition variable.
  if (!this->visit(Cond))
    return false;
  if (!this->emitSetLocal(CondT, CondVar, S))
    return false;

  CaseMap CaseLabels;
  // Create labels and comparison ops for all case statements.
  for (const SwitchCase *SC = S->getSwitchCaseList(); SC;
       SC = SC->getNextSwitchCase()) {
    if (const auto *CS = dyn_cast<CaseStmt>(SC)) {
      // FIXME: Implement ranges.
      if (CS->caseStmtIsGNURange())
        return false;
      CaseLabels[SC] = this->getLabel();

      const Expr *Value = CS->getLHS();
      PrimType ValueT = this->classifyPrim(Value->getType());

      // Compare the case statement's value to the switch condition.
      if (!this->emitGetLocal(CondT, CondVar, CS))
        return false;
      if (!this->visit(Value))
        return false;

      // Compare and jump to the case label.
      if (!this->emitEQ(ValueT, S))
        return false;
      if (!this->jumpTrue(CaseLabels[CS]))
        return false;
    } else {
      assert(!DefaultLabel);
      DefaultLabel = this->getLabel();
    }
  }

  // If none of the conditions above were true, fall through to the default
  // statement or jump after the switch statement.
  if (DefaultLabel) {
    if (!this->jump(*DefaultLabel))
      return false;
  } else {
    if (!this->jump(EndLabel))
      return false;
  }

  SwitchScope<Emitter> SS(this, std::move(CaseLabels), EndLabel, DefaultLabel);
  if (!this->visitStmt(S->getBody()))
    return false;
  this->emitLabel(EndLabel);
  return true;
}

template <class Emitter>
bool Compiler<Emitter>::visitCaseStmt(const CaseStmt *S) {
  this->emitLabel(CaseLabels[S]);
  return this->visitStmt(S->getSubStmt());
}

template <class Emitter>
bool Compiler<Emitter>::visitDefaultStmt(const DefaultStmt *S) {
  this->emitLabel(*DefaultLabel);
  return this->visitStmt(S->getSubStmt());
}

template <class Emitter>
bool Compiler<Emitter>::visitAttributedStmt(const AttributedStmt *S) {
  if (this->Ctx.getLangOpts().CXXAssumptions &&
      !this->Ctx.getLangOpts().MSVCCompat) {
    for (const Attr *A : S->getAttrs()) {
      auto *AA = dyn_cast<CXXAssumeAttr>(A);
      if (!AA)
        continue;

      assert(isa<NullStmt>(S->getSubStmt()));

      const Expr *Assumption = AA->getAssumption();
      if (Assumption->isValueDependent())
        return false;

      if (Assumption->HasSideEffects(this->Ctx.getASTContext()))
        continue;

      // Evaluate assumption.
      if (!this->visitBool(Assumption))
        return false;

      if (!this->emitAssume(Assumption))
        return false;
    }
  }

  // Ignore other attributes.
  return this->visitStmt(S->getSubStmt());
}

template <class Emitter>
bool Compiler<Emitter>::visitCXXTryStmt(const CXXTryStmt *S) {
  // Ignore all handlers.
  return this->visitStmt(S->getTryBlock());
}

template <class Emitter>
bool Compiler<Emitter>::emitLambdaStaticInvokerBody(const CXXMethodDecl *MD) {
  assert(MD->isLambdaStaticInvoker());
  assert(MD->hasBody());
  assert(cast<CompoundStmt>(MD->getBody())->body_empty());

  const CXXRecordDecl *ClosureClass = MD->getParent();
  const CXXMethodDecl *LambdaCallOp = ClosureClass->getLambdaCallOperator();
  assert(ClosureClass->captures_begin() == ClosureClass->captures_end());
  const Function *Func = this->getFunction(LambdaCallOp);
  if (!Func)
    return false;
  assert(Func->hasThisPointer());
  assert(Func->getNumParams() == (MD->getNumParams() + 1 + Func->hasRVO()));

  if (Func->hasRVO()) {
    if (!this->emitRVOPtr(MD))
      return false;
  }

  // The lambda call operator needs an instance pointer, but we don't have
  // one here, and we don't need one either because the lambda cannot have
  // any captures, as verified above. Emit a null pointer. This is then
  // special-cased when interpreting to not emit any misleading diagnostics.
  if (!this->emitNullPtr(nullptr, MD))
    return false;

  // Forward all arguments from the static invoker to the lambda call operator.
  for (const ParmVarDecl *PVD : MD->parameters()) {
    auto It = this->Params.find(PVD);
    assert(It != this->Params.end());

    // We do the lvalue-to-rvalue conversion manually here, so no need
    // to care about references.
    PrimType ParamType = this->classify(PVD->getType()).value_or(PT_Ptr);
    if (!this->emitGetParam(ParamType, It->second.Offset, MD))
      return false;
  }

  if (!this->emitCall(Func, 0, LambdaCallOp))
    return false;

  this->emitCleanup();
  if (ReturnType)
    return this->emitRet(*ReturnType, MD);

  // Nothing to do, since we emitted the RVO pointer above.
  return this->emitRetVoid(MD);
}

template <class Emitter>
bool Compiler<Emitter>::visitFunc(const FunctionDecl *F) {
  // Classify the return type.
  ReturnType = this->classify(F->getReturnType());

  auto emitFieldInitializer = [&](const Record::Field *F, unsigned FieldOffset,
                                  const Expr *InitExpr) -> bool {
    // We don't know what to do with these, so just return false.
    if (InitExpr->getType().isNull())
      return false;

    if (std::optional<PrimType> T = this->classify(InitExpr)) {
      if (!this->visit(InitExpr))
        return false;

      if (F->isBitField())
        return this->emitInitThisBitField(*T, F, FieldOffset, InitExpr);
      return this->emitInitThisField(*T, FieldOffset, InitExpr);
    }
    // Non-primitive case. Get a pointer to the field-to-initialize
    // on the stack and call visitInitialzer() for it.
    InitLinkScope<Emitter> FieldScope(this, InitLink::Field(F->Offset));
    if (!this->emitGetPtrThisField(FieldOffset, InitExpr))
      return false;

    if (!this->visitInitializer(InitExpr))
      return false;

    return this->emitPopPtr(InitExpr);
  };

  // Emit custom code if this is a lambda static invoker.
  if (const auto *MD = dyn_cast<CXXMethodDecl>(F);
      MD && MD->isLambdaStaticInvoker())
    return this->emitLambdaStaticInvokerBody(MD);

  // Constructor. Set up field initializers.
  if (const auto *Ctor = dyn_cast<CXXConstructorDecl>(F)) {
    const RecordDecl *RD = Ctor->getParent();
    const Record *R = this->getRecord(RD);
    if (!R)
      return false;

    InitLinkScope<Emitter> InitScope(this, InitLink::This());
    for (const auto *Init : Ctor->inits()) {
      // Scope needed for the initializers.
      BlockScope<Emitter> Scope(this);

      const Expr *InitExpr = Init->getInit();
      if (const FieldDecl *Member = Init->getMember()) {
        const Record::Field *F = R->getField(Member);

        if (!emitFieldInitializer(F, F->Offset, InitExpr))
          return false;
      } else if (const Type *Base = Init->getBaseClass()) {
        const auto *BaseDecl = Base->getAsCXXRecordDecl();
        assert(BaseDecl);

        if (Init->isBaseVirtual()) {
          assert(R->getVirtualBase(BaseDecl));
          if (!this->emitGetPtrThisVirtBase(BaseDecl, InitExpr))
            return false;

        } else {
          // Base class initializer.
          // Get This Base and call initializer on it.
          const Record::Base *B = R->getBase(BaseDecl);
          assert(B);
          if (!this->emitGetPtrThisBase(B->Offset, InitExpr))
            return false;
        }

        if (!this->visitInitializer(InitExpr))
          return false;
        if (!this->emitFinishInitPop(InitExpr))
          return false;
      } else if (const IndirectFieldDecl *IFD = Init->getIndirectMember()) {
        assert(IFD->getChainingSize() >= 2);

        unsigned NestedFieldOffset = 0;
        const Record::Field *NestedField = nullptr;
        for (const NamedDecl *ND : IFD->chain()) {
          const auto *FD = cast<FieldDecl>(ND);
          const Record *FieldRecord =
              this->P.getOrCreateRecord(FD->getParent());
          assert(FieldRecord);

          NestedField = FieldRecord->getField(FD);
          assert(NestedField);

          NestedFieldOffset += NestedField->Offset;
        }
        assert(NestedField);

        if (!emitFieldInitializer(NestedField, NestedFieldOffset, InitExpr))
          return false;
      } else {
        assert(Init->isDelegatingInitializer());
        if (!this->emitThis(InitExpr))
          return false;
        if (!this->visitInitializer(Init->getInit()))
          return false;
        if (!this->emitPopPtr(InitExpr))
          return false;
      }
    }
  }

  if (const auto *Body = F->getBody())
    if (!visitStmt(Body))
      return false;

  // Emit a guard return to protect against a code path missing one.
  if (F->getReturnType()->isVoidType())
    return this->emitRetVoid(SourceInfo{});
  return this->emitNoRet(SourceInfo{});
}

template <class Emitter>
bool Compiler<Emitter>::VisitUnaryOperator(const UnaryOperator *E) {
  const Expr *SubExpr = E->getSubExpr();
  if (SubExpr->getType()->isAnyComplexType())
    return this->VisitComplexUnaryOperator(E);
  std::optional<PrimType> T = classify(SubExpr->getType());

  switch (E->getOpcode()) {
  case UO_PostInc: { // x++
    if (!Ctx.getLangOpts().CPlusPlus14)
      return this->emitInvalid(E);

    if (!this->visit(SubExpr))
      return false;

    if (T == PT_Ptr || T == PT_FnPtr) {
      if (!this->emitIncPtr(E))
        return false;

      return DiscardResult ? this->emitPopPtr(E) : true;
    }

    if (T == PT_Float) {
      return DiscardResult ? this->emitIncfPop(getRoundingMode(E), E)
                           : this->emitIncf(getRoundingMode(E), E);
    }

    return DiscardResult ? this->emitIncPop(*T, E) : this->emitInc(*T, E);
  }
  case UO_PostDec: { // x--
    if (!Ctx.getLangOpts().CPlusPlus14)
      return this->emitInvalid(E);

    if (!this->visit(SubExpr))
      return false;

    if (T == PT_Ptr || T == PT_FnPtr) {
      if (!this->emitDecPtr(E))
        return false;

      return DiscardResult ? this->emitPopPtr(E) : true;
    }

    if (T == PT_Float) {
      return DiscardResult ? this->emitDecfPop(getRoundingMode(E), E)
                           : this->emitDecf(getRoundingMode(E), E);
    }

    return DiscardResult ? this->emitDecPop(*T, E) : this->emitDec(*T, E);
  }
  case UO_PreInc: { // ++x
    if (!Ctx.getLangOpts().CPlusPlus14)
      return this->emitInvalid(E);

    if (!this->visit(SubExpr))
      return false;

    if (T == PT_Ptr || T == PT_FnPtr) {
      if (!this->emitLoadPtr(E))
        return false;
      if (!this->emitConstUint8(1, E))
        return false;
      if (!this->emitAddOffsetUint8(E))
        return false;
      return DiscardResult ? this->emitStorePopPtr(E) : this->emitStorePtr(E);
    }

    // Post-inc and pre-inc are the same if the value is to be discarded.
    if (DiscardResult) {
      if (T == PT_Float)
        return this->emitIncfPop(getRoundingMode(E), E);
      return this->emitIncPop(*T, E);
    }

    if (T == PT_Float) {
      const auto &TargetSemantics = Ctx.getFloatSemantics(E->getType());
      if (!this->emitLoadFloat(E))
        return false;
      if (!this->emitConstFloat(llvm::APFloat(TargetSemantics, 1), E))
        return false;
      if (!this->emitAddf(getRoundingMode(E), E))
        return false;
      if (!this->emitStoreFloat(E))
        return false;
    } else {
      assert(isIntegralType(*T));
      if (!this->emitLoad(*T, E))
        return false;
      if (!this->emitConst(1, E))
        return false;
      if (!this->emitAdd(*T, E))
        return false;
      if (!this->emitStore(*T, E))
        return false;
    }
    return E->isGLValue() || this->emitLoadPop(*T, E);
  }
  case UO_PreDec: { // --x
    if (!Ctx.getLangOpts().CPlusPlus14)
      return this->emitInvalid(E);

    if (!this->visit(SubExpr))
      return false;

    if (T == PT_Ptr || T == PT_FnPtr) {
      if (!this->emitLoadPtr(E))
        return false;
      if (!this->emitConstUint8(1, E))
        return false;
      if (!this->emitSubOffsetUint8(E))
        return false;
      return DiscardResult ? this->emitStorePopPtr(E) : this->emitStorePtr(E);
    }

    // Post-dec and pre-dec are the same if the value is to be discarded.
    if (DiscardResult) {
      if (T == PT_Float)
        return this->emitDecfPop(getRoundingMode(E), E);
      return this->emitDecPop(*T, E);
    }

    if (T == PT_Float) {
      const auto &TargetSemantics = Ctx.getFloatSemantics(E->getType());
      if (!this->emitLoadFloat(E))
        return false;
      if (!this->emitConstFloat(llvm::APFloat(TargetSemantics, 1), E))
        return false;
      if (!this->emitSubf(getRoundingMode(E), E))
        return false;
      if (!this->emitStoreFloat(E))
        return false;
    } else {
      assert(isIntegralType(*T));
      if (!this->emitLoad(*T, E))
        return false;
      if (!this->emitConst(1, E))
        return false;
      if (!this->emitSub(*T, E))
        return false;
      if (!this->emitStore(*T, E))
        return false;
    }
    return E->isGLValue() || this->emitLoadPop(*T, E);
  }
  case UO_LNot: // !x
    if (DiscardResult)
      return this->discard(SubExpr);

    if (!this->visitBool(SubExpr))
      return false;

    if (!this->emitInvBool(E))
      return false;

    if (PrimType ET = classifyPrim(E->getType()); ET != PT_Bool)
      return this->emitCast(PT_Bool, ET, E);
    return true;
  case UO_Minus: // -x
    if (!this->visit(SubExpr))
      return false;
    return DiscardResult ? this->emitPop(*T, E) : this->emitNeg(*T, E);
  case UO_Plus:                // +x
    if (!this->visit(SubExpr)) // noop
      return false;
    return DiscardResult ? this->emitPop(*T, E) : true;
  case UO_AddrOf: // &x
    if (E->getType()->isMemberPointerType()) {
      // C++11 [expr.unary.op]p3 has very strict rules on how the address of a
      // member can be formed.
      return this->emitGetMemberPtr(cast<DeclRefExpr>(SubExpr)->getDecl(), E);
    }
    // We should already have a pointer when we get here.
    return this->delegate(SubExpr);
  case UO_Deref: // *x
    if (DiscardResult)
      return this->discard(SubExpr);
    return this->visit(SubExpr);
  case UO_Not: // ~x
    if (!this->visit(SubExpr))
      return false;
    return DiscardResult ? this->emitPop(*T, E) : this->emitComp(*T, E);
  case UO_Real: // __real x
    assert(T);
    return this->delegate(SubExpr);
  case UO_Imag: { // __imag x
    assert(T);
    if (!this->discard(SubExpr))
      return false;
    return this->visitZeroInitializer(*T, SubExpr->getType(), SubExpr);
  }
  case UO_Extension:
    return this->delegate(SubExpr);
  case UO_Coawait:
    assert(false && "Unhandled opcode");
  }

  return false;
}

template <class Emitter>
bool Compiler<Emitter>::VisitComplexUnaryOperator(const UnaryOperator *E) {
  const Expr *SubExpr = E->getSubExpr();
  assert(SubExpr->getType()->isAnyComplexType());

  if (DiscardResult)
    return this->discard(SubExpr);

  std::optional<PrimType> ResT = classify(E);
  auto prepareResult = [=]() -> bool {
    if (!ResT && !Initializing) {
      std::optional<unsigned> LocalIndex = allocateLocal(SubExpr);
      if (!LocalIndex)
        return false;
      return this->emitGetPtrLocal(*LocalIndex, E);
    }

    return true;
  };

  // The offset of the temporary, if we created one.
  unsigned SubExprOffset = ~0u;
  auto createTemp = [=, &SubExprOffset]() -> bool {
    SubExprOffset = this->allocateLocalPrimitive(SubExpr, PT_Ptr, true, false);
    if (!this->visit(SubExpr))
      return false;
    return this->emitSetLocal(PT_Ptr, SubExprOffset, E);
  };

  PrimType ElemT = classifyComplexElementType(SubExpr->getType());
  auto getElem = [=](unsigned Offset, unsigned Index) -> bool {
    if (!this->emitGetLocal(PT_Ptr, Offset, E))
      return false;
    return this->emitArrayElemPop(ElemT, Index, E);
  };

  switch (E->getOpcode()) {
  case UO_Minus:
    if (!prepareResult())
      return false;
    if (!createTemp())
      return false;
    for (unsigned I = 0; I != 2; ++I) {
      if (!getElem(SubExprOffset, I))
        return false;
      if (!this->emitNeg(ElemT, E))
        return false;
      if (!this->emitInitElem(ElemT, I, E))
        return false;
    }
    break;

  case UO_Plus:   // +x
  case UO_AddrOf: // &x
  case UO_Deref:  // *x
    return this->delegate(SubExpr);

  case UO_LNot:
    if (!this->visit(SubExpr))
      return false;
    if (!this->emitComplexBoolCast(SubExpr))
      return false;
    if (!this->emitInvBool(E))
      return false;
    if (PrimType ET = classifyPrim(E->getType()); ET != PT_Bool)
      return this->emitCast(PT_Bool, ET, E);
    return true;

  case UO_Real:
    return this->emitComplexReal(SubExpr);

  case UO_Imag:
    if (!this->visit(SubExpr))
      return false;

    if (SubExpr->isLValue()) {
      if (!this->emitConstUint8(1, E))
        return false;
      return this->emitArrayElemPtrPopUint8(E);
    }

    // Since our _Complex implementation does not map to a primitive type,
    // we sometimes have to do the lvalue-to-rvalue conversion here manually.
    return this->emitArrayElemPop(classifyPrim(E->getType()), 1, E);

  case UO_Not: // ~x
    if (!this->visit(SubExpr))
      return false;
    // Negate the imaginary component.
    if (!this->emitArrayElem(ElemT, 1, E))
      return false;
    if (!this->emitNeg(ElemT, E))
      return false;
    if (!this->emitInitElem(ElemT, 1, E))
      return false;
    return DiscardResult ? this->emitPopPtr(E) : true;

  case UO_Extension:
    return this->delegate(SubExpr);

  default:
    return this->emitInvalid(E);
  }

  return true;
}

template <class Emitter>
bool Compiler<Emitter>::visitDeclRef(const ValueDecl *D, const Expr *E) {
  if (DiscardResult)
    return true;

  if (const auto *ECD = dyn_cast<EnumConstantDecl>(D)) {
    return this->emitConst(ECD->getInitVal(), E);
  } else if (const auto *BD = dyn_cast<BindingDecl>(D)) {
    return this->visit(BD->getBinding());
  } else if (const auto *FuncDecl = dyn_cast<FunctionDecl>(D)) {
    const Function *F = getFunction(FuncDecl);
    return F && this->emitGetFnPtr(F, E);
  } else if (const auto *TPOD = dyn_cast<TemplateParamObjectDecl>(D)) {
    if (std::optional<unsigned> Index = P.getOrCreateGlobal(D)) {
      if (!this->emitGetPtrGlobal(*Index, E))
        return false;
      if (std::optional<PrimType> T = classify(E->getType())) {
        if (!this->visitAPValue(TPOD->getValue(), *T, E))
          return false;
        return this->emitInitGlobal(*T, *Index, E);
      }
      return this->visitAPValueInitializer(TPOD->getValue(), E);
    }
    return false;
  }

  // References are implemented via pointers, so when we see a DeclRefExpr
  // pointing to a reference, we need to get its value directly (i.e. the
  // pointer to the actual value) instead of a pointer to the pointer to the
  // value.
  bool IsReference = D->getType()->isReferenceType();

  // Check for local/global variables and parameters.
  if (auto It = Locals.find(D); It != Locals.end()) {
    const unsigned Offset = It->second.Offset;
    if (IsReference)
      return this->emitGetLocal(PT_Ptr, Offset, E);
    return this->emitGetPtrLocal(Offset, E);
  } else if (auto GlobalIndex = P.getGlobal(D)) {
    if (IsReference) {
      if (!Ctx.getLangOpts().CPlusPlus11)
        return this->emitGetGlobal(classifyPrim(E), *GlobalIndex, E);
      return this->emitGetGlobalUnchecked(classifyPrim(E), *GlobalIndex, E);
    }

    return this->emitGetPtrGlobal(*GlobalIndex, E);
  } else if (const auto *PVD = dyn_cast<ParmVarDecl>(D)) {
    if (auto It = this->Params.find(PVD); It != this->Params.end()) {
      if (IsReference || !It->second.IsPtr)
        return this->emitGetParam(classifyPrim(E), It->second.Offset, E);

      return this->emitGetPtrParam(It->second.Offset, E);
    }
  }

  // Handle lambda captures.
  if (auto It = this->LambdaCaptures.find(D);
      It != this->LambdaCaptures.end()) {
    auto [Offset, IsPtr] = It->second;

    if (IsPtr)
      return this->emitGetThisFieldPtr(Offset, E);
    return this->emitGetPtrThisField(Offset, E);
  } else if (const auto *DRE = dyn_cast<DeclRefExpr>(E);
             DRE && DRE->refersToEnclosingVariableOrCapture()) {
    if (const auto *VD = dyn_cast<VarDecl>(D); VD && VD->isInitCapture()) {
      if (!this->visitVarDecl(cast<VarDecl>(D)))
        return false;
      // Retry.
      return this->visitDeclRef(D, E);
    }
  }

  if (D != InitializingDecl) {
    // Try to lazily visit (or emit dummy pointers for) declarations
    // we haven't seen yet.
    if (Ctx.getLangOpts().CPlusPlus) {
      if (const auto *VD = dyn_cast<VarDecl>(D)) {
        const auto typeShouldBeVisited = [&](QualType T) -> bool {
          if (T.isConstant(Ctx.getASTContext()))
            return true;
          if (const auto *RT = T->getAs<ReferenceType>())
            return RT->getPointeeType().isConstQualified();
          return false;
        };

        // Visit local const variables like normal.
        if ((VD->hasGlobalStorage() || VD->isLocalVarDecl() ||
             VD->isStaticDataMember()) &&
            typeShouldBeVisited(VD->getType())) {
          auto VarState = this->visitVarDecl(VD, true);
          if (VarState.notCreated())
            return true;
          if (!VarState)
            return false;
          // Retry.
          return this->visitDeclRef(VD, E);
        }
      }
    } else {
      if (const auto *VD = dyn_cast<VarDecl>(D);
          VD && VD->getAnyInitializer() &&
          VD->getType().isConstant(Ctx.getASTContext()) && !VD->isWeak()) {
        auto VarState = this->visitVarDecl(VD, true);
        if (VarState.notCreated())
          return true;
        if (!VarState)
          return false;
        // Retry.
        return this->visitDeclRef(VD, E);
      }
    }
  }

  if (std::optional<unsigned> I = P.getOrCreateDummy(D)) {
    if (!this->emitGetPtrGlobal(*I, E))
      return false;
    if (E->getType()->isVoidType())
      return true;
    // Convert the dummy pointer to another pointer type if we have to.
    if (PrimType PT = classifyPrim(E); PT != PT_Ptr && isPtrType(PT)) {
      if (!this->emitDecayPtr(PT_Ptr, PT, E))
        return false;
    }
    return true;
  }

  if (const auto *DRE = dyn_cast<DeclRefExpr>(E))
    return this->emitInvalidDeclRef(DRE, E);
  return false;
}

template <class Emitter>
bool Compiler<Emitter>::VisitDeclRefExpr(const DeclRefExpr *E) {
  const auto *D = E->getDecl();
  return this->visitDeclRef(D, E);
}

template <class Emitter> void Compiler<Emitter>::emitCleanup() {
  for (VariableScope<Emitter> *C = VarScope; C; C = C->getParent())
    C->emitDestruction();
}

template <class Emitter>
unsigned Compiler<Emitter>::collectBaseOffset(const QualType BaseType,
                                              const QualType DerivedType) {
  const auto extractRecordDecl = [](QualType Ty) -> const CXXRecordDecl * {
    if (const auto *PT = dyn_cast<PointerType>(Ty))
      return PT->getPointeeType()->getAsCXXRecordDecl();
    return Ty->getAsCXXRecordDecl();
  };
  const CXXRecordDecl *BaseDecl = extractRecordDecl(BaseType);
  const CXXRecordDecl *DerivedDecl = extractRecordDecl(DerivedType);

  return Ctx.collectBaseOffset(BaseDecl, DerivedDecl);
}

/// Emit casts from a PrimType to another PrimType.
template <class Emitter>
bool Compiler<Emitter>::emitPrimCast(PrimType FromT, PrimType ToT,
                                     QualType ToQT, const Expr *E) {

  if (FromT == PT_Float) {
    // Floating to floating.
    if (ToT == PT_Float) {
      const llvm::fltSemantics *ToSem = &Ctx.getFloatSemantics(ToQT);
      return this->emitCastFP(ToSem, getRoundingMode(E), E);
    }

    if (ToT == PT_IntAP)
      return this->emitCastFloatingIntegralAP(Ctx.getBitWidth(ToQT), E);
    if (ToT == PT_IntAPS)
      return this->emitCastFloatingIntegralAPS(Ctx.getBitWidth(ToQT), E);

    // Float to integral.
    if (isIntegralType(ToT) || ToT == PT_Bool)
      return this->emitCastFloatingIntegral(ToT, E);
  }

  if (isIntegralType(FromT) || FromT == PT_Bool) {
    if (ToT == PT_IntAP)
      return this->emitCastAP(FromT, Ctx.getBitWidth(ToQT), E);
    if (ToT == PT_IntAPS)
      return this->emitCastAPS(FromT, Ctx.getBitWidth(ToQT), E);

    // Integral to integral.
    if (isIntegralType(ToT) || ToT == PT_Bool)
      return FromT != ToT ? this->emitCast(FromT, ToT, E) : true;

    if (ToT == PT_Float) {
      // Integral to floating.
      const llvm::fltSemantics *ToSem = &Ctx.getFloatSemantics(ToQT);
      return this->emitCastIntegralFloating(FromT, ToSem, getRoundingMode(E),
                                            E);
    }
  }

  return false;
}

/// Emits __real(SubExpr)
template <class Emitter>
bool Compiler<Emitter>::emitComplexReal(const Expr *SubExpr) {
  assert(SubExpr->getType()->isAnyComplexType());

  if (DiscardResult)
    return this->discard(SubExpr);

  if (!this->visit(SubExpr))
    return false;
  if (SubExpr->isLValue()) {
    if (!this->emitConstUint8(0, SubExpr))
      return false;
    return this->emitArrayElemPtrPopUint8(SubExpr);
  }

  // Rvalue, load the actual element.
  return this->emitArrayElemPop(classifyComplexElementType(SubExpr->getType()),
                                0, SubExpr);
}

template <class Emitter>
bool Compiler<Emitter>::emitComplexBoolCast(const Expr *E) {
  assert(!DiscardResult);
  PrimType ElemT = classifyComplexElementType(E->getType());
  // We emit the expression (__real(E) != 0 || __imag(E) != 0)
  // for us, that means (bool)E[0] || (bool)E[1]
  if (!this->emitArrayElem(ElemT, 0, E))
    return false;
  if (ElemT == PT_Float) {
    if (!this->emitCastFloatingIntegral(PT_Bool, E))
      return false;
  } else {
    if (!this->emitCast(ElemT, PT_Bool, E))
      return false;
  }

  // We now have the bool value of E[0] on the stack.
  LabelTy LabelTrue = this->getLabel();
  if (!this->jumpTrue(LabelTrue))
    return false;

  if (!this->emitArrayElemPop(ElemT, 1, E))
    return false;
  if (ElemT == PT_Float) {
    if (!this->emitCastFloatingIntegral(PT_Bool, E))
      return false;
  } else {
    if (!this->emitCast(ElemT, PT_Bool, E))
      return false;
  }
  // Leave the boolean value of E[1] on the stack.
  LabelTy EndLabel = this->getLabel();
  this->jump(EndLabel);

  this->emitLabel(LabelTrue);
  if (!this->emitPopPtr(E))
    return false;
  if (!this->emitConstBool(true, E))
    return false;

  this->fallthrough(EndLabel);
  this->emitLabel(EndLabel);

  return true;
}

template <class Emitter>
bool Compiler<Emitter>::emitComplexComparison(const Expr *LHS, const Expr *RHS,
                                              const BinaryOperator *E) {
  assert(E->isComparisonOp());
  assert(!Initializing);
  assert(!DiscardResult);

  PrimType ElemT;
  bool LHSIsComplex;
  unsigned LHSOffset;
  if (LHS->getType()->isAnyComplexType()) {
    LHSIsComplex = true;
    ElemT = classifyComplexElementType(LHS->getType());
    LHSOffset = allocateLocalPrimitive(LHS, PT_Ptr, /*IsConst=*/true,
                                       /*IsExtended=*/false);
    if (!this->visit(LHS))
      return false;
    if (!this->emitSetLocal(PT_Ptr, LHSOffset, E))
      return false;
  } else {
    LHSIsComplex = false;
    PrimType LHST = classifyPrim(LHS->getType());
    LHSOffset = this->allocateLocalPrimitive(LHS, LHST, true, false);
    if (!this->visit(LHS))
      return false;
    if (!this->emitSetLocal(LHST, LHSOffset, E))
      return false;
  }

  bool RHSIsComplex;
  unsigned RHSOffset;
  if (RHS->getType()->isAnyComplexType()) {
    RHSIsComplex = true;
    ElemT = classifyComplexElementType(RHS->getType());
    RHSOffset = allocateLocalPrimitive(RHS, PT_Ptr, /*IsConst=*/true,
                                       /*IsExtended=*/false);
    if (!this->visit(RHS))
      return false;
    if (!this->emitSetLocal(PT_Ptr, RHSOffset, E))
      return false;
  } else {
    RHSIsComplex = false;
    PrimType RHST = classifyPrim(RHS->getType());
    RHSOffset = this->allocateLocalPrimitive(RHS, RHST, true, false);
    if (!this->visit(RHS))
      return false;
    if (!this->emitSetLocal(RHST, RHSOffset, E))
      return false;
  }

  auto getElem = [&](unsigned LocalOffset, unsigned Index,
                     bool IsComplex) -> bool {
    if (IsComplex) {
      if (!this->emitGetLocal(PT_Ptr, LocalOffset, E))
        return false;
      return this->emitArrayElemPop(ElemT, Index, E);
    }
    return this->emitGetLocal(ElemT, LocalOffset, E);
  };

  for (unsigned I = 0; I != 2; ++I) {
    // Get both values.
    if (!getElem(LHSOffset, I, LHSIsComplex))
      return false;
    if (!getElem(RHSOffset, I, RHSIsComplex))
      return false;
    // And compare them.
    if (!this->emitEQ(ElemT, E))
      return false;

    if (!this->emitCastBoolUint8(E))
      return false;
  }

  // We now have two bool values on the stack. Compare those.
  if (!this->emitAddUint8(E))
    return false;
  if (!this->emitConstUint8(2, E))
    return false;

  if (E->getOpcode() == BO_EQ) {
    if (!this->emitEQUint8(E))
      return false;
  } else if (E->getOpcode() == BO_NE) {
    if (!this->emitNEUint8(E))
      return false;
  } else
    return false;

  // In C, this returns an int.
  if (PrimType ResT = classifyPrim(E->getType()); ResT != PT_Bool)
    return this->emitCast(PT_Bool, ResT, E);
  return true;
}

/// When calling this, we have a pointer of the local-to-destroy
/// on the stack.
/// Emit destruction of record types (or arrays of record types).
template <class Emitter>
bool Compiler<Emitter>::emitRecordDestruction(const Record *R) {
  assert(R);
  // First, destroy all fields.
  for (const Record::Field &Field : llvm::reverse(R->fields())) {
    const Descriptor *D = Field.Desc;
    if (!D->isPrimitive() && !D->isPrimitiveArray()) {
      if (!this->emitGetPtrField(Field.Offset, SourceInfo{}))
        return false;
      if (!this->emitDestruction(D))
        return false;
      if (!this->emitPopPtr(SourceInfo{}))
        return false;
    }
  }

  // FIXME: Unions need to be handled differently here. We don't want to
  //   call the destructor of its members.

  // Now emit the destructor and recurse into base classes.
  if (const CXXDestructorDecl *Dtor = R->getDestructor();
      Dtor && !Dtor->isTrivial()) {
    const Function *DtorFunc = getFunction(Dtor);
    if (!DtorFunc)
      return false;
    assert(DtorFunc->hasThisPointer());
    assert(DtorFunc->getNumParams() == 1);
    if (!this->emitDupPtr(SourceInfo{}))
      return false;
    if (!this->emitCall(DtorFunc, 0, SourceInfo{}))
      return false;
  }

  for (const Record::Base &Base : llvm::reverse(R->bases())) {
    if (!this->emitGetPtrBase(Base.Offset, SourceInfo{}))
      return false;
    if (!this->emitRecordDestruction(Base.R))
      return false;
    if (!this->emitPopPtr(SourceInfo{}))
      return false;
  }

  // FIXME: Virtual bases.
  return true;
}
/// When calling this, we have a pointer of the local-to-destroy
/// on the stack.
/// Emit destruction of record types (or arrays of record types).
template <class Emitter>
bool Compiler<Emitter>::emitDestruction(const Descriptor *Desc) {
  assert(Desc);
  assert(!Desc->isPrimitive());
  assert(!Desc->isPrimitiveArray());

  // Arrays.
  if (Desc->isArray()) {
    const Descriptor *ElemDesc = Desc->ElemDesc;
    assert(ElemDesc);

    // Don't need to do anything for these.
    if (ElemDesc->isPrimitiveArray())
      return true;

    // If this is an array of record types, check if we need
    // to call the element destructors at all. If not, try
    // to save the work.
    if (const Record *ElemRecord = ElemDesc->ElemRecord) {
      if (const CXXDestructorDecl *Dtor = ElemRecord->getDestructor();
          !Dtor || Dtor->isTrivial())
        return true;
    }

    for (ssize_t I = Desc->getNumElems() - 1; I >= 0; --I) {
      if (!this->emitConstUint64(I, SourceInfo{}))
        return false;
      if (!this->emitArrayElemPtrUint64(SourceInfo{}))
        return false;
      if (!this->emitDestruction(ElemDesc))
        return false;
      if (!this->emitPopPtr(SourceInfo{}))
        return false;
    }
    return true;
  }

  assert(Desc->ElemRecord);
  return this->emitRecordDestruction(Desc->ElemRecord);
}

namespace clang {
namespace interp {

template class Compiler<ByteCodeEmitter>;
template class Compiler<EvalEmitter>;

} // namespace interp
} // namespace clang<|MERGE_RESOLUTION|>--- conflicted
+++ resolved
@@ -3590,10 +3590,7 @@
     return !Init || (checkDecl() && initGlobal(*GlobalIndex));
   } else {
     VariableScope<Emitter> LocalScope(this, VD);
-<<<<<<< HEAD
-=======
     InitLinkScope<Emitter> ILS(this, InitLink::Decl(VD));
->>>>>>> 3a497065
 
     if (VarT) {
       unsigned Offset = this->allocateLocalPrimitive(
