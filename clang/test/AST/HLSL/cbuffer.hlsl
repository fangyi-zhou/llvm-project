--- conflicted
+++ resolved
@@ -73,17 +73,10 @@
   RWBuffer<float> f2[2];
   // CHECK: VarDecl {{.*}} g2 'groupshared float'
   groupshared float g2;
-<<<<<<< HEAD
-  // CHECK: VarDecl {{.*}} e2 'hlsl_constant float'
-  float e2;
-  // CHECK: VarDecl {{.*}} h2 '__hlsl_resource_t'
-  __hlsl_resource_t h2;
-=======
   // CHECK: VarDecl {{.*}} h2 '__hlsl_resource_t'
   __hlsl_resource_t h2;
   // CHECK: VarDecl {{.*}} e2 'hlsl_constant float'
   float e2;
->>>>>>> 6c54ab54
   // CHECK: CXXRecordDecl {{.*}} implicit referenced struct __cblayout_CB_1 definition
   // CHECK: PackedAttr
   // CHECK-NEXT: FieldDecl {{.*}} a2 'float'
