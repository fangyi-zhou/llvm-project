--- conflicted
+++ resolved
@@ -187,14 +187,6 @@
     )
 }
 
-<<<<<<< HEAD
-function check-cxx-benchmarks() {
-    step "Running the benchmarks"
-    ${NINJA} -vC "${BUILD_DIR}" check-cxx-benchmarks
-}
-
-=======
->>>>>>> ce7c17d5
 function test-armv7m-picolibc() {
     clean
 
@@ -395,13 +387,6 @@
           -DLLVM_ENABLE_ASSERTIONS=ON \
           -DLLVM_LIT_ARGS="-sv --xunit-xml-output test-results.xml --timeout=1500 --time-tests"
 
-<<<<<<< HEAD
-    step "Running the LLDB libc++ data formatter tests"
-    ${NINJA} -vC "${BUILD_DIR}" lldb-api-test-deps
-    ${BUILD_DIR}/bin/llvm-lit -sv --param dotest-args='--category libc++' "${MONOREPO_ROOT}/lldb/test/API"
-
-=======
->>>>>>> ce7c17d5
     step "Running the libc++ and libc++abi tests"
     ${NINJA} -vC "${BUILD_DIR}" check-runtimes
 
