--- conflicted
+++ resolved
@@ -124,20 +124,6 @@
 
   bool match(T actualValue) {
     actual = actualValue;
-<<<<<<< HEAD
-    if (cpp::is_complex_type_same<T, _Complex float>())
-      return matchComplex<float>();
-    else if (cpp::is_complex_type_same<T, _Complex double>())
-      return matchComplex<double>();
-    else if (cpp::is_complex_type_same<T, _Complex long double>())
-      return matchComplex<long double>();
-#ifdef LIBC_TYPES_HAS_CFLOAT16
-    else if (cpp::is_complex_type_same<T, cfloat16>)
-      return matchComplex<float16>();
-#endif
-#ifdef LIBC_TYPES_HAS_CFLOAT128
-    else if (cpp::is_complex_type_same<T, cfloat128>)
-=======
     if constexpr (cpp::is_complex_type_same<T, _Complex float>())
       return matchComplex<float>();
     else if constexpr (cpp::is_complex_type_same<T, _Complex double>())
@@ -150,26 +136,11 @@
 #endif
 #ifdef LIBC_TYPES_HAS_CFLOAT128
     else if constexpr (cpp::is_complex_type_same<T, cfloat128>)
->>>>>>> ce7c17d5
       return matchComplex<float128>();
 #endif
   }
 
   void explainError() override {
-<<<<<<< HEAD
-    if (cpp::is_complex_type_same<T, _Complex float>())
-      return explainErrorComplex<float>();
-    else if (cpp::is_complex_type_same<T, _Complex double>())
-      return explainErrorComplex<double>();
-    else if (cpp::is_complex_type_same<T, _Complex long double>())
-      return explainErrorComplex<long double>();
-#ifdef LIBC_TYPES_HAS_CFLOAT16
-    else if (cpp::is_complex_type_same<T, cfloat16>)
-      return explainErrorComplex<float16>();
-#endif
-#ifdef LIBC_TYPES_HAS_CFLOAT128
-    else if (cpp::is_complex_type_same<T, cfloat128>)
-=======
     if constexpr (cpp::is_complex_type_same<T, _Complex float>())
       return explainErrorComplex<float>();
     else if constexpr (cpp::is_complex_type_same<T, _Complex double>())
@@ -182,7 +153,6 @@
 #endif
 #ifdef LIBC_TYPES_HAS_CFLOAT128
     else if constexpr (cpp::is_complex_type_same<T, cfloat128>)
->>>>>>> ce7c17d5
       return explainErrorComplex<float128>();
 #endif
   }
