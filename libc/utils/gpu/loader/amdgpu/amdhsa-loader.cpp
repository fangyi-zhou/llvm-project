//===-- Loader Implementation for AMDHSA devices --------------------------===//
//
// Part of the LLVM Project, under the Apache License v2.0 with LLVM Exceptions.
// See https://llvm.org/LICENSE.txt for license information.
// SPDX-License-Identifier: Apache-2.0 WITH LLVM-exception
//
//===----------------------------------------------------------------------===//
//
// This file impelements a simple loader to run images supporting the AMDHSA
// architecture. The file launches the '_start' kernel which should be provided
// by the device application start code and call ultimately call the 'main'
// function.
//
//===----------------------------------------------------------------------===//

#include "Loader.h"

#include "hsa/hsa.h"
#include "hsa/hsa_ext_amd.h"

<<<<<<< HEAD
=======
#include "llvm/Frontend/Offloading/Utility.h"

>>>>>>> ce7c17d5
#include <atomic>
#include <cstdio>
#include <cstdlib>
#include <cstring>
#include <thread>
#include <tuple>
#include <utility>

// The implicit arguments of COV5 AMDGPU kernels.
struct implicit_args_t {
  uint32_t grid_size_x;
  uint32_t grid_size_y;
  uint32_t grid_size_z;
  uint16_t workgroup_size_x;
  uint16_t workgroup_size_y;
  uint16_t workgroup_size_z;
  uint8_t Unused0[46];
  uint16_t grid_dims;
  uint8_t Unused1[190];
};

/// Print the error code and exit if \p code indicates an error.
static void handle_error_impl(const char *file, int32_t line,
                              hsa_status_t code) {
  if (code == HSA_STATUS_SUCCESS || code == HSA_STATUS_INFO_BREAK)
    return;

  const char *desc;
  if (hsa_status_string(code, &desc) != HSA_STATUS_SUCCESS)
    desc = "Unknown error";
  fprintf(stderr, "%s:%d:0: Error: %s\n", file, line, desc);
  exit(EXIT_FAILURE);
}

/// Generic interface for iterating using the HSA callbacks.
template <typename elem_ty, typename func_ty, typename callback_ty>
hsa_status_t iterate(func_ty func, callback_ty cb) {
  auto l = [](elem_ty elem, void *data) -> hsa_status_t {
    callback_ty *unwrapped = static_cast<callback_ty *>(data);
    return (*unwrapped)(elem);
  };
  return func(l, static_cast<void *>(&cb));
}

/// Generic interface for iterating using the HSA callbacks.
template <typename elem_ty, typename func_ty, typename func_arg_ty,
          typename callback_ty>
hsa_status_t iterate(func_ty func, func_arg_ty func_arg, callback_ty cb) {
  auto l = [](elem_ty elem, void *data) -> hsa_status_t {
    callback_ty *unwrapped = static_cast<callback_ty *>(data);
    return (*unwrapped)(elem);
  };
  return func(func_arg, l, static_cast<void *>(&cb));
}

/// Iterate through all availible agents.
template <typename callback_ty>
hsa_status_t iterate_agents(callback_ty callback) {
  return iterate<hsa_agent_t>(hsa_iterate_agents, callback);
}

/// Iterate through all availible memory pools.
template <typename callback_ty>
hsa_status_t iterate_agent_memory_pools(hsa_agent_t agent, callback_ty cb) {
  return iterate<hsa_amd_memory_pool_t>(hsa_amd_agent_iterate_memory_pools,
                                        agent, cb);
}

template <hsa_device_type_t flag>
hsa_status_t get_agent(hsa_agent_t *output_agent) {
  // Find the first agent with a matching device type.
  auto cb = [&](hsa_agent_t hsa_agent) -> hsa_status_t {
    hsa_device_type_t type;
    hsa_status_t status =
        hsa_agent_get_info(hsa_agent, HSA_AGENT_INFO_DEVICE, &type);
    if (status != HSA_STATUS_SUCCESS)
      return status;

    if (type == flag) {
      // Ensure that a GPU agent supports kernel dispatch packets.
      if (type == HSA_DEVICE_TYPE_GPU) {
        hsa_agent_feature_t features;
        status =
            hsa_agent_get_info(hsa_agent, HSA_AGENT_INFO_FEATURE, &features);
        if (status != HSA_STATUS_SUCCESS)
          return status;
        if (features & HSA_AGENT_FEATURE_KERNEL_DISPATCH)
          *output_agent = hsa_agent;
      } else {
        *output_agent = hsa_agent;
      }
      return HSA_STATUS_INFO_BREAK;
    }
    return HSA_STATUS_SUCCESS;
  };

  return iterate_agents(cb);
}

void print_kernel_resources(const char *kernel_name) {
  fprintf(stderr, "Kernel resources on AMDGPU is not supported yet.\n");
}

/// Retrieve a global memory pool with a \p flag from the agent.
template <hsa_amd_memory_pool_global_flag_t flag>
hsa_status_t get_agent_memory_pool(hsa_agent_t agent,
                                   hsa_amd_memory_pool_t *output_pool) {
  auto cb = [&](hsa_amd_memory_pool_t memory_pool) {
    uint32_t flags;
    hsa_amd_segment_t segment;
    if (auto err = hsa_amd_memory_pool_get_info(
            memory_pool, HSA_AMD_MEMORY_POOL_INFO_SEGMENT, &segment))
      return err;
    if (auto err = hsa_amd_memory_pool_get_info(
            memory_pool, HSA_AMD_MEMORY_POOL_INFO_GLOBAL_FLAGS, &flags))
      return err;

    if (segment != HSA_AMD_SEGMENT_GLOBAL)
      return HSA_STATUS_SUCCESS;

    if (flags & flag)
      *output_pool = memory_pool;

    return HSA_STATUS_SUCCESS;
  };
  return iterate_agent_memory_pools(agent, cb);
}

template <typename args_t>
hsa_status_t launch_kernel(hsa_agent_t dev_agent, hsa_executable_t executable,
                           hsa_amd_memory_pool_t kernargs_pool,
                           hsa_amd_memory_pool_t coarsegrained_pool,
                           hsa_queue_t *queue, rpc::Server &server,
                           const LaunchParameters &params,
                           const char *kernel_name, args_t kernel_args,
                           uint32_t wavefront_size, bool print_resource_usage) {
  // Look up the kernel in the loaded executable.
  hsa_executable_symbol_t symbol;
  if (hsa_status_t err = hsa_executable_get_symbol_by_name(
          executable, kernel_name, &dev_agent, &symbol))
    return err;

  // Retrieve different properties of the kernel symbol used for launch.
  uint64_t kernel;
  uint32_t args_size;
  uint32_t group_size;
  uint32_t private_size;
  bool dynamic_stack;

  std::pair<hsa_executable_symbol_info_t, void *> symbol_infos[] = {
      {HSA_EXECUTABLE_SYMBOL_INFO_KERNEL_OBJECT, &kernel},
      {HSA_EXECUTABLE_SYMBOL_INFO_KERNEL_KERNARG_SEGMENT_SIZE, &args_size},
      {HSA_EXECUTABLE_SYMBOL_INFO_KERNEL_GROUP_SEGMENT_SIZE, &group_size},
      {HSA_EXECUTABLE_SYMBOL_INFO_KERNEL_DYNAMIC_CALLSTACK, &dynamic_stack},
      {HSA_EXECUTABLE_SYMBOL_INFO_KERNEL_PRIVATE_SEGMENT_SIZE, &private_size}};

  for (auto &[info, value] : symbol_infos)
    if (hsa_status_t err = hsa_executable_symbol_get_info(symbol, info, value))
      return err;

  // Allocate space for the kernel arguments on the host and allow the GPU agent
  // to access it.
  void *args;
  if (hsa_status_t err = hsa_amd_memory_pool_allocate(kernargs_pool, args_size,
                                                      /*flags=*/0, &args))
    handle_error(err);
  hsa_amd_agents_allow_access(1, &dev_agent, nullptr, args);

  // Initialize all the arguments (explicit and implicit) to zero, then set the
  // explicit arguments to the values created above.
  std::memset(args, 0, args_size);
  std::memcpy(args, &kernel_args, sizeof(args_t));

  // Initialize the necessary implicit arguments to the proper values.
  int dims = 1 + (params.num_blocks_y * params.num_threads_y != 1) +
             (params.num_blocks_z * params.num_threads_z != 1);
  implicit_args_t *implicit_args = reinterpret_cast<implicit_args_t *>(
      reinterpret_cast<uint8_t *>(args) + sizeof(args_t));
  implicit_args->grid_dims = dims;
  implicit_args->grid_size_x = params.num_blocks_x;
  implicit_args->grid_size_y = params.num_blocks_y;
  implicit_args->grid_size_z = params.num_blocks_z;
  implicit_args->workgroup_size_x = params.num_threads_x;
  implicit_args->workgroup_size_y = params.num_threads_y;
  implicit_args->workgroup_size_z = params.num_threads_z;

  // Obtain a packet from the queue.
  uint64_t packet_id = hsa_queue_add_write_index_relaxed(queue, 1);
  while (packet_id - hsa_queue_load_read_index_scacquire(queue) >= queue->size)
    ;

  const uint32_t mask = queue->size - 1;
  hsa_kernel_dispatch_packet_t *packet =
      static_cast<hsa_kernel_dispatch_packet_t *>(queue->base_address) +
      (packet_id & mask);

  // Set up the packet for exeuction on the device. We currently only launch
  // with one thread on the device, forcing the rest of the wavefront to be
  // masked off.
  uint16_t setup = (dims) << HSA_KERNEL_DISPATCH_PACKET_SETUP_DIMENSIONS;
  packet->workgroup_size_x = params.num_threads_x;
  packet->workgroup_size_y = params.num_threads_y;
  packet->workgroup_size_z = params.num_threads_z;
  packet->reserved0 = 0;
  packet->grid_size_x = params.num_blocks_x * params.num_threads_x;
  packet->grid_size_y = params.num_blocks_y * params.num_threads_y;
  packet->grid_size_z = params.num_blocks_z * params.num_threads_z;
  packet->private_segment_size =
      dynamic_stack ? 16 * 1024 /* 16 KB */ : private_size;
  packet->group_segment_size = group_size;
  packet->kernel_object = kernel;
  packet->kernarg_address = args;
  packet->reserved2 = 0;
  // Create a signal to indicate when this packet has been completed.
  if (hsa_status_t err =
          hsa_signal_create(1, 0, nullptr, &packet->completion_signal))
    handle_error(err);

  if (print_resource_usage)
    print_kernel_resources(kernel_name);

  // Initialize the packet header and set the doorbell signal to begin execution
  // by the HSA runtime.
  uint16_t header =
      1u << HSA_PACKET_HEADER_BARRIER |
      (HSA_PACKET_TYPE_KERNEL_DISPATCH << HSA_PACKET_HEADER_TYPE) |
      (HSA_FENCE_SCOPE_SYSTEM << HSA_PACKET_HEADER_SCACQUIRE_FENCE_SCOPE) |
      (HSA_FENCE_SCOPE_SYSTEM << HSA_PACKET_HEADER_SCRELEASE_FENCE_SCOPE);
  uint32_t header_word = header | (setup << 16u);
  __atomic_store_n((uint32_t *)&packet->header, header_word, __ATOMIC_RELEASE);
  hsa_signal_store_relaxed(queue->doorbell_signal, packet_id);

  std::atomic<bool> finished = false;
<<<<<<< HEAD
  std::thread server(
      [](std::atomic<bool> *finished, rpc_device_t device) {
        while (!*finished) {
          if (rpc_status_t err = rpc_handle_server(device))
            handle_error(err);
        }
      },
      &finished, device);
=======
  std::thread server_thread(
      [](std::atomic<bool> *finished, rpc::Server *server,
         uint32_t wavefront_size, hsa_agent_t dev_agent,
         hsa_amd_memory_pool_t coarsegrained_pool) {
        // Register RPC callbacks for the malloc and free functions on HSA.
        auto malloc_handler = [&](size_t size) -> void * {
          void *dev_ptr = nullptr;
          if (hsa_status_t err =
                  hsa_amd_memory_pool_allocate(coarsegrained_pool, size,
                                               /*flags=*/0, &dev_ptr))
            dev_ptr = nullptr;
          hsa_amd_agents_allow_access(1, &dev_agent, nullptr, dev_ptr);
          return dev_ptr;
        };

        auto free_handler = [](void *ptr) -> void {
          if (hsa_status_t err =
                  hsa_amd_memory_pool_free(reinterpret_cast<void *>(ptr)))
            handle_error(err);
        };

        uint32_t index = 0;
        while (!*finished) {
          if (wavefront_size == 32)
            index =
                handle_server<32>(*server, index, malloc_handler, free_handler);
          else
            index =
                handle_server<64>(*server, index, malloc_handler, free_handler);
        }
      },
      &finished, &server, wavefront_size, dev_agent, coarsegrained_pool);
>>>>>>> ce7c17d5

  // Wait until the kernel has completed execution on the device. Periodically
  // check the RPC client for work to be performed on the server.
  while (hsa_signal_wait_scacquire(packet->completion_signal,
                                   HSA_SIGNAL_CONDITION_EQ, 0, UINT64_MAX,
                                   HSA_WAIT_STATE_BLOCKED) != 0)
    ;

  finished = true;
<<<<<<< HEAD
  if (server.joinable())
    server.join();
=======
  if (server_thread.joinable())
    server_thread.join();
>>>>>>> ce7c17d5

  // Destroy the resources acquired to launch the kernel and return.
  if (hsa_status_t err = hsa_amd_memory_pool_free(args))
    handle_error(err);
  if (hsa_status_t err = hsa_signal_destroy(packet->completion_signal))
    handle_error(err);

  return HSA_STATUS_SUCCESS;
}

/// Copies data from the source agent to the destination agent. The source
/// memory must first be pinned explicitly or allocated via HSA.
static hsa_status_t hsa_memcpy(void *dst, hsa_agent_t dst_agent,
                               const void *src, hsa_agent_t src_agent,
                               uint64_t size) {
  // Create a memory signal to copy information between the host and device.
  hsa_signal_t memory_signal;
  if (hsa_status_t err = hsa_signal_create(1, 0, nullptr, &memory_signal))
    return err;

  if (hsa_status_t err = hsa_amd_memory_async_copy(
          dst, dst_agent, src, src_agent, size, 0, nullptr, memory_signal))
    return err;

  while (hsa_signal_wait_scacquire(memory_signal, HSA_SIGNAL_CONDITION_EQ, 0,
                                   UINT64_MAX, HSA_WAIT_STATE_ACTIVE) != 0)
    ;

  if (hsa_status_t err = hsa_signal_destroy(memory_signal))
    return err;

  return HSA_STATUS_SUCCESS;
}

int load(int argc, const char **argv, const char **envp, void *image,
         size_t size, const LaunchParameters &params,
         bool print_resource_usage) {
  // Initialize the HSA runtime used to communicate with the device.
  if (hsa_status_t err = hsa_init())
    handle_error(err);

  // Register a callback when the device encounters a memory fault.
  if (hsa_status_t err = hsa_amd_register_system_event_handler(
          [](const hsa_amd_event_t *event, void *) -> hsa_status_t {
            if (event->event_type == HSA_AMD_GPU_MEMORY_FAULT_EVENT)
              return HSA_STATUS_ERROR;
            return HSA_STATUS_SUCCESS;
          },
          nullptr))
    handle_error(err);

  // Obtain a single agent for the device and host to use the HSA memory model.
  hsa_agent_t dev_agent;
  hsa_agent_t host_agent;
  if (hsa_status_t err = get_agent<HSA_DEVICE_TYPE_GPU>(&dev_agent))
    handle_error(err);
  if (hsa_status_t err = get_agent<HSA_DEVICE_TYPE_CPU>(&host_agent))
    handle_error(err);

  // Load the code object's ISA information and executable data segments.
  hsa_code_object_reader_t reader;
  if (hsa_status_t err =
          hsa_code_object_reader_create_from_memory(image, size, &reader))
    handle_error(err);

  hsa_executable_t executable;
  if (hsa_status_t err = hsa_executable_create_alt(
          HSA_PROFILE_FULL, HSA_DEFAULT_FLOAT_ROUNDING_MODE_ZERO, "",
          &executable))
    handle_error(err);

  hsa_loaded_code_object_t object;
  if (hsa_status_t err = hsa_executable_load_agent_code_object(
          executable, dev_agent, reader, "", &object))
    handle_error(err);

  // No modifications to the executable are allowed  after this point.
  if (hsa_status_t err = hsa_executable_freeze(executable, ""))
    handle_error(err);

  // Check the validity of the loaded executable. If the agents ISA features do
  // not match the executable's code object it will fail here.
  uint32_t result;
  if (hsa_status_t err = hsa_executable_validate(executable, &result))
    handle_error(err);
  if (result)
    handle_error(HSA_STATUS_ERROR);

  if (hsa_status_t err = hsa_code_object_reader_destroy(reader))
    handle_error(err);

  // Obtain memory pools to exchange data between the host and the device. The
  // fine-grained pool acts as pinned memory on the host for DMA transfers to
  // the device, the coarse-grained pool is for allocations directly on the
  // device, and the kernerl-argument pool is for executing the kernel.
  hsa_amd_memory_pool_t kernargs_pool;
  hsa_amd_memory_pool_t finegrained_pool;
  hsa_amd_memory_pool_t coarsegrained_pool;
  if (hsa_status_t err =
          get_agent_memory_pool<HSA_AMD_MEMORY_POOL_GLOBAL_FLAG_KERNARG_INIT>(
              host_agent, &kernargs_pool))
    handle_error(err);
  if (hsa_status_t err =
          get_agent_memory_pool<HSA_AMD_MEMORY_POOL_GLOBAL_FLAG_FINE_GRAINED>(
              host_agent, &finegrained_pool))
    handle_error(err);
  if (hsa_status_t err =
          get_agent_memory_pool<HSA_AMD_MEMORY_POOL_GLOBAL_FLAG_COARSE_GRAINED>(
              dev_agent, &coarsegrained_pool))
    handle_error(err);

  // The AMDGPU target can change its wavefront size. There currently isn't a
  // good way to look this up through the HSA API so we use the LLVM interface.
  uint16_t abi_version;
  llvm::StringRef image_ref(reinterpret_cast<char *>(image), size);
  llvm::StringMap<llvm::offloading::amdgpu::AMDGPUKernelMetaData> info_map;
  if (llvm::Error err = llvm::offloading::amdgpu::getAMDGPUMetaDataFromImage(
          llvm::MemoryBufferRef(image_ref, ""), info_map, abi_version)) {
    handle_error(llvm::toString(std::move(err)).c_str());
  }

  // Allocate fine-grained memory on the host to hold the pointer array for the
  // copied argv and allow the GPU agent to access it.
  auto allocator = [&](uint64_t size) -> void * {
    void *dev_ptr = nullptr;
    if (hsa_status_t err = hsa_amd_memory_pool_allocate(finegrained_pool, size,
                                                        /*flags=*/0, &dev_ptr))
      handle_error(err);
    hsa_amd_agents_allow_access(1, &dev_agent, nullptr, dev_ptr);
    return dev_ptr;
  };
  void *dev_argv = copy_argument_vector(argc, argv, allocator);
  if (!dev_argv)
    handle_error("Failed to allocate device argv");

  // Allocate fine-grained memory on the host to hold the pointer array for the
  // copied environment array and allow the GPU agent to access it.
  void *dev_envp = copy_environment(envp, allocator);
  if (!dev_envp)
    handle_error("Failed to allocate device environment");

  // Allocate space for the return pointer and initialize it to zero.
  void *dev_ret;
  if (hsa_status_t err =
          hsa_amd_memory_pool_allocate(coarsegrained_pool, sizeof(int),
                                       /*flags=*/0, &dev_ret))
    handle_error(err);
  hsa_amd_memory_fill(dev_ret, 0, /*count=*/1);

  // Allocate finegrained memory for the RPC server and client to share.
  uint32_t wavefront_size =
      llvm::max_element(info_map, [](auto &&x, auto &&y) {
        return x.second.WavefrontSize < y.second.WavefrontSize;
      })->second.WavefrontSize;

  // Set up the RPC server.
  void *rpc_buffer;
  if (hsa_status_t err = hsa_amd_memory_pool_allocate(
          finegrained_pool,
          rpc::Server::allocation_size(wavefront_size, rpc::MAX_PORT_COUNT),
          /*flags=*/0, &rpc_buffer))
    handle_error(err);
  hsa_amd_agents_allow_access(1, &dev_agent, nullptr, rpc_buffer);

  rpc::Server server(rpc::MAX_PORT_COUNT, rpc_buffer);
  rpc::Client client(rpc::MAX_PORT_COUNT, rpc_buffer);

  // Initialize the RPC client on the device by copying the local data to the
  // device's internal pointer.
  hsa_executable_symbol_t rpc_client_sym;
  if (hsa_status_t err = hsa_executable_get_symbol_by_name(
          executable, "__llvm_rpc_client", &dev_agent, &rpc_client_sym))
    handle_error(err);

  void *rpc_client_dev;
  if (hsa_status_t err = hsa_executable_symbol_get_info(
          rpc_client_sym, HSA_EXECUTABLE_SYMBOL_INFO_VARIABLE_ADDRESS,
          &rpc_client_dev))
    handle_error(err);

  void *rpc_client_buffer;
  if (hsa_status_t err =
          hsa_amd_memory_lock(&client, sizeof(rpc::Client),
                              /*agents=*/nullptr, 0, &rpc_client_buffer))
    handle_error(err);

  // Copy the RPC client buffer to the address pointed to by the symbol.
  if (hsa_status_t err =
          hsa_memcpy(rpc_client_dev, dev_agent, rpc_client_buffer, host_agent,
                     sizeof(rpc::Client)))
    handle_error(err);

  if (hsa_status_t err = hsa_amd_memory_unlock(&client))
    handle_error(err);

  // Obtain the GPU's fixed-frequency clock rate and copy it to the GPU.
  // If the clock_freq symbol is missing, no work to do.
  hsa_executable_symbol_t freq_sym;
  if (HSA_STATUS_SUCCESS ==
      hsa_executable_get_symbol_by_name(executable, "__llvm_libc_clock_freq",
                                        &dev_agent, &freq_sym)) {
    void *host_clock_freq;
    if (hsa_status_t err =
            hsa_amd_memory_pool_allocate(finegrained_pool, sizeof(uint64_t),
                                         /*flags=*/0, &host_clock_freq))
      handle_error(err);
    hsa_amd_agents_allow_access(1, &dev_agent, nullptr, host_clock_freq);

    if (HSA_STATUS_SUCCESS ==
        hsa_agent_get_info(dev_agent,
                           static_cast<hsa_agent_info_t>(
                               HSA_AMD_AGENT_INFO_TIMESTAMP_FREQUENCY),
                           host_clock_freq)) {

      void *freq_addr;
      if (hsa_status_t err = hsa_executable_symbol_get_info(
              freq_sym, HSA_EXECUTABLE_SYMBOL_INFO_VARIABLE_ADDRESS,
              &freq_addr))
        handle_error(err);

      if (hsa_status_t err = hsa_memcpy(freq_addr, dev_agent, host_clock_freq,
                                        host_agent, sizeof(uint64_t)))
        handle_error(err);
    }
  }

  // Obtain a queue with the maximum (power of two) size, used to send commands
  // to the HSA runtime and launch execution on the device.
  uint64_t queue_size;
  if (hsa_status_t err = hsa_agent_get_info(
          dev_agent, HSA_AGENT_INFO_QUEUE_MAX_SIZE, &queue_size))
    handle_error(err);
  hsa_queue_t *queue = nullptr;
  if (hsa_status_t err =
          hsa_queue_create(dev_agent, queue_size, HSA_QUEUE_TYPE_MULTI, nullptr,
                           nullptr, UINT32_MAX, UINT32_MAX, &queue))
    handle_error(err);

  LaunchParameters single_threaded_params = {1, 1, 1, 1, 1, 1};
  begin_args_t init_args = {argc, dev_argv, dev_envp};
  if (hsa_status_t err = launch_kernel(
          dev_agent, executable, kernargs_pool, coarsegrained_pool, queue,
          server, single_threaded_params, "_begin.kd", init_args,
          info_map["_begin"].WavefrontSize, print_resource_usage))
    handle_error(err);

  start_args_t args = {argc, dev_argv, dev_envp, dev_ret};
  if (hsa_status_t err = launch_kernel(
          dev_agent, executable, kernargs_pool, coarsegrained_pool, queue,
          server, params, "_start.kd", args, info_map["_start"].WavefrontSize,
          print_resource_usage))
    handle_error(err);

  void *host_ret;
  if (hsa_status_t err =
          hsa_amd_memory_pool_allocate(finegrained_pool, sizeof(int),
                                       /*flags=*/0, &host_ret))
    handle_error(err);
  hsa_amd_agents_allow_access(1, &dev_agent, nullptr, host_ret);

  if (hsa_status_t err =
          hsa_memcpy(host_ret, host_agent, dev_ret, dev_agent, sizeof(int)))
    handle_error(err);

  // Save the return value and perform basic clean-up.
  int ret = *static_cast<int *>(host_ret);

  end_args_t fini_args = {ret};
  if (hsa_status_t err = launch_kernel(
          dev_agent, executable, kernargs_pool, coarsegrained_pool, queue,
          server, single_threaded_params, "_end.kd", fini_args,
          info_map["_end"].WavefrontSize, print_resource_usage))
    handle_error(err);

  if (hsa_status_t err = hsa_amd_memory_pool_free(rpc_buffer))
    handle_error(err);

  // Free the memory allocated for the device.
  if (hsa_status_t err = hsa_amd_memory_pool_free(dev_argv))
    handle_error(err);
  if (hsa_status_t err = hsa_amd_memory_pool_free(dev_ret))
    handle_error(err);
  if (hsa_status_t err = hsa_amd_memory_pool_free(host_ret))
    handle_error(err);

  if (hsa_status_t err = hsa_queue_destroy(queue))
    handle_error(err);

  if (hsa_status_t err = hsa_executable_destroy(executable))
    handle_error(err);

  if (hsa_status_t err = hsa_shut_down())
    handle_error(err);

  return ret;
}<|MERGE_RESOLUTION|>--- conflicted
+++ resolved
@@ -18,11 +18,8 @@
 #include "hsa/hsa.h"
 #include "hsa/hsa_ext_amd.h"
 
-<<<<<<< HEAD
-=======
 #include "llvm/Frontend/Offloading/Utility.h"
 
->>>>>>> ce7c17d5
 #include <atomic>
 #include <cstdio>
 #include <cstdlib>
@@ -256,16 +253,6 @@
   hsa_signal_store_relaxed(queue->doorbell_signal, packet_id);
 
   std::atomic<bool> finished = false;
-<<<<<<< HEAD
-  std::thread server(
-      [](std::atomic<bool> *finished, rpc_device_t device) {
-        while (!*finished) {
-          if (rpc_status_t err = rpc_handle_server(device))
-            handle_error(err);
-        }
-      },
-      &finished, device);
-=======
   std::thread server_thread(
       [](std::atomic<bool> *finished, rpc::Server *server,
          uint32_t wavefront_size, hsa_agent_t dev_agent,
@@ -298,7 +285,6 @@
         }
       },
       &finished, &server, wavefront_size, dev_agent, coarsegrained_pool);
->>>>>>> ce7c17d5
 
   // Wait until the kernel has completed execution on the device. Periodically
   // check the RPC client for work to be performed on the server.
@@ -308,13 +294,8 @@
     ;
 
   finished = true;
-<<<<<<< HEAD
-  if (server.joinable())
-    server.join();
-=======
   if (server_thread.joinable())
     server_thread.join();
->>>>>>> ce7c17d5
 
   // Destroy the resources acquired to launch the kernel and return.
   if (hsa_status_t err = hsa_amd_memory_pool_free(args))
