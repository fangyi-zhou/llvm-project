--- conflicted
+++ resolved
@@ -219,16 +219,6 @@
       },
       &finished, &server, memory_stream);
 
-  std::atomic<bool> finished = false;
-  std::thread server(
-      [](std::atomic<bool> *finished, rpc_device_t device) {
-        while (!*finished) {
-          if (rpc_status_t err = rpc_handle_server(device))
-            handle_error(err);
-        }
-      },
-      &finished, rpc_device);
-
   // Call the kernel with the given arguments.
   if (CUresult err = cuLaunchKernel(
           function, params.num_blocks_x, params.num_blocks_y,
@@ -240,13 +230,8 @@
     handle_error(err);
 
   finished = true;
-<<<<<<< HEAD
-  if (server.joinable())
-    server.join();
-=======
   if (server_thread.joinable())
     server_thread.join();
->>>>>>> ce7c17d5
 
   return CUDA_SUCCESS;
 }
