header: test_header.h
macros:
  - macro_name: MACRO_A
    macro_value: 1
  - macro_name: MACRO_B
    macro_value: 2
types:
  - type_name: type_a
  - type_name: type_b
enums:
  - name: enum_a
    value: value_1
  - name: enum_b
    value: value_2
objects:
  - object_name: object_1
    object_type: obj
  - object_name: object_2
    object_type: obj
functions:
  - name: func_a
    return_type: void
    arguments: []
    standards: 
      - stdc
    attributes: 
      - CONST_FUNC_A
  - name: func_b
    return_type: float128
    arguments: []
    standards: 
      - stdc
    guard: LIBC_TYPES_HAS_FLOAT128
  - name: func_c
    return_type: _Float16
<<<<<<< HEAD
=======
    arguments:
      - type: int
      - type: float
    standards: 
      - stdc
    guard: LIBC_TYPES_HAS_FLOAT16
  - name: func_d
    return_type: _Float16
    arguments:
      - type: int
      - type: float
    standards: 
      - stdc
    guard: LIBC_TYPES_HAS_FLOAT16
  - name: func_e
    return_type: _Float16
    arguments:
      - type: float128
    standards: 
      - stdc
    guard: LIBC_TYPES_HAS_FLOAT16_AND_FLOAT128
  - name: func_f
    return_type: _Float16
>>>>>>> 49ef0a8d
    arguments:
      - type: int
      - type: double
      - type: float
    standards: 
      - stdc
<<<<<<< HEAD
    guard: LIBC_TYPES_HAS_FLOAT16
  - name: func_d
    return_type: _Float16
    arguments:
      - type: int
      - type: float
    standards: 
      - stdc
    guard: LIBC_TYPES_HAS_FLOAT16
  - name: func_e
    return_type: _Float16
    arguments:
      - type: float128
    standards: 
      - stdc
    guard: LIBC_TYPES_HAS_FLOAT16_AND_FLOAT128
=======

>>>>>>> 49ef0a8d
<|MERGE_RESOLUTION|>--- conflicted
+++ resolved
@@ -33,8 +33,6 @@
     guard: LIBC_TYPES_HAS_FLOAT128
   - name: func_c
     return_type: _Float16
-<<<<<<< HEAD
-=======
     arguments:
       - type: int
       - type: float
@@ -58,30 +56,10 @@
     guard: LIBC_TYPES_HAS_FLOAT16_AND_FLOAT128
   - name: func_f
     return_type: _Float16
->>>>>>> 49ef0a8d
     arguments:
       - type: int
       - type: double
       - type: float
     standards: 
       - stdc
-<<<<<<< HEAD
-    guard: LIBC_TYPES_HAS_FLOAT16
-  - name: func_d
-    return_type: _Float16
-    arguments:
-      - type: int
-      - type: float
-    standards: 
-      - stdc
-    guard: LIBC_TYPES_HAS_FLOAT16
-  - name: func_e
-    return_type: _Float16
-    arguments:
-      - type: float128
-    standards: 
-      - stdc
-    guard: LIBC_TYPES_HAS_FLOAT16_AND_FLOAT128
-=======
 
->>>>>>> 49ef0a8d
