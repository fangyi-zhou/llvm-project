add_header_library(
  futex_word_type
  HDRS
    futex_word.h
)

if(NOT TARGET libc.src.__support.OSUtil.osutil)
  return()
endif()

add_header_library(
  futex_utils
  HDRS
    futex_utils.h
  DEPENDS
    .futex_word_type
    libc.include.sys_syscall
    libc.src.__support.OSUtil.osutil
    libc.src.__support.CPP.atomic
    libc.src.__support.CPP.limits
    libc.src.__support.CPP.optional
    libc.src.__support.time.linux.abs_timeout
)

add_header_library(
  mutex
  HDRS
    mutex.h
  DEPENDS
    .futex_utils
    libc.src.__support.threads.mutex_common
)

add_object_library(
  thread
  SRCS
    thread.cpp
  DEPENDS
    .futex_utils
    libc.config.linux.app_h
    libc.include.sys_syscall
    libc.src.errno.errno
    libc.src.__support.CPP.atomic
    libc.src.__support.CPP.stringstream
    libc.src.__support.CPP.string_view
    libc.src.__support.common
    libc.src.__support.error_or
    libc.src.__support.threads.thread_common
  COMPILE_OPTIONS
    -O3
    -fno-omit-frame-pointer # This allows us to sniff out the thread args from
                            # the new thread's stack reliably.
    -Wno-frame-address      # Yes, calling __builtin_return_address with a
                            # value other than 0 is dangerous. We know.
)

add_object_library(
  callonce
  SRCS
    callonce.cpp
  HDRS
    ../callonce.h
  DEPENDS
    .futex_utils
<<<<<<< HEAD
=======
)

add_object_library(
  CndVar
  SRCS
    CndVar.cpp
  HDRS
    ../CndVar.h
  DEPENDS
    libc.include.sys_syscall
    libc.src.__support.OSUtil.osutil
    libc.src.__support.threads.linux.futex_word_type
    libc.src.__support.threads.mutex
>>>>>>> 97025bd9
)<|MERGE_RESOLUTION|>--- conflicted
+++ resolved
@@ -62,8 +62,6 @@
     ../callonce.h
   DEPENDS
     .futex_utils
-<<<<<<< HEAD
-=======
 )
 
 add_object_library(
@@ -77,5 +75,4 @@
     libc.src.__support.OSUtil.osutil
     libc.src.__support.threads.linux.futex_word_type
     libc.src.__support.threads.mutex
->>>>>>> 97025bd9
 )