//===-- IndirectCallVisitor.h - indirect call visitor ---------------------===//
//
// Part of the LLVM Project, under the Apache License v2.0 with LLVM Exceptions.
// See https://llvm.org/LICENSE.txt for license information.
// SPDX-License-Identifier: Apache-2.0 WITH LLVM-exception
//
//===----------------------------------------------------------------------===//
//
// This file implements defines a visitor class and a helper function that find
// all indirect call-sites in a function.

#ifndef LLVM_ANALYSIS_INDIRECTCALLVISITOR_H
#define LLVM_ANALYSIS_INDIRECTCALLVISITOR_H

#include "llvm/ADT/SetVector.h"
#include "llvm/IR/InstVisitor.h"
#include <vector>

namespace llvm {
// Visitor class that finds indirect calls or instructions that gives vtable
// value, depending on Type.
struct PGOIndirectCallVisitor : public InstVisitor<PGOIndirectCallVisitor> {
  enum class InstructionType {
    kIndirectCall = 0,
    kVTableVal = 1,
  };
  std::vector<CallBase *> IndirectCalls;
  std::vector<Instruction *> ProfiledAddresses;
  PGOIndirectCallVisitor(InstructionType Type) : Type(Type) {}

  void visitCallBase(CallBase &Call) {
<<<<<<< HEAD
    if (Call.isIndirectCall()) {
      IndirectCalls.push_back(&Call);

      if (Type != InstructionType::kVTableVal)
        return;

      LoadInst *LI = dyn_cast<LoadInst>(Call.getCalledOperand());
      // The code pattern to look for
      //
      // %vtable = load ptr, ptr %b
      // %vfn = getelementptr inbounds ptr, ptr %vtable, i64 1
      // %2 = load ptr, ptr %vfn
      // %call = tail call i32 %2(ptr %b)
      //
      // %vtable is the vtable address value to profile, and
      // %2 is the indirect call target address to profile.
      if (LI != nullptr) {
        Value *Ptr = LI->getPointerOperand();
        Value *VTablePtr = Ptr->stripInBoundsConstantOffsets();
        // This is a heuristic to find address feeding instructions.
        // FIXME: Add support in the frontend so LLVM type intrinsics are
        // emitted without LTO. This way, added intrinsics could filter
        // non-vtable instructions and reduce instrumentation overhead.
        // Since a non-vtable profiled address is not within the address
        // range of vtable objects, it's stored as zero in indexed profiles.
        // A pass that looks up symbol with an zero hash will (almost) always
        // find nullptr and skip the actual transformation (e.g., comparison
        // of symbols). So the performance overhead from non-vtable profiled
        // address is negligible if exists at all. Comparing loaded address
        // with symbol address guarantees correctness.
        if (VTablePtr != nullptr && isa<Instruction>(VTablePtr)) {
          ProfiledAddresses.push_back(cast<Instruction>(VTablePtr));
        }
      }
=======
    if (!Call.isIndirectCall())
      return;

    if (Type == InstructionType::kIndirectCall) {
      IndirectCalls.push_back(&Call);
      return;
    }

    assert(Type == InstructionType::kVTableVal && "Control flow guaranteed");

    LoadInst *LI = dyn_cast<LoadInst>(Call.getCalledOperand());
    // The code pattern to look for
    //
    // %vtable = load ptr, ptr %b
    // %vfn = getelementptr inbounds ptr, ptr %vtable, i64 1
    // %2 = load ptr, ptr %vfn
    // %call = tail call i32 %2(ptr %b)
    //
    // %vtable is the vtable address value to profile, and
    // %2 is the indirect call target address to profile.
    if (LI != nullptr) {
      Value *Ptr = LI->getPointerOperand();
      Value *VTablePtr = Ptr->stripInBoundsConstantOffsets();
      // This is a heuristic to find address feeding instructions.
      // FIXME: Add support in the frontend so LLVM type intrinsics are
      // emitted without LTO. This way, added intrinsics could filter
      // non-vtable instructions and reduce instrumentation overhead.
      // Since a non-vtable profiled address is not within the address
      // range of vtable objects, it's stored as zero in indexed profiles.
      // A pass that looks up symbol with an zero hash will (almost) always
      // find nullptr and skip the actual transformation (e.g., comparison
      // of symbols). So the performance overhead from non-vtable profiled
      // address is negligible if exists at all. Comparing loaded address
      // with symbol address guarantees correctness.
      if (VTablePtr != nullptr && isa<Instruction>(VTablePtr))
        ProfiledAddresses.push_back(cast<Instruction>(VTablePtr));
>>>>>>> 649f9603
    }
  }

private:
  InstructionType Type;
};

inline std::vector<CallBase *> findIndirectCalls(Function &F) {
  PGOIndirectCallVisitor ICV(
      PGOIndirectCallVisitor::InstructionType::kIndirectCall);
  ICV.visit(F);
  return ICV.IndirectCalls;
}

inline std::vector<Instruction *> findVTableAddrs(Function &F) {
  PGOIndirectCallVisitor ICV(
      PGOIndirectCallVisitor::InstructionType::kVTableVal);
  ICV.visit(F);
  return ICV.ProfiledAddresses;
}

} // namespace llvm

#endif<|MERGE_RESOLUTION|>--- conflicted
+++ resolved
@@ -12,7 +12,6 @@
 #ifndef LLVM_ANALYSIS_INDIRECTCALLVISITOR_H
 #define LLVM_ANALYSIS_INDIRECTCALLVISITOR_H
 
-#include "llvm/ADT/SetVector.h"
 #include "llvm/IR/InstVisitor.h"
 #include <vector>
 
@@ -29,42 +28,6 @@
   PGOIndirectCallVisitor(InstructionType Type) : Type(Type) {}
 
   void visitCallBase(CallBase &Call) {
-<<<<<<< HEAD
-    if (Call.isIndirectCall()) {
-      IndirectCalls.push_back(&Call);
-
-      if (Type != InstructionType::kVTableVal)
-        return;
-
-      LoadInst *LI = dyn_cast<LoadInst>(Call.getCalledOperand());
-      // The code pattern to look for
-      //
-      // %vtable = load ptr, ptr %b
-      // %vfn = getelementptr inbounds ptr, ptr %vtable, i64 1
-      // %2 = load ptr, ptr %vfn
-      // %call = tail call i32 %2(ptr %b)
-      //
-      // %vtable is the vtable address value to profile, and
-      // %2 is the indirect call target address to profile.
-      if (LI != nullptr) {
-        Value *Ptr = LI->getPointerOperand();
-        Value *VTablePtr = Ptr->stripInBoundsConstantOffsets();
-        // This is a heuristic to find address feeding instructions.
-        // FIXME: Add support in the frontend so LLVM type intrinsics are
-        // emitted without LTO. This way, added intrinsics could filter
-        // non-vtable instructions and reduce instrumentation overhead.
-        // Since a non-vtable profiled address is not within the address
-        // range of vtable objects, it's stored as zero in indexed profiles.
-        // A pass that looks up symbol with an zero hash will (almost) always
-        // find nullptr and skip the actual transformation (e.g., comparison
-        // of symbols). So the performance overhead from non-vtable profiled
-        // address is negligible if exists at all. Comparing loaded address
-        // with symbol address guarantees correctness.
-        if (VTablePtr != nullptr && isa<Instruction>(VTablePtr)) {
-          ProfiledAddresses.push_back(cast<Instruction>(VTablePtr));
-        }
-      }
-=======
     if (!Call.isIndirectCall())
       return;
 
@@ -101,7 +64,6 @@
       // with symbol address guarantees correctness.
       if (VTablePtr != nullptr && isa<Instruction>(VTablePtr))
         ProfiledAddresses.push_back(cast<Instruction>(VTablePtr));
->>>>>>> 649f9603
     }
   }
 
