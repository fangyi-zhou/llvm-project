--- conflicted
+++ resolved
@@ -93,30 +93,21 @@
   def int_spv_wave_readlane : DefaultAttrsIntrinsic<[llvm_any_ty], [LLVMMatchType<0>, llvm_i32_ty], [IntrConvergent, IntrNoMem]>;
   def int_spv_sign : DefaultAttrsIntrinsic<[LLVMScalarOrSameVectorWidth<0, llvm_i32_ty>], [llvm_any_ty], [IntrNoMem]>;
   def int_spv_radians : DefaultAttrsIntrinsic<[LLVMMatchType<0>], [llvm_anyfloat_ty], [IntrNoMem]>;
-<<<<<<< HEAD
-=======
   def int_spv_group_memory_barrier_with_group_sync : DefaultAttrsIntrinsic<[], [], []>;
   def int_spv_discard : DefaultAttrsIntrinsic<[], [], []>;
   def int_spv_uclamp : DefaultAttrsIntrinsic<[llvm_anyint_ty], [LLVMMatchType<0>, LLVMMatchType<0>, LLVMMatchType<0>], [IntrNoMem]>;
   def int_spv_sclamp : DefaultAttrsIntrinsic<[llvm_anyint_ty], [LLVMMatchType<0>, LLVMMatchType<0>, LLVMMatchType<0>], [IntrNoMem]>;
   def int_spv_nclamp : DefaultAttrsIntrinsic<[llvm_anyfloat_ty], [LLVMMatchType<0>, LLVMMatchType<0>, LLVMMatchType<0>], [IntrNoMem]>;
->>>>>>> ce7c17d5
 
   // Create resource handle given the binding information. Returns a 
   // type appropriate for the kind of resource given the set id, binding id,
   // array size of the binding, as well as an index and an indicator
   // whether that index may be non-uniform.
-<<<<<<< HEAD
-  def int_spv_handle_fromBinding
-=======
   def int_spv_resource_handlefrombinding
->>>>>>> ce7c17d5
       : DefaultAttrsIntrinsic<
             [llvm_any_ty],
             [llvm_i32_ty, llvm_i32_ty, llvm_i32_ty, llvm_i32_ty, llvm_i1_ty],
             [IntrNoMem]>;
-<<<<<<< HEAD
-=======
 
   def int_spv_firstbituhigh : DefaultAttrsIntrinsic<[LLVMScalarOrSameVectorWidth<0, llvm_i32_ty>], [llvm_anyint_ty], [IntrNoMem]>;
   def int_spv_firstbitshigh : DefaultAttrsIntrinsic<[LLVMScalarOrSameVectorWidth<0, llvm_i32_ty>], [llvm_anyint_ty], [IntrNoMem]>;
@@ -136,5 +127,4 @@
   def int_spv_resource_store_typedbuffer
     : DefaultAttrsIntrinsic<[], [llvm_any_ty, llvm_i32_ty, llvm_anyvector_ty]>;
 
->>>>>>> ce7c17d5
 }