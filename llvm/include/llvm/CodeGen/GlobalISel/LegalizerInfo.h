//===- llvm/CodeGen/GlobalISel/LegalizerInfo.h ------------------*- C++ -*-===//
//
// Part of the LLVM Project, under the Apache License v2.0 with LLVM Exceptions.
// See https://llvm.org/LICENSE.txt for license information.
// SPDX-License-Identifier: Apache-2.0 WITH LLVM-exception
//
//===----------------------------------------------------------------------===//
/// \file
/// Interface for Targets to specify which operations they can successfully
/// select and how the others should be expanded most efficiently.
///
//===----------------------------------------------------------------------===//

#ifndef LLVM_CODEGEN_GLOBALISEL_LEGALIZERINFO_H
#define LLVM_CODEGEN_GLOBALISEL_LEGALIZERINFO_H

#include "llvm/ADT/SmallBitVector.h"
#include "llvm/ADT/SmallVector.h"
#include "llvm/CodeGen/GlobalISel/LegacyLegalizerInfo.h"
#include "llvm/CodeGen/MachineMemOperand.h"
#include "llvm/CodeGen/TargetOpcodes.h"
#include "llvm/CodeGenTypes/LowLevelType.h"
#include "llvm/MC/MCInstrDesc.h"
#include "llvm/Support/AtomicOrdering.h"
#include "llvm/Support/CommandLine.h"
#include <cassert>
#include <cstdint>
#include <tuple>
#include <utility>

namespace llvm {

extern cl::opt<bool> DisableGISelLegalityCheck;

class MachineFunction;
class raw_ostream;
class LegalizerHelper;
class LostDebugLocObserver;
class MachineInstr;
class MachineRegisterInfo;
class MCInstrInfo;

namespace LegalizeActions {
enum LegalizeAction : std::uint8_t {
  /// The operation is expected to be selectable directly by the target, and
  /// no transformation is necessary.
  Legal,

  /// The operation should be synthesized from multiple instructions acting on
  /// a narrower scalar base-type. For example a 64-bit add might be
  /// implemented in terms of 32-bit add-with-carry.
  NarrowScalar,

  /// The operation should be implemented in terms of a wider scalar
  /// base-type. For example a <2 x s8> add could be implemented as a <2
  /// x s32> add (ignoring the high bits).
  WidenScalar,

  /// The (vector) operation should be implemented by splitting it into
  /// sub-vectors where the operation is legal. For example a <8 x s64> add
  /// might be implemented as 4 separate <2 x s64> adds. There can be a leftover
  /// if there are not enough elements for last sub-vector e.g. <7 x s64> add
  /// will be implemented as 3 separate <2 x s64> adds and one s64 add. Leftover
  /// types can be avoided by doing MoreElements first.
  FewerElements,

  /// The (vector) operation should be implemented by widening the input
  /// vector and ignoring the lanes added by doing so. For example <2 x i8> is
  /// rarely legal, but you might perform an <8 x i8> and then only look at
  /// the first two results.
  MoreElements,

  /// Perform the operation on a different, but equivalently sized type.
  Bitcast,

  /// The operation itself must be expressed in terms of simpler actions on
  /// this target. E.g. a SREM replaced by an SDIV and subtraction.
  Lower,

  /// The operation should be implemented as a call to some kind of runtime
  /// support library. For example this usually happens on machines that don't
  /// support floating-point operations natively.
  Libcall,

  /// The target wants to do something special with this combination of
  /// operand and type. A callback will be issued when it is needed.
  Custom,

  /// This operation is completely unsupported on the target. A programming
  /// error has occurred.
  Unsupported,

  /// Sentinel value for when no action was found in the specified table.
  NotFound,

  /// Fall back onto the old rules.
  /// TODO: Remove this once we've migrated
  UseLegacyRules,
};
} // end namespace LegalizeActions
raw_ostream &operator<<(raw_ostream &OS, LegalizeActions::LegalizeAction Action);

using LegalizeActions::LegalizeAction;

/// The LegalityQuery object bundles together all the information that's needed
/// to decide whether a given operation is legal or not.
/// For efficiency, it doesn't make a copy of Types so care must be taken not
/// to free it before using the query.
struct LegalityQuery {
  unsigned Opcode;
  ArrayRef<LLT> Types;

  struct MemDesc {
    LLT MemoryTy;
    uint64_t AlignInBits;
    AtomicOrdering Ordering;

    MemDesc() = default;
    MemDesc(LLT MemoryTy, uint64_t AlignInBits, AtomicOrdering Ordering)
        : MemoryTy(MemoryTy), AlignInBits(AlignInBits), Ordering(Ordering) {}
    MemDesc(const MachineMemOperand &MMO)
        : MemoryTy(MMO.getMemoryType()),
          AlignInBits(MMO.getAlign().value() * 8),
          Ordering(MMO.getSuccessOrdering()) {}
  };

  /// Operations which require memory can use this to place requirements on the
  /// memory type for each MMO.
  ArrayRef<MemDesc> MMODescrs;

  constexpr LegalityQuery(unsigned Opcode, const ArrayRef<LLT> Types,
                          const ArrayRef<MemDesc> MMODescrs)
      : Opcode(Opcode), Types(Types), MMODescrs(MMODescrs) {}
  constexpr LegalityQuery(unsigned Opcode, const ArrayRef<LLT> Types)
      : LegalityQuery(Opcode, Types, {}) {}

  raw_ostream &print(raw_ostream &OS) const;
};

/// The result of a query. It either indicates a final answer of Legal or
/// Unsupported or describes an action that must be taken to make an operation
/// more legal.
struct LegalizeActionStep {
  /// The action to take or the final answer.
  LegalizeAction Action;
  /// If describing an action, the type index to change. Otherwise zero.
  unsigned TypeIdx;
  /// If describing an action, the new type for TypeIdx. Otherwise LLT{}.
  LLT NewType;

  LegalizeActionStep(LegalizeAction Action, unsigned TypeIdx,
                     const LLT NewType)
      : Action(Action), TypeIdx(TypeIdx), NewType(NewType) {}

  LegalizeActionStep(LegacyLegalizeActionStep Step)
      : TypeIdx(Step.TypeIdx), NewType(Step.NewType) {
    switch (Step.Action) {
    case LegacyLegalizeActions::Legal:
      Action = LegalizeActions::Legal;
      break;
    case LegacyLegalizeActions::NarrowScalar:
      Action = LegalizeActions::NarrowScalar;
      break;
    case LegacyLegalizeActions::WidenScalar:
      Action = LegalizeActions::WidenScalar;
      break;
    case LegacyLegalizeActions::FewerElements:
      Action = LegalizeActions::FewerElements;
      break;
    case LegacyLegalizeActions::MoreElements:
      Action = LegalizeActions::MoreElements;
      break;
    case LegacyLegalizeActions::Bitcast:
      Action = LegalizeActions::Bitcast;
      break;
    case LegacyLegalizeActions::Lower:
      Action = LegalizeActions::Lower;
      break;
    case LegacyLegalizeActions::Libcall:
      Action = LegalizeActions::Libcall;
      break;
    case LegacyLegalizeActions::Custom:
      Action = LegalizeActions::Custom;
      break;
    case LegacyLegalizeActions::Unsupported:
      Action = LegalizeActions::Unsupported;
      break;
    case LegacyLegalizeActions::NotFound:
      Action = LegalizeActions::NotFound;
      break;
    }
  }

  bool operator==(const LegalizeActionStep &RHS) const {
    return std::tie(Action, TypeIdx, NewType) ==
        std::tie(RHS.Action, RHS.TypeIdx, RHS.NewType);
  }
};

using LegalityPredicate = std::function<bool (const LegalityQuery &)>;
using LegalizeMutation =
    std::function<std::pair<unsigned, LLT>(const LegalityQuery &)>;

namespace LegalityPredicates {
struct TypePairAndMemDesc {
  LLT Type0;
  LLT Type1;
  LLT MemTy;
  uint64_t Align;

  bool operator==(const TypePairAndMemDesc &Other) const {
    return Type0 == Other.Type0 && Type1 == Other.Type1 &&
           Align == Other.Align && MemTy == Other.MemTy;
  }

  /// \returns true if this memory access is legal with for the access described
  /// by \p Other (The alignment is sufficient for the size and result type).
  bool isCompatible(const TypePairAndMemDesc &Other) const {
    return Type0 == Other.Type0 && Type1 == Other.Type1 &&
           Align >= Other.Align &&
           // FIXME: This perhaps should be stricter, but the current legality
           // rules are written only considering the size.
           MemTy.getSizeInBits() == Other.MemTy.getSizeInBits();
  }
};

/// True iff P is false.
template <typename Predicate> Predicate predNot(Predicate P) {
  return [=](const LegalityQuery &Query) { return !P(Query); };
}

/// True iff P0 and P1 are true.
template<typename Predicate>
Predicate all(Predicate P0, Predicate P1) {
  return [=](const LegalityQuery &Query) {
    return P0(Query) && P1(Query);
  };
}
/// True iff all given predicates are true.
template<typename Predicate, typename... Args>
Predicate all(Predicate P0, Predicate P1, Args... args) {
  return all(all(P0, P1), args...);
}

/// True iff P0 or P1 are true.
template<typename Predicate>
Predicate any(Predicate P0, Predicate P1) {
  return [=](const LegalityQuery &Query) {
    return P0(Query) || P1(Query);
  };
}
/// True iff any given predicates are true.
template<typename Predicate, typename... Args>
Predicate any(Predicate P0, Predicate P1, Args... args) {
  return any(any(P0, P1), args...);
}

/// True iff the given type index is the specified type.
LegalityPredicate typeIs(unsigned TypeIdx, LLT TypesInit);
/// True iff the given type index is one of the specified types.
LegalityPredicate typeInSet(unsigned TypeIdx,
                            std::initializer_list<LLT> TypesInit);

/// True iff the given type index is not the specified type.
inline LegalityPredicate typeIsNot(unsigned TypeIdx, LLT Type) {
  return [=](const LegalityQuery &Query) {
           return Query.Types[TypeIdx] != Type;
         };
}

/// True iff the given types for the given pair of type indexes is one of the
/// specified type pairs.
LegalityPredicate
typePairInSet(unsigned TypeIdx0, unsigned TypeIdx1,
              std::initializer_list<std::pair<LLT, LLT>> TypesInit);
/// True iff the given types for the given tuple of type indexes is one of the
/// specified type tuple.
LegalityPredicate
typeTupleInSet(unsigned TypeIdx0, unsigned TypeIdx1, unsigned Type2,
               std::initializer_list<std::tuple<LLT, LLT, LLT>> TypesInit);
/// True iff the given types for the given pair of type indexes is one of the
/// specified type pairs.
LegalityPredicate typePairAndMemDescInSet(
    unsigned TypeIdx0, unsigned TypeIdx1, unsigned MMOIdx,
    std::initializer_list<TypePairAndMemDesc> TypesAndMemDescInit);
/// True iff the specified type index is a scalar.
LegalityPredicate isScalar(unsigned TypeIdx);
/// True iff the specified type index is a vector.
LegalityPredicate isVector(unsigned TypeIdx);
/// True iff the specified type index is a pointer (with any address space).
LegalityPredicate isPointer(unsigned TypeIdx);
/// True iff the specified type index is a pointer with the specified address
/// space.
LegalityPredicate isPointer(unsigned TypeIdx, unsigned AddrSpace);
/// True iff the specified type index is a vector of pointers (with any address
/// space).
LegalityPredicate isPointerVector(unsigned TypeIdx);

/// True if the type index is a vector with element type \p EltTy
LegalityPredicate elementTypeIs(unsigned TypeIdx, LLT EltTy);

/// True iff the specified type index is a scalar that's narrower than the given
/// size.
LegalityPredicate scalarNarrowerThan(unsigned TypeIdx, unsigned Size);

/// True iff the specified type index is a scalar that's wider than the given
/// size.
LegalityPredicate scalarWiderThan(unsigned TypeIdx, unsigned Size);

/// True iff the specified type index is a scalar or vector with an element type
/// that's narrower than the given size.
LegalityPredicate scalarOrEltNarrowerThan(unsigned TypeIdx, unsigned Size);

/// True iff the specified type index is a scalar or a vector with an element
/// type that's wider than the given size.
LegalityPredicate scalarOrEltWiderThan(unsigned TypeIdx, unsigned Size);

/// True iff the specified type index is a scalar whose size is not a multiple
/// of Size.
LegalityPredicate sizeNotMultipleOf(unsigned TypeIdx, unsigned Size);

/// True iff the specified type index is a scalar whose size is not a power of
/// 2.
LegalityPredicate sizeNotPow2(unsigned TypeIdx);

/// True iff the specified type index is a scalar or vector whose element size
/// is not a power of 2.
LegalityPredicate scalarOrEltSizeNotPow2(unsigned TypeIdx);

/// True if the total bitwidth of the specified type index is \p Size bits.
LegalityPredicate sizeIs(unsigned TypeIdx, unsigned Size);

/// True iff the specified type indices are both the same bit size.
LegalityPredicate sameSize(unsigned TypeIdx0, unsigned TypeIdx1);

/// True iff the first type index has a larger total bit size than second type
/// index.
LegalityPredicate largerThan(unsigned TypeIdx0, unsigned TypeIdx1);

/// True iff the first type index has a smaller total bit size than second type
/// index.
LegalityPredicate smallerThan(unsigned TypeIdx0, unsigned TypeIdx1);

/// True iff the specified MMO index has a size (rounded to bytes) that is not a
/// power of 2.
LegalityPredicate memSizeInBytesNotPow2(unsigned MMOIdx);

/// True iff the specified MMO index has a size that is not an even byte size,
/// or that even byte size is not a power of 2.
LegalityPredicate memSizeNotByteSizePow2(unsigned MMOIdx);

/// True iff the specified type index is a vector whose element count is not a
/// power of 2.
LegalityPredicate numElementsNotPow2(unsigned TypeIdx);
/// True iff the specified MMO index has at an atomic ordering of at Ordering or
/// stronger.
LegalityPredicate atomicOrderingAtLeastOrStrongerThan(unsigned MMOIdx,
                                                      AtomicOrdering Ordering);
} // end namespace LegalityPredicates

namespace LegalizeMutations {
/// Select this specific type for the given type index.
LegalizeMutation changeTo(unsigned TypeIdx, LLT Ty);

/// Keep the same type as the given type index.
LegalizeMutation changeTo(unsigned TypeIdx, unsigned FromTypeIdx);

/// Keep the same scalar or element type as the given type index.
LegalizeMutation changeElementTo(unsigned TypeIdx, unsigned FromTypeIdx);

/// Keep the same scalar or element type as the given type.
LegalizeMutation changeElementTo(unsigned TypeIdx, LLT Ty);

/// Keep the same scalar or element type as \p TypeIdx, but take the number of
/// elements from \p FromTypeIdx.
LegalizeMutation changeElementCountTo(unsigned TypeIdx, unsigned FromTypeIdx);

/// Keep the same scalar or element type as \p TypeIdx, but take the number of
/// elements from \p Ty.
LegalizeMutation changeElementCountTo(unsigned TypeIdx, LLT Ty);

/// Change the scalar size or element size to have the same scalar size as type
/// index \p FromIndex. Unlike changeElementTo, this discards pointer types and
/// only changes the size.
LegalizeMutation changeElementSizeTo(unsigned TypeIdx, unsigned FromTypeIdx);

/// Widen the scalar type or vector element type for the given type index to the
/// next power of 2.
LegalizeMutation widenScalarOrEltToNextPow2(unsigned TypeIdx, unsigned Min = 0);

/// Widen the scalar type or vector element type for the given type index to
/// next multiple of \p Size.
LegalizeMutation widenScalarOrEltToNextMultipleOf(unsigned TypeIdx,
                                                  unsigned Size);

/// Add more elements to the type for the given type index to the next power of
/// 2.
LegalizeMutation moreElementsToNextPow2(unsigned TypeIdx, unsigned Min = 0);
/// Break up the vector type for the given type index into the element type.
LegalizeMutation scalarize(unsigned TypeIdx);
} // end namespace LegalizeMutations

/// A single rule in a legalizer info ruleset.
/// The specified action is chosen when the predicate is true. Where appropriate
/// for the action (e.g. for WidenScalar) the new type is selected using the
/// given mutator.
class LegalizeRule {
  LegalityPredicate Predicate;
  LegalizeAction Action;
  LegalizeMutation Mutation;

public:
  LegalizeRule(LegalityPredicate Predicate, LegalizeAction Action,
               LegalizeMutation Mutation = nullptr)
      : Predicate(Predicate), Action(Action), Mutation(Mutation) {}

  /// Test whether the LegalityQuery matches.
  bool match(const LegalityQuery &Query) const {
    return Predicate(Query);
  }

  LegalizeAction getAction() const { return Action; }

  /// Determine the change to make.
  std::pair<unsigned, LLT> determineMutation(const LegalityQuery &Query) const {
    if (Mutation)
      return Mutation(Query);
    return std::make_pair(0, LLT{});
  }
};

class LegalizeRuleSet {
  /// When non-zero, the opcode we are an alias of
  unsigned AliasOf = 0;
  /// If true, there is another opcode that aliases this one
  bool IsAliasedByAnother = false;
  SmallVector<LegalizeRule, 2> Rules;

#ifndef NDEBUG
  /// If bit I is set, this rule set contains a rule that may handle (predicate
  /// or perform an action upon (or both)) the type index I. The uncertainty
  /// comes from free-form rules executing user-provided lambda functions. We
  /// conservatively assume such rules do the right thing and cover all type
  /// indices. The bitset is intentionally 1 bit wider than it absolutely needs
  /// to be to distinguish such cases from the cases where all type indices are
  /// individually handled.
  SmallBitVector TypeIdxsCovered{MCOI::OPERAND_LAST_GENERIC -
                                 MCOI::OPERAND_FIRST_GENERIC + 2};
  SmallBitVector ImmIdxsCovered{MCOI::OPERAND_LAST_GENERIC_IMM -
                                MCOI::OPERAND_FIRST_GENERIC_IMM + 2};
#endif

  unsigned typeIdx(unsigned TypeIdx) {
    assert(TypeIdx <=
               (MCOI::OPERAND_LAST_GENERIC - MCOI::OPERAND_FIRST_GENERIC) &&
           "Type Index is out of bounds");
#ifndef NDEBUG
    TypeIdxsCovered.set(TypeIdx);
#endif
    return TypeIdx;
  }

  void markAllIdxsAsCovered() {
#ifndef NDEBUG
    TypeIdxsCovered.set();
    ImmIdxsCovered.set();
#endif
  }

  void add(const LegalizeRule &Rule) {
    assert(AliasOf == 0 &&
           "RuleSet is aliased, change the representative opcode instead");
    Rules.push_back(Rule);
  }

  static bool always(const LegalityQuery &) { return true; }

  /// Use the given action when the predicate is true.
  /// Action should not be an action that requires mutation.
  LegalizeRuleSet &actionIf(LegalizeAction Action,
                            LegalityPredicate Predicate) {
    add({Predicate, Action});
    return *this;
  }
  /// Use the given action when the predicate is true.
  /// Action should be an action that requires mutation.
  LegalizeRuleSet &actionIf(LegalizeAction Action, LegalityPredicate Predicate,
                            LegalizeMutation Mutation) {
    add({Predicate, Action, Mutation});
    return *this;
  }
  /// Use the given action when type index 0 is any type in the given list.
  /// Action should not be an action that requires mutation.
  LegalizeRuleSet &actionFor(LegalizeAction Action,
                             std::initializer_list<LLT> Types) {
    using namespace LegalityPredicates;
    return actionIf(Action, typeInSet(typeIdx(0), Types));
  }
  /// Use the given action when type index 0 is any type in the given list.
  /// Action should be an action that requires mutation.
  LegalizeRuleSet &actionFor(LegalizeAction Action,
                             std::initializer_list<LLT> Types,
                             LegalizeMutation Mutation) {
    using namespace LegalityPredicates;
    return actionIf(Action, typeInSet(typeIdx(0), Types), Mutation);
  }
  /// Use the given action when type indexes 0 and 1 is any type pair in the
  /// given list.
  /// Action should not be an action that requires mutation.
  LegalizeRuleSet &actionFor(LegalizeAction Action,
                             std::initializer_list<std::pair<LLT, LLT>> Types) {
    using namespace LegalityPredicates;
    return actionIf(Action, typePairInSet(typeIdx(0), typeIdx(1), Types));
  }

  LegalizeRuleSet &
  actionFor(LegalizeAction Action,
            std::initializer_list<std::tuple<LLT, LLT, LLT>> Types) {
    using namespace LegalityPredicates;
    return actionIf(Action,
                    typeTupleInSet(typeIdx(0), typeIdx(1), typeIdx(2), Types));
  }

  /// Use the given action when type indexes 0 and 1 is any type pair in the
  /// given list.
  /// Action should be an action that requires mutation.
  LegalizeRuleSet &actionFor(LegalizeAction Action,
                             std::initializer_list<std::pair<LLT, LLT>> Types,
                             LegalizeMutation Mutation) {
    using namespace LegalityPredicates;
    return actionIf(Action, typePairInSet(typeIdx(0), typeIdx(1), Types),
                    Mutation);
  }
  /// Use the given action when type index 0 is any type in the given list and
  /// imm index 0 is anything. Action should not be an action that requires
  /// mutation.
  LegalizeRuleSet &actionForTypeWithAnyImm(LegalizeAction Action,
                                           std::initializer_list<LLT> Types) {
    using namespace LegalityPredicates;
    immIdx(0); // Inform verifier imm idx 0 is handled.
    return actionIf(Action, typeInSet(typeIdx(0), Types));
  }

  LegalizeRuleSet &actionForTypeWithAnyImm(
    LegalizeAction Action, std::initializer_list<std::pair<LLT, LLT>> Types) {
    using namespace LegalityPredicates;
    immIdx(0); // Inform verifier imm idx 0 is handled.
    return actionIf(Action, typePairInSet(typeIdx(0), typeIdx(1), Types));
  }

  /// Use the given action when type indexes 0 and 1 are both in the given list.
  /// That is, the type pair is in the cartesian product of the list.
  /// Action should not be an action that requires mutation.
  LegalizeRuleSet &actionForCartesianProduct(LegalizeAction Action,
                                             std::initializer_list<LLT> Types) {
    using namespace LegalityPredicates;
    return actionIf(Action, all(typeInSet(typeIdx(0), Types),
                                typeInSet(typeIdx(1), Types)));
  }
  /// Use the given action when type indexes 0 and 1 are both in their
  /// respective lists.
  /// That is, the type pair is in the cartesian product of the lists
  /// Action should not be an action that requires mutation.
  LegalizeRuleSet &
  actionForCartesianProduct(LegalizeAction Action,
                            std::initializer_list<LLT> Types0,
                            std::initializer_list<LLT> Types1) {
    using namespace LegalityPredicates;
    return actionIf(Action, all(typeInSet(typeIdx(0), Types0),
                                typeInSet(typeIdx(1), Types1)));
  }
  /// Use the given action when type indexes 0, 1, and 2 are all in their
  /// respective lists.
  /// That is, the type triple is in the cartesian product of the lists
  /// Action should not be an action that requires mutation.
  LegalizeRuleSet &actionForCartesianProduct(
      LegalizeAction Action, std::initializer_list<LLT> Types0,
      std::initializer_list<LLT> Types1, std::initializer_list<LLT> Types2) {
    using namespace LegalityPredicates;
    return actionIf(Action, all(typeInSet(typeIdx(0), Types0),
                                all(typeInSet(typeIdx(1), Types1),
                                    typeInSet(typeIdx(2), Types2))));
  }

public:
  LegalizeRuleSet() = default;

  bool isAliasedByAnother() { return IsAliasedByAnother; }
  void setIsAliasedByAnother() { IsAliasedByAnother = true; }
  void aliasTo(unsigned Opcode) {
    assert((AliasOf == 0 || AliasOf == Opcode) &&
           "Opcode is already aliased to another opcode");
    assert(Rules.empty() && "Aliasing will discard rules");
    AliasOf = Opcode;
  }
  unsigned getAlias() const { return AliasOf; }

  unsigned immIdx(unsigned ImmIdx) {
    assert(ImmIdx <= (MCOI::OPERAND_LAST_GENERIC_IMM -
                      MCOI::OPERAND_FIRST_GENERIC_IMM) &&
           "Imm Index is out of bounds");
#ifndef NDEBUG
    ImmIdxsCovered.set(ImmIdx);
#endif
    return ImmIdx;
  }

  /// The instruction is legal if predicate is true.
  LegalizeRuleSet &legalIf(LegalityPredicate Predicate) {
    // We have no choice but conservatively assume that the free-form
    // user-provided Predicate properly handles all type indices:
    markAllIdxsAsCovered();
    return actionIf(LegalizeAction::Legal, Predicate);
  }
  /// The instruction is legal when type index 0 is any type in the given list.
  LegalizeRuleSet &legalFor(std::initializer_list<LLT> Types) {
    return actionFor(LegalizeAction::Legal, Types);
  }
  LegalizeRuleSet &legalFor(bool Pred, std::initializer_list<LLT> Types) {
    if (!Pred)
      return *this;
    return actionFor(LegalizeAction::Legal, Types);
  }
  /// The instruction is legal when type indexes 0 and 1 is any type pair in the
  /// given list.
  LegalizeRuleSet &legalFor(std::initializer_list<std::pair<LLT, LLT>> Types) {
    return actionFor(LegalizeAction::Legal, Types);
  }
  LegalizeRuleSet &legalFor(bool Pred,
                            std::initializer_list<std::pair<LLT, LLT>> Types) {
    if (!Pred)
      return *this;
    return actionFor(LegalizeAction::Legal, Types);
  }
<<<<<<< HEAD
=======
  LegalizeRuleSet &
  legalFor(bool Pred, std::initializer_list<std::tuple<LLT, LLT, LLT>> Types) {
    if (!Pred)
      return *this;
    return actionFor(LegalizeAction::Legal, Types);
  }
>>>>>>> ce7c17d5
  /// The instruction is legal when type index 0 is any type in the given list
  /// and imm index 0 is anything.
  LegalizeRuleSet &legalForTypeWithAnyImm(std::initializer_list<LLT> Types) {
    markAllIdxsAsCovered();
    return actionForTypeWithAnyImm(LegalizeAction::Legal, Types);
  }

  LegalizeRuleSet &legalForTypeWithAnyImm(
    std::initializer_list<std::pair<LLT, LLT>> Types) {
    markAllIdxsAsCovered();
    return actionForTypeWithAnyImm(LegalizeAction::Legal, Types);
  }

  /// The instruction is legal when type indexes 0 and 1 along with the memory
  /// size and minimum alignment is any type and size tuple in the given list.
  LegalizeRuleSet &legalForTypesWithMemDesc(
      std::initializer_list<LegalityPredicates::TypePairAndMemDesc>
          TypesAndMemDesc) {
    return actionIf(LegalizeAction::Legal,
                    LegalityPredicates::typePairAndMemDescInSet(
                        typeIdx(0), typeIdx(1), /*MMOIdx*/ 0, TypesAndMemDesc));
  }
  /// The instruction is legal when type indexes 0 and 1 are both in the given
  /// list. That is, the type pair is in the cartesian product of the list.
  LegalizeRuleSet &legalForCartesianProduct(std::initializer_list<LLT> Types) {
    return actionForCartesianProduct(LegalizeAction::Legal, Types);
  }
  /// The instruction is legal when type indexes 0 and 1 are both their
  /// respective lists.
  LegalizeRuleSet &legalForCartesianProduct(std::initializer_list<LLT> Types0,
                                            std::initializer_list<LLT> Types1) {
    return actionForCartesianProduct(LegalizeAction::Legal, Types0, Types1);
  }
  /// The instruction is legal when type indexes 0, 1, and 2 are both their
  /// respective lists.
  LegalizeRuleSet &legalForCartesianProduct(std::initializer_list<LLT> Types0,
                                            std::initializer_list<LLT> Types1,
                                            std::initializer_list<LLT> Types2) {
    return actionForCartesianProduct(LegalizeAction::Legal, Types0, Types1,
                                     Types2);
  }

  LegalizeRuleSet &alwaysLegal() {
    using namespace LegalizeMutations;
    markAllIdxsAsCovered();
    return actionIf(LegalizeAction::Legal, always);
  }

  /// The specified type index is coerced if predicate is true.
  LegalizeRuleSet &bitcastIf(LegalityPredicate Predicate,
                             LegalizeMutation Mutation) {
    // We have no choice but conservatively assume that lowering with a
    // free-form user provided Predicate properly handles all type indices:
    markAllIdxsAsCovered();
    return actionIf(LegalizeAction::Bitcast, Predicate, Mutation);
  }

  /// The instruction is lowered.
  LegalizeRuleSet &lower() {
    using namespace LegalizeMutations;
    // We have no choice but conservatively assume that predicate-less lowering
    // properly handles all type indices by design:
    markAllIdxsAsCovered();
    return actionIf(LegalizeAction::Lower, always);
  }
  /// The instruction is lowered if predicate is true. Keep type index 0 as the
  /// same type.
  LegalizeRuleSet &lowerIf(LegalityPredicate Predicate) {
    using namespace LegalizeMutations;
    // We have no choice but conservatively assume that lowering with a
    // free-form user provided Predicate properly handles all type indices:
    markAllIdxsAsCovered();
    return actionIf(LegalizeAction::Lower, Predicate);
  }
  /// The instruction is lowered if predicate is true.
  LegalizeRuleSet &lowerIf(LegalityPredicate Predicate,
                           LegalizeMutation Mutation) {
    // We have no choice but conservatively assume that lowering with a
    // free-form user provided Predicate properly handles all type indices:
    markAllIdxsAsCovered();
    return actionIf(LegalizeAction::Lower, Predicate, Mutation);
  }
  /// The instruction is lowered when type index 0 is any type in the given
  /// list. Keep type index 0 as the same type.
  LegalizeRuleSet &lowerFor(std::initializer_list<LLT> Types) {
    return actionFor(LegalizeAction::Lower, Types);
  }
  /// The instruction is lowered when type index 0 is any type in the given
  /// list.
  LegalizeRuleSet &lowerFor(std::initializer_list<LLT> Types,
                            LegalizeMutation Mutation) {
    return actionFor(LegalizeAction::Lower, Types, Mutation);
  }
  /// The instruction is lowered when type indexes 0 and 1 is any type pair in
  /// the given list. Keep type index 0 as the same type.
  LegalizeRuleSet &lowerFor(std::initializer_list<std::pair<LLT, LLT>> Types) {
    return actionFor(LegalizeAction::Lower, Types);
  }
  /// The instruction is lowered when type indexes 0 and 1 is any type pair in
  /// the given list.
  LegalizeRuleSet &lowerFor(std::initializer_list<std::pair<LLT, LLT>> Types,
                            LegalizeMutation Mutation) {
    return actionFor(LegalizeAction::Lower, Types, Mutation);
  }
  /// The instruction is lowered when type indexes 0 and 1 are both in their
  /// respective lists.
  LegalizeRuleSet &lowerForCartesianProduct(std::initializer_list<LLT> Types0,
                                            std::initializer_list<LLT> Types1) {
    using namespace LegalityPredicates;
    return actionForCartesianProduct(LegalizeAction::Lower, Types0, Types1);
  }
  /// The instruction is lowered when type indexes 0, 1, and 2 are all in
  /// their respective lists.
  LegalizeRuleSet &lowerForCartesianProduct(std::initializer_list<LLT> Types0,
                                            std::initializer_list<LLT> Types1,
                                            std::initializer_list<LLT> Types2) {
    using namespace LegalityPredicates;
    return actionForCartesianProduct(LegalizeAction::Lower, Types0, Types1,
                                     Types2);
  }

  /// The instruction is emitted as a library call.
  LegalizeRuleSet &libcall() {
    using namespace LegalizeMutations;
    // We have no choice but conservatively assume that predicate-less lowering
    // properly handles all type indices by design:
    markAllIdxsAsCovered();
    return actionIf(LegalizeAction::Libcall, always);
  }

  /// Like legalIf, but for the Libcall action.
  LegalizeRuleSet &libcallIf(LegalityPredicate Predicate) {
    // We have no choice but conservatively assume that a libcall with a
    // free-form user provided Predicate properly handles all type indices:
    markAllIdxsAsCovered();
    return actionIf(LegalizeAction::Libcall, Predicate);
  }
  LegalizeRuleSet &libcallFor(std::initializer_list<LLT> Types) {
    return actionFor(LegalizeAction::Libcall, Types);
  }
  LegalizeRuleSet &libcallFor(bool Pred, std::initializer_list<LLT> Types) {
    if (!Pred)
      return *this;
    return actionFor(LegalizeAction::Libcall, Types);
  }
  LegalizeRuleSet &
  libcallFor(std::initializer_list<std::pair<LLT, LLT>> Types) {
    return actionFor(LegalizeAction::Libcall, Types);
  }
  LegalizeRuleSet &
  libcallFor(bool Pred, std::initializer_list<std::pair<LLT, LLT>> Types) {
    if (!Pred)
      return *this;
    return actionFor(LegalizeAction::Libcall, Types);
  }
  LegalizeRuleSet &
  libcallForCartesianProduct(std::initializer_list<LLT> Types) {
    return actionForCartesianProduct(LegalizeAction::Libcall, Types);
  }
  LegalizeRuleSet &
  libcallForCartesianProduct(std::initializer_list<LLT> Types0,
                             std::initializer_list<LLT> Types1) {
    return actionForCartesianProduct(LegalizeAction::Libcall, Types0, Types1);
  }

  /// Widen the scalar to the one selected by the mutation if the predicate is
  /// true.
  LegalizeRuleSet &widenScalarIf(LegalityPredicate Predicate,
                                 LegalizeMutation Mutation) {
    // We have no choice but conservatively assume that an action with a
    // free-form user provided Predicate properly handles all type indices:
    markAllIdxsAsCovered();
    return actionIf(LegalizeAction::WidenScalar, Predicate, Mutation);
  }
  /// Narrow the scalar to the one selected by the mutation if the predicate is
  /// true.
  LegalizeRuleSet &narrowScalarIf(LegalityPredicate Predicate,
                                  LegalizeMutation Mutation) {
    // We have no choice but conservatively assume that an action with a
    // free-form user provided Predicate properly handles all type indices:
    markAllIdxsAsCovered();
    return actionIf(LegalizeAction::NarrowScalar, Predicate, Mutation);
  }
  /// Narrow the scalar, specified in mutation, when type indexes 0 and 1 is any
  /// type pair in the given list.
  LegalizeRuleSet &
  narrowScalarFor(std::initializer_list<std::pair<LLT, LLT>> Types,
                  LegalizeMutation Mutation) {
    return actionFor(LegalizeAction::NarrowScalar, Types, Mutation);
  }

  /// Add more elements to reach the type selected by the mutation if the
  /// predicate is true.
  LegalizeRuleSet &moreElementsIf(LegalityPredicate Predicate,
                                  LegalizeMutation Mutation) {
    // We have no choice but conservatively assume that an action with a
    // free-form user provided Predicate properly handles all type indices:
    markAllIdxsAsCovered();
    return actionIf(LegalizeAction::MoreElements, Predicate, Mutation);
  }
  /// Remove elements to reach the type selected by the mutation if the
  /// predicate is true.
  LegalizeRuleSet &fewerElementsIf(LegalityPredicate Predicate,
                                   LegalizeMutation Mutation) {
    // We have no choice but conservatively assume that an action with a
    // free-form user provided Predicate properly handles all type indices:
    markAllIdxsAsCovered();
    return actionIf(LegalizeAction::FewerElements, Predicate, Mutation);
  }

  /// The instruction is unsupported.
  LegalizeRuleSet &unsupported() {
    markAllIdxsAsCovered();
    return actionIf(LegalizeAction::Unsupported, always);
  }
  LegalizeRuleSet &unsupportedIf(LegalityPredicate Predicate) {
    return actionIf(LegalizeAction::Unsupported, Predicate);
  }

  LegalizeRuleSet &unsupportedFor(std::initializer_list<LLT> Types) {
    return actionFor(LegalizeAction::Unsupported, Types);
  }

  LegalizeRuleSet &unsupportedIfMemSizeNotPow2() {
    return actionIf(LegalizeAction::Unsupported,
                    LegalityPredicates::memSizeInBytesNotPow2(0));
  }

  /// Lower a memory operation if the memory size, rounded to bytes, is not a
  /// power of 2. For example, this will not trigger for s1 or s7, but will for
  /// s24.
  LegalizeRuleSet &lowerIfMemSizeNotPow2() {
    return actionIf(LegalizeAction::Lower,
                    LegalityPredicates::memSizeInBytesNotPow2(0));
  }

  /// Lower a memory operation if the memory access size is not a round power of
  /// 2 byte size. This is stricter than lowerIfMemSizeNotPow2, and more likely
  /// what you want (e.g. this will lower s1, s7 and s24).
  LegalizeRuleSet &lowerIfMemSizeNotByteSizePow2() {
    return actionIf(LegalizeAction::Lower,
                    LegalityPredicates::memSizeNotByteSizePow2(0));
  }

  LegalizeRuleSet &customIf(LegalityPredicate Predicate) {
    // We have no choice but conservatively assume that a custom action with a
    // free-form user provided Predicate properly handles all type indices:
    markAllIdxsAsCovered();
    return actionIf(LegalizeAction::Custom, Predicate);
  }
  LegalizeRuleSet &customFor(std::initializer_list<LLT> Types) {
    return actionFor(LegalizeAction::Custom, Types);
  }
  LegalizeRuleSet &customFor(bool Pred, std::initializer_list<LLT> Types) {
    if (!Pred)
      return *this;
    return actionFor(LegalizeAction::Custom, Types);
  }

  /// The instruction is custom when type indexes 0 and 1 is any type pair in
  /// the given list.
  LegalizeRuleSet &customFor(std::initializer_list<std::pair<LLT, LLT>> Types) {
    return actionFor(LegalizeAction::Custom, Types);
  }
  LegalizeRuleSet &customFor(bool Pred,
                             std::initializer_list<std::pair<LLT, LLT>> Types) {
    if (!Pred)
      return *this;
    return actionFor(LegalizeAction::Custom, Types);
  }

  LegalizeRuleSet &customForCartesianProduct(std::initializer_list<LLT> Types) {
    return actionForCartesianProduct(LegalizeAction::Custom, Types);
  }
  /// The instruction is custom when type indexes 0 and 1 are both in their
  /// respective lists.
  LegalizeRuleSet &
  customForCartesianProduct(std::initializer_list<LLT> Types0,
                            std::initializer_list<LLT> Types1) {
    return actionForCartesianProduct(LegalizeAction::Custom, Types0, Types1);
  }
  /// The instruction is custom when type indexes 0, 1, and 2 are all in
  /// their respective lists.
  LegalizeRuleSet &
  customForCartesianProduct(std::initializer_list<LLT> Types0,
                            std::initializer_list<LLT> Types1,
                            std::initializer_list<LLT> Types2) {
    return actionForCartesianProduct(LegalizeAction::Custom, Types0, Types1,
                                     Types2);
  }

  /// Unconditionally custom lower.
  LegalizeRuleSet &custom() {
    return customIf(always);
  }

  /// Widen the scalar to the next power of two that is at least MinSize.
  /// No effect if the type is a power of two, except if the type is smaller
  /// than MinSize, or if the type is a vector type.
  LegalizeRuleSet &widenScalarToNextPow2(unsigned TypeIdx,
                                         unsigned MinSize = 0) {
    using namespace LegalityPredicates;
    return actionIf(
        LegalizeAction::WidenScalar, sizeNotPow2(typeIdx(TypeIdx)),
        LegalizeMutations::widenScalarOrEltToNextPow2(TypeIdx, MinSize));
  }

  /// Widen the scalar to the next multiple of Size. No effect if the
  /// type is not a scalar or is a multiple of Size.
  LegalizeRuleSet &widenScalarToNextMultipleOf(unsigned TypeIdx,
                                               unsigned Size) {
    using namespace LegalityPredicates;
    return actionIf(
        LegalizeAction::WidenScalar, sizeNotMultipleOf(typeIdx(TypeIdx), Size),
        LegalizeMutations::widenScalarOrEltToNextMultipleOf(TypeIdx, Size));
  }

  /// Widen the scalar or vector element type to the next power of two that is
  /// at least MinSize.  No effect if the scalar size is a power of two.
  LegalizeRuleSet &widenScalarOrEltToNextPow2(unsigned TypeIdx,
                                              unsigned MinSize = 0) {
    using namespace LegalityPredicates;
    return actionIf(
        LegalizeAction::WidenScalar, scalarOrEltSizeNotPow2(typeIdx(TypeIdx)),
        LegalizeMutations::widenScalarOrEltToNextPow2(TypeIdx, MinSize));
  }

  /// Widen the scalar or vector element type to the next power of two that is
  /// at least MinSize.  No effect if the scalar size is a power of two.
  LegalizeRuleSet &widenScalarOrEltToNextPow2OrMinSize(unsigned TypeIdx,
                                                       unsigned MinSize = 0) {
    using namespace LegalityPredicates;
    return actionIf(
        LegalizeAction::WidenScalar,
        any(scalarOrEltNarrowerThan(TypeIdx, MinSize),
            scalarOrEltSizeNotPow2(typeIdx(TypeIdx))),
        LegalizeMutations::widenScalarOrEltToNextPow2(TypeIdx, MinSize));
  }

  LegalizeRuleSet &narrowScalar(unsigned TypeIdx, LegalizeMutation Mutation) {
    using namespace LegalityPredicates;
    return actionIf(LegalizeAction::NarrowScalar, isScalar(typeIdx(TypeIdx)),
                    Mutation);
  }

  LegalizeRuleSet &scalarize(unsigned TypeIdx) {
    using namespace LegalityPredicates;
    return actionIf(LegalizeAction::FewerElements, isVector(typeIdx(TypeIdx)),
                    LegalizeMutations::scalarize(TypeIdx));
  }

  LegalizeRuleSet &scalarizeIf(LegalityPredicate Predicate, unsigned TypeIdx) {
    using namespace LegalityPredicates;
    return actionIf(LegalizeAction::FewerElements,
                    all(Predicate, isVector(typeIdx(TypeIdx))),
                    LegalizeMutations::scalarize(TypeIdx));
  }

  /// Ensure the scalar or element is at least as wide as Ty.
  LegalizeRuleSet &minScalarOrElt(unsigned TypeIdx, const LLT Ty) {
    using namespace LegalityPredicates;
    using namespace LegalizeMutations;
    return actionIf(LegalizeAction::WidenScalar,
                    scalarOrEltNarrowerThan(TypeIdx, Ty.getScalarSizeInBits()),
                    changeElementTo(typeIdx(TypeIdx), Ty));
  }

  /// Ensure the scalar or element is at least as wide as Ty.
  LegalizeRuleSet &minScalarOrEltIf(LegalityPredicate Predicate,
                                    unsigned TypeIdx, const LLT Ty) {
    using namespace LegalityPredicates;
    using namespace LegalizeMutations;
    return actionIf(LegalizeAction::WidenScalar,
                    all(Predicate, scalarOrEltNarrowerThan(
                                       TypeIdx, Ty.getScalarSizeInBits())),
                    changeElementTo(typeIdx(TypeIdx), Ty));
  }

  /// Ensure the vector size is at least as wide as VectorSize by promoting the
  /// element.
  LegalizeRuleSet &widenVectorEltsToVectorMinSize(unsigned TypeIdx,
                                                  unsigned VectorSize) {
    using namespace LegalityPredicates;
    using namespace LegalizeMutations;
    return actionIf(
        LegalizeAction::WidenScalar,
        [=](const LegalityQuery &Query) {
          const LLT VecTy = Query.Types[TypeIdx];
          return VecTy.isFixedVector() && VecTy.getSizeInBits() < VectorSize;
        },
        [=](const LegalityQuery &Query) {
          const LLT VecTy = Query.Types[TypeIdx];
          unsigned NumElts = VecTy.getNumElements();
          unsigned MinSize = VectorSize / NumElts;
          LLT NewTy = LLT::fixed_vector(NumElts, LLT::scalar(MinSize));
          return std::make_pair(TypeIdx, NewTy);
        });
  }

  /// Ensure the scalar is at least as wide as Ty.
  LegalizeRuleSet &minScalar(unsigned TypeIdx, const LLT Ty) {
    using namespace LegalityPredicates;
    using namespace LegalizeMutations;
    return actionIf(LegalizeAction::WidenScalar,
                    scalarNarrowerThan(TypeIdx, Ty.getSizeInBits()),
                    changeTo(typeIdx(TypeIdx), Ty));
  }
  LegalizeRuleSet &minScalar(bool Pred, unsigned TypeIdx, const LLT Ty) {
    if (!Pred)
      return *this;
    return minScalar(TypeIdx, Ty);
  }

  /// Ensure the scalar is at least as wide as Ty if condition is met.
  LegalizeRuleSet &minScalarIf(LegalityPredicate Predicate, unsigned TypeIdx,
                               const LLT Ty) {
    using namespace LegalityPredicates;
    using namespace LegalizeMutations;
    return actionIf(
        LegalizeAction::WidenScalar,
        [=](const LegalityQuery &Query) {
          const LLT QueryTy = Query.Types[TypeIdx];
          return QueryTy.isScalar() &&
                 QueryTy.getSizeInBits() < Ty.getSizeInBits() &&
                 Predicate(Query);
        },
        changeTo(typeIdx(TypeIdx), Ty));
  }

  /// Ensure the scalar is at most as wide as Ty.
  LegalizeRuleSet &maxScalarOrElt(unsigned TypeIdx, const LLT Ty) {
    using namespace LegalityPredicates;
    using namespace LegalizeMutations;
    return actionIf(LegalizeAction::NarrowScalar,
                    scalarOrEltWiderThan(TypeIdx, Ty.getScalarSizeInBits()),
                    changeElementTo(typeIdx(TypeIdx), Ty));
  }

  /// Ensure the scalar is at most as wide as Ty.
  LegalizeRuleSet &maxScalar(unsigned TypeIdx, const LLT Ty) {
    using namespace LegalityPredicates;
    using namespace LegalizeMutations;
    return actionIf(LegalizeAction::NarrowScalar,
                    scalarWiderThan(TypeIdx, Ty.getSizeInBits()),
                    changeTo(typeIdx(TypeIdx), Ty));
  }

  /// Conditionally limit the maximum size of the scalar.
  /// For example, when the maximum size of one type depends on the size of
  /// another such as extracting N bits from an M bit container.
  LegalizeRuleSet &maxScalarIf(LegalityPredicate Predicate, unsigned TypeIdx,
                               const LLT Ty) {
    using namespace LegalityPredicates;
    using namespace LegalizeMutations;
    return actionIf(
        LegalizeAction::NarrowScalar,
        [=](const LegalityQuery &Query) {
          const LLT QueryTy = Query.Types[TypeIdx];
          return QueryTy.isScalar() &&
                 QueryTy.getSizeInBits() > Ty.getSizeInBits() &&
                 Predicate(Query);
        },
        changeElementTo(typeIdx(TypeIdx), Ty));
  }

  /// Limit the range of scalar sizes to MinTy and MaxTy.
  LegalizeRuleSet &clampScalar(unsigned TypeIdx, const LLT MinTy,
                               const LLT MaxTy) {
    assert(MinTy.isScalar() && MaxTy.isScalar() && "Expected scalar types");
    return minScalar(TypeIdx, MinTy).maxScalar(TypeIdx, MaxTy);
  }

  LegalizeRuleSet &clampScalar(bool Pred, unsigned TypeIdx, const LLT MinTy,
                               const LLT MaxTy) {
    if (!Pred)
      return *this;
    return clampScalar(TypeIdx, MinTy, MaxTy);
  }

  /// Limit the range of scalar sizes to MinTy and MaxTy.
  LegalizeRuleSet &clampScalarOrElt(unsigned TypeIdx, const LLT MinTy,
                                    const LLT MaxTy) {
    return minScalarOrElt(TypeIdx, MinTy).maxScalarOrElt(TypeIdx, MaxTy);
  }

  /// Widen the scalar to match the size of another.
  LegalizeRuleSet &minScalarSameAs(unsigned TypeIdx, unsigned LargeTypeIdx) {
    typeIdx(TypeIdx);
    return actionIf(
        LegalizeAction::WidenScalar,
        [=](const LegalityQuery &Query) {
          return Query.Types[LargeTypeIdx].getScalarSizeInBits() >
                 Query.Types[TypeIdx].getSizeInBits();
        },
        LegalizeMutations::changeElementSizeTo(TypeIdx, LargeTypeIdx));
  }

  /// Narrow the scalar to match the size of another.
  LegalizeRuleSet &maxScalarSameAs(unsigned TypeIdx, unsigned NarrowTypeIdx) {
    typeIdx(TypeIdx);
    return actionIf(
        LegalizeAction::NarrowScalar,
        [=](const LegalityQuery &Query) {
          return Query.Types[NarrowTypeIdx].getScalarSizeInBits() <
                 Query.Types[TypeIdx].getSizeInBits();
        },
        LegalizeMutations::changeElementSizeTo(TypeIdx, NarrowTypeIdx));
  }

  /// Change the type \p TypeIdx to have the same scalar size as type \p
  /// SameSizeIdx.
  LegalizeRuleSet &scalarSameSizeAs(unsigned TypeIdx, unsigned SameSizeIdx) {
    return minScalarSameAs(TypeIdx, SameSizeIdx)
          .maxScalarSameAs(TypeIdx, SameSizeIdx);
  }

  /// Conditionally widen the scalar or elt to match the size of another.
  LegalizeRuleSet &minScalarEltSameAsIf(LegalityPredicate Predicate,
                                   unsigned TypeIdx, unsigned LargeTypeIdx) {
    typeIdx(TypeIdx);
    return widenScalarIf(
        [=](const LegalityQuery &Query) {
          return Query.Types[LargeTypeIdx].getScalarSizeInBits() >
                     Query.Types[TypeIdx].getScalarSizeInBits() &&
                 Predicate(Query);
        },
        [=](const LegalityQuery &Query) {
          LLT T = Query.Types[LargeTypeIdx];
          if (T.isPointerVector())
            T = T.changeElementType(LLT::scalar(T.getScalarSizeInBits()));
          return std::make_pair(TypeIdx, T);
        });
  }

  /// Conditionally narrow the scalar or elt to match the size of another.
  LegalizeRuleSet &maxScalarEltSameAsIf(LegalityPredicate Predicate,
                                        unsigned TypeIdx,
                                        unsigned SmallTypeIdx) {
    typeIdx(TypeIdx);
    return narrowScalarIf(
        [=](const LegalityQuery &Query) {
          return Query.Types[SmallTypeIdx].getScalarSizeInBits() <
                     Query.Types[TypeIdx].getScalarSizeInBits() &&
                 Predicate(Query);
        },
        [=](const LegalityQuery &Query) {
          LLT T = Query.Types[SmallTypeIdx];
          return std::make_pair(TypeIdx, T);
        });
  }

  /// Add more elements to the vector to reach the next power of two.
  /// No effect if the type is not a vector or the element count is a power of
  /// two.
  LegalizeRuleSet &moreElementsToNextPow2(unsigned TypeIdx) {
    using namespace LegalityPredicates;
    return actionIf(LegalizeAction::MoreElements,
                    numElementsNotPow2(typeIdx(TypeIdx)),
                    LegalizeMutations::moreElementsToNextPow2(TypeIdx));
  }

  /// Limit the number of elements in EltTy vectors to at least MinElements.
  LegalizeRuleSet &clampMinNumElements(unsigned TypeIdx, const LLT EltTy,
                                       unsigned MinElements) {
    // Mark the type index as covered:
    typeIdx(TypeIdx);
    return actionIf(
        LegalizeAction::MoreElements,
        [=](const LegalityQuery &Query) {
          LLT VecTy = Query.Types[TypeIdx];
          return VecTy.isFixedVector() && VecTy.getElementType() == EltTy &&
                 VecTy.getNumElements() < MinElements;
        },
        [=](const LegalityQuery &Query) {
          LLT VecTy = Query.Types[TypeIdx];
          return std::make_pair(
              TypeIdx, LLT::fixed_vector(MinElements, VecTy.getElementType()));
        });
  }

  /// Set number of elements to nearest larger multiple of NumElts.
  LegalizeRuleSet &alignNumElementsTo(unsigned TypeIdx, const LLT EltTy,
                                      unsigned NumElts) {
    typeIdx(TypeIdx);
    return actionIf(
        LegalizeAction::MoreElements,
        [=](const LegalityQuery &Query) {
          LLT VecTy = Query.Types[TypeIdx];
          return VecTy.isFixedVector() && VecTy.getElementType() == EltTy &&
                 (VecTy.getNumElements() % NumElts != 0);
        },
        [=](const LegalityQuery &Query) {
          LLT VecTy = Query.Types[TypeIdx];
          unsigned NewSize = alignTo(VecTy.getNumElements(), NumElts);
          return std::make_pair(
              TypeIdx, LLT::fixed_vector(NewSize, VecTy.getElementType()));
        });
  }

  /// Limit the number of elements in EltTy vectors to at most MaxElements.
  LegalizeRuleSet &clampMaxNumElements(unsigned TypeIdx, const LLT EltTy,
                                       unsigned MaxElements) {
    // Mark the type index as covered:
    typeIdx(TypeIdx);
    return actionIf(
        LegalizeAction::FewerElements,
        [=](const LegalityQuery &Query) {
          LLT VecTy = Query.Types[TypeIdx];
          return VecTy.isFixedVector() && VecTy.getElementType() == EltTy &&
                 VecTy.getNumElements() > MaxElements;
        },
        [=](const LegalityQuery &Query) {
          LLT VecTy = Query.Types[TypeIdx];
          LLT NewTy = LLT::scalarOrVector(ElementCount::getFixed(MaxElements),
                                          VecTy.getElementType());
          return std::make_pair(TypeIdx, NewTy);
        });
  }
  /// Limit the number of elements for the given vectors to at least MinTy's
  /// number of elements and at most MaxTy's number of elements.
  ///
  /// No effect if the type is not a vector or does not have the same element
  /// type as the constraints.
  /// The element type of MinTy and MaxTy must match.
  LegalizeRuleSet &clampNumElements(unsigned TypeIdx, const LLT MinTy,
                                    const LLT MaxTy) {
    assert(MinTy.getElementType() == MaxTy.getElementType() &&
           "Expected element types to agree");

    assert((!MinTy.isScalableVector() && !MaxTy.isScalableVector()) &&
           "Unexpected scalable vectors");

    const LLT EltTy = MinTy.getElementType();
    return clampMinNumElements(TypeIdx, EltTy, MinTy.getNumElements())
        .clampMaxNumElements(TypeIdx, EltTy, MaxTy.getNumElements());
  }

  /// Express \p EltTy vectors strictly using vectors with \p NumElts elements
  /// (or scalars when \p NumElts equals 1).
  /// First pad with undef elements to nearest larger multiple of \p NumElts.
  /// Then perform split with all sub-instructions having the same type.
  /// Using clampMaxNumElements (non-strict) can result in leftover instruction
  /// with different type (fewer elements then \p NumElts or scalar).
  /// No effect if the type is not a vector.
  LegalizeRuleSet &clampMaxNumElementsStrict(unsigned TypeIdx, const LLT EltTy,
                                             unsigned NumElts) {
    return alignNumElementsTo(TypeIdx, EltTy, NumElts)
        .clampMaxNumElements(TypeIdx, EltTy, NumElts);
  }

  /// Fallback on the previous implementation. This should only be used while
  /// porting a rule.
  LegalizeRuleSet &fallback() {
    add({always, LegalizeAction::UseLegacyRules});
    return *this;
  }

  /// Check if there is no type index which is obviously not handled by the
  /// LegalizeRuleSet in any way at all.
  /// \pre Type indices of the opcode form a dense [0, \p NumTypeIdxs) set.
  bool verifyTypeIdxsCoverage(unsigned NumTypeIdxs) const;
  /// Check if there is no imm index which is obviously not handled by the
  /// LegalizeRuleSet in any way at all.
  /// \pre Type indices of the opcode form a dense [0, \p NumTypeIdxs) set.
  bool verifyImmIdxsCoverage(unsigned NumImmIdxs) const;

  /// Apply the ruleset to the given LegalityQuery.
  LegalizeActionStep apply(const LegalityQuery &Query) const;
};

class LegalizerInfo {
public:
  virtual ~LegalizerInfo() = default;

  const LegacyLegalizerInfo &getLegacyLegalizerInfo() const {
    return LegacyInfo;
  }
  LegacyLegalizerInfo &getLegacyLegalizerInfo() { return LegacyInfo; }

  unsigned getOpcodeIdxForOpcode(unsigned Opcode) const;
  unsigned getActionDefinitionsIdx(unsigned Opcode) const;

  /// Perform simple self-diagnostic and assert if there is anything obviously
  /// wrong with the actions set up.
  void verify(const MCInstrInfo &MII) const;

  /// Get the action definitions for the given opcode. Use this to run a
  /// LegalityQuery through the definitions.
  const LegalizeRuleSet &getActionDefinitions(unsigned Opcode) const;

  /// Get the action definition builder for the given opcode. Use this to define
  /// the action definitions.
  ///
  /// It is an error to request an opcode that has already been requested by the
  /// multiple-opcode variant.
  LegalizeRuleSet &getActionDefinitionsBuilder(unsigned Opcode);

  /// Get the action definition builder for the given set of opcodes. Use this
  /// to define the action definitions for multiple opcodes at once. The first
  /// opcode given will be considered the representative opcode and will hold
  /// the definitions whereas the other opcodes will be configured to refer to
  /// the representative opcode. This lowers memory requirements and very
  /// slightly improves performance.
  ///
  /// It would be very easy to introduce unexpected side-effects as a result of
  /// this aliasing if it were permitted to request different but intersecting
  /// sets of opcodes but that is difficult to keep track of. It is therefore an
  /// error to request the same opcode twice using this API, to request an
  /// opcode that already has definitions, or to use the single-opcode API on an
  /// opcode that has already been requested by this API.
  LegalizeRuleSet &
  getActionDefinitionsBuilder(std::initializer_list<unsigned> Opcodes);
  void aliasActionDefinitions(unsigned OpcodeTo, unsigned OpcodeFrom);

  /// Determine what action should be taken to legalize the described
  /// instruction. Requires computeTables to have been called.
  ///
  /// \returns a description of the next legalization step to perform.
  LegalizeActionStep getAction(const LegalityQuery &Query) const;

  /// Determine what action should be taken to legalize the given generic
  /// instruction.
  ///
  /// \returns a description of the next legalization step to perform.
  LegalizeActionStep getAction(const MachineInstr &MI,
                               const MachineRegisterInfo &MRI) const;

  bool isLegal(const LegalityQuery &Query) const {
    return getAction(Query).Action == LegalizeAction::Legal;
  }

  bool isLegalOrCustom(const LegalityQuery &Query) const {
    auto Action = getAction(Query).Action;
    return Action == LegalizeAction::Legal || Action == LegalizeAction::Custom;
  }

  bool isLegal(const MachineInstr &MI, const MachineRegisterInfo &MRI) const;
  bool isLegalOrCustom(const MachineInstr &MI,
                       const MachineRegisterInfo &MRI) const;

  /// Called for instructions with the Custom LegalizationAction.
  virtual bool legalizeCustom(LegalizerHelper &Helper, MachineInstr &MI,
                              LostDebugLocObserver &LocObserver) const {
    llvm_unreachable("must implement this if custom action is used");
  }

  /// \returns true if MI is either legal or has been legalized and false if not
  /// legal.
  /// Return true if MI is either legal or has been legalized and false
  /// if not legal.
  virtual bool legalizeIntrinsic(LegalizerHelper &Helper,
                                 MachineInstr &MI) const {
    return true;
  }

  /// Return the opcode (SEXT/ZEXT/ANYEXT) that should be performed while
  /// widening a constant of type SmallTy which targets can override.
  /// For eg, the DAG does (SmallTy.isByteSized() ? G_SEXT : G_ZEXT) which
  /// will be the default.
  virtual unsigned getExtOpcodeForWideningConstant(LLT SmallTy) const;

private:
  static const int FirstOp = TargetOpcode::PRE_ISEL_GENERIC_OPCODE_START;
  static const int LastOp = TargetOpcode::PRE_ISEL_GENERIC_OPCODE_END;

  LegalizeRuleSet RulesForOpcode[LastOp - FirstOp + 1];
  LegacyLegalizerInfo LegacyInfo;
};

#ifndef NDEBUG
/// Checks that MIR is fully legal, returns an illegal instruction if it's not,
/// nullptr otherwise
const MachineInstr *machineFunctionIsIllegal(const MachineFunction &MF);
#endif

} // end namespace llvm.

#endif // LLVM_CODEGEN_GLOBALISEL_LEGALIZERINFO_H<|MERGE_RESOLUTION|>--- conflicted
+++ resolved
@@ -632,15 +632,12 @@
       return *this;
     return actionFor(LegalizeAction::Legal, Types);
   }
-<<<<<<< HEAD
-=======
   LegalizeRuleSet &
   legalFor(bool Pred, std::initializer_list<std::tuple<LLT, LLT, LLT>> Types) {
     if (!Pred)
       return *this;
     return actionFor(LegalizeAction::Legal, Types);
   }
->>>>>>> ce7c17d5
   /// The instruction is legal when type index 0 is any type in the given list
   /// and imm index 0 is anything.
   LegalizeRuleSet &legalForTypeWithAnyImm(std::initializer_list<LLT> Types) {
