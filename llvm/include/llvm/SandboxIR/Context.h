--- conflicted
+++ resolved
@@ -106,13 +106,10 @@
   /// Get or create a sandboxir::Constant from an existing LLVM IR \p LLVMC.
   Constant *getOrCreateConstant(llvm::Constant *LLVMC);
   friend class Utils; // For getMemoryBase
-<<<<<<< HEAD
-=======
 
   void runEraseInstrCallbacks(Instruction *I);
   void runCreateInstrCallbacks(Instruction *I);
   void runMoveInstrCallbacks(Instruction *I, const BBIterator &Where);
->>>>>>> ce7c17d5
 
   // Friends for getOrCreateConstant().
 #define DEF_CONST(ID, CLASS) friend class CLASS;
