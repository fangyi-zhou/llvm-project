--- conflicted
+++ resolved
@@ -158,12 +158,6 @@
   SmallDenseSet<std::pair<LazyCallGraph::Node *, LazyCallGraph::SCC *>, 4>
       InlinedInternalEdges;
 
-<<<<<<< HEAD
-  CGSCCUpdateResult UR = {
-      RCWorklist,           CWorklist, InvalidRefSCCSet,
-      InvalidSCCSet,        nullptr,   PreservedAnalyses::all(),
-      InlinedInternalEdges, {}};
-=======
   SmallVector<Function *, 4> DeadFunctions;
 
   CGSCCUpdateResult UR = {CWorklist,
@@ -174,7 +168,6 @@
                           InlinedInternalEdges,
                           DeadFunctions,
                           {}};
->>>>>>> 4ae23bcc
 
   // Request PassInstrumentation from analysis manager, will use it to run
   // instrumenting callbacks for the passes later.
@@ -352,6 +345,10 @@
       InlinedInternalEdges.clear();
     } while (!RCWorklist.empty());
   }
+
+  CG.removeDeadFunctions(DeadFunctions);
+  for (Function *DeadF : DeadFunctions)
+    DeadF->eraseFromParent();
 
 #if defined(EXPENSIVE_CHECKS)
   // Verify that the call graph is still valid.
@@ -1043,36 +1040,6 @@
     return true;
   });
 
-  // Now do a batch removal of the internal ref edges left.
-  auto NewRefSCCs = RC->removeInternalRefEdge(N, DeadTargets);
-  if (!NewRefSCCs.empty()) {
-    // The old RefSCC is dead, mark it as such.
-    UR.InvalidatedRefSCCs.insert(RC);
-
-    // Note that we don't bother to invalidate analyses as ref-edge
-    // connectivity is not really observable in any way and is intended
-    // exclusively to be used for ordering of transforms rather than for
-    // analysis conclusions.
-
-    // Update RC to the "bottom".
-    assert(G.lookupSCC(N) == C && "Changed the SCC when splitting RefSCCs!");
-    RC = &C->getOuterRefSCC();
-    assert(G.lookupRefSCC(N) == RC && "Failed to update current RefSCC!");
-
-    // The RC worklist is in reverse postorder, so we enqueue the new ones in
-    // RPO except for the one which contains the source node as that is the
-    // "bottom" we will continue processing in the bottom-up walk.
-    assert(NewRefSCCs.front() == RC &&
-           "New current RefSCC not first in the returned list!");
-    for (RefSCC *NewRC : llvm::reverse(llvm::drop_begin(NewRefSCCs))) {
-      assert(NewRC != RC && "Should not encounter the current RefSCC further "
-                            "in the postorder list of new RefSCCs.");
-      UR.RCWorklist.insert(NewRC);
-      LLVM_DEBUG(dbgs() << "Enqueuing a new RefSCC in the update worklist: "
-                        << *NewRC << "\n");
-    }
-  }
-
   // Next demote all the call edges that are now ref edges. This helps make
   // the SCCs small which should minimize the work below as we don't want to
   // form cycles that this would break.
