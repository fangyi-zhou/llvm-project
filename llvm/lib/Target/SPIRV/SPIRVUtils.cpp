//===--- SPIRVUtils.cpp ---- SPIR-V Utility Functions -----------*- C++ -*-===//
//
// Part of the LLVM Project, under the Apache License v2.0 with LLVM Exceptions.
// See https://llvm.org/LICENSE.txt for license information.
// SPDX-License-Identifier: Apache-2.0 WITH LLVM-exception
//
//===----------------------------------------------------------------------===//
//
// This file contains miscellaneous utility functions.
//
//===----------------------------------------------------------------------===//

#include "SPIRVUtils.h"
#include "MCTargetDesc/SPIRVBaseInfo.h"
#include "SPIRV.h"
#include "SPIRVGlobalRegistry.h"
#include "SPIRVInstrInfo.h"
#include "SPIRVSubtarget.h"
#include "llvm/ADT/StringRef.h"
#include "llvm/CodeGen/GlobalISel/GenericMachineInstrs.h"
#include "llvm/CodeGen/GlobalISel/MachineIRBuilder.h"
#include "llvm/CodeGen/MachineInstr.h"
#include "llvm/CodeGen/MachineInstrBuilder.h"
#include "llvm/Demangle/Demangle.h"
#include "llvm/IR/IntrinsicInst.h"
#include "llvm/IR/IntrinsicsSPIRV.h"
#include <queue>
#include <vector>

namespace llvm {

// The following functions are used to add these string literals as a series of
// 32-bit integer operands with the correct format, and unpack them if necessary
// when making string comparisons in compiler passes.
// SPIR-V requires null-terminated UTF-8 strings padded to 32-bit alignment.
static uint32_t convertCharsToWord(const StringRef &Str, unsigned i) {
  uint32_t Word = 0u; // Build up this 32-bit word from 4 8-bit chars.
  for (unsigned WordIndex = 0; WordIndex < 4; ++WordIndex) {
    unsigned StrIndex = i + WordIndex;
    uint8_t CharToAdd = 0;       // Initilize char as padding/null.
    if (StrIndex < Str.size()) { // If it's within the string, get a real char.
      CharToAdd = Str[StrIndex];
    }
    Word |= (CharToAdd << (WordIndex * 8));
  }
  return Word;
}

// Get length including padding and null terminator.
static size_t getPaddedLen(const StringRef &Str) {
  return (Str.size() + 4) & ~3;
}

void addStringImm(const StringRef &Str, MCInst &Inst) {
  const size_t PaddedLen = getPaddedLen(Str);
  for (unsigned i = 0; i < PaddedLen; i += 4) {
    // Add an operand for the 32-bits of chars or padding.
    Inst.addOperand(MCOperand::createImm(convertCharsToWord(Str, i)));
  }
}

void addStringImm(const StringRef &Str, MachineInstrBuilder &MIB) {
  const size_t PaddedLen = getPaddedLen(Str);
  for (unsigned i = 0; i < PaddedLen; i += 4) {
    // Add an operand for the 32-bits of chars or padding.
    MIB.addImm(convertCharsToWord(Str, i));
  }
}

void addStringImm(const StringRef &Str, IRBuilder<> &B,
                  std::vector<Value *> &Args) {
  const size_t PaddedLen = getPaddedLen(Str);
  for (unsigned i = 0; i < PaddedLen; i += 4) {
    // Add a vector element for the 32-bits of chars or padding.
    Args.push_back(B.getInt32(convertCharsToWord(Str, i)));
  }
}

std::string getStringImm(const MachineInstr &MI, unsigned StartIndex) {
  return getSPIRVStringOperand(MI, StartIndex);
}

void addNumImm(const APInt &Imm, MachineInstrBuilder &MIB) {
  const auto Bitwidth = Imm.getBitWidth();
  if (Bitwidth == 1)
    return; // Already handled
  else if (Bitwidth <= 32) {
    MIB.addImm(Imm.getZExtValue());
    // Asm Printer needs this info to print floating-type correctly
    if (Bitwidth == 16)
      MIB.getInstr()->setAsmPrinterFlag(SPIRV::ASM_PRINTER_WIDTH16);
    return;
  } else if (Bitwidth <= 64) {
    uint64_t FullImm = Imm.getZExtValue();
    uint32_t LowBits = FullImm & 0xffffffff;
    uint32_t HighBits = (FullImm >> 32) & 0xffffffff;
    MIB.addImm(LowBits).addImm(HighBits);
    return;
  }
  report_fatal_error("Unsupported constant bitwidth");
}

void buildOpName(Register Target, const StringRef &Name,
                 MachineIRBuilder &MIRBuilder) {
  if (!Name.empty()) {
    auto MIB = MIRBuilder.buildInstr(SPIRV::OpName).addUse(Target);
    addStringImm(Name, MIB);
  }
}

void buildOpName(Register Target, const StringRef &Name, MachineInstr &I,
                 const SPIRVInstrInfo &TII) {
  if (!Name.empty()) {
    auto MIB =
        BuildMI(*I.getParent(), I, I.getDebugLoc(), TII.get(SPIRV::OpName))
            .addUse(Target);
    addStringImm(Name, MIB);
  }
}

static void finishBuildOpDecorate(MachineInstrBuilder &MIB,
                                  const std::vector<uint32_t> &DecArgs,
                                  StringRef StrImm) {
  if (!StrImm.empty())
    addStringImm(StrImm, MIB);
  for (const auto &DecArg : DecArgs)
    MIB.addImm(DecArg);
}

void buildOpDecorate(Register Reg, MachineIRBuilder &MIRBuilder,
                     SPIRV::Decoration::Decoration Dec,
                     const std::vector<uint32_t> &DecArgs, StringRef StrImm) {
  auto MIB = MIRBuilder.buildInstr(SPIRV::OpDecorate)
                 .addUse(Reg)
                 .addImm(static_cast<uint32_t>(Dec));
  finishBuildOpDecorate(MIB, DecArgs, StrImm);
}

void buildOpDecorate(Register Reg, MachineInstr &I, const SPIRVInstrInfo &TII,
                     SPIRV::Decoration::Decoration Dec,
                     const std::vector<uint32_t> &DecArgs, StringRef StrImm) {
  MachineBasicBlock &MBB = *I.getParent();
  auto MIB = BuildMI(MBB, I, I.getDebugLoc(), TII.get(SPIRV::OpDecorate))
                 .addUse(Reg)
                 .addImm(static_cast<uint32_t>(Dec));
  finishBuildOpDecorate(MIB, DecArgs, StrImm);
}

void buildOpSpirvDecorations(Register Reg, MachineIRBuilder &MIRBuilder,
                             const MDNode *GVarMD) {
  for (unsigned I = 0, E = GVarMD->getNumOperands(); I != E; ++I) {
    auto *OpMD = dyn_cast<MDNode>(GVarMD->getOperand(I));
    if (!OpMD)
      report_fatal_error("Invalid decoration");
    if (OpMD->getNumOperands() == 0)
      report_fatal_error("Expect operand(s) of the decoration");
    ConstantInt *DecorationId =
        mdconst::dyn_extract<ConstantInt>(OpMD->getOperand(0));
    if (!DecorationId)
      report_fatal_error("Expect SPIR-V <Decoration> operand to be the first "
                         "element of the decoration");
    auto MIB = MIRBuilder.buildInstr(SPIRV::OpDecorate)
                   .addUse(Reg)
                   .addImm(static_cast<uint32_t>(DecorationId->getZExtValue()));
    for (unsigned OpI = 1, OpE = OpMD->getNumOperands(); OpI != OpE; ++OpI) {
      if (ConstantInt *OpV =
              mdconst::dyn_extract<ConstantInt>(OpMD->getOperand(OpI)))
        MIB.addImm(static_cast<uint32_t>(OpV->getZExtValue()));
      else if (MDString *OpV = dyn_cast<MDString>(OpMD->getOperand(OpI)))
        addStringImm(OpV->getString(), MIB);
      else
        report_fatal_error("Unexpected operand of the decoration");
    }
  }
}

MachineBasicBlock::iterator getOpVariableMBBIt(MachineInstr &I) {
  MachineFunction *MF = I.getParent()->getParent();
  MachineBasicBlock *MBB = &MF->front();
  MachineBasicBlock::iterator It = MBB->SkipPHIsAndLabels(MBB->begin()),
                              E = MBB->end();
  bool IsHeader = false;
  unsigned Opcode;
  for (; It != E && It != I; ++It) {
    Opcode = It->getOpcode();
    if (Opcode == SPIRV::OpFunction || Opcode == SPIRV::OpFunctionParameter) {
      IsHeader = true;
    } else if (IsHeader &&
               !(Opcode == SPIRV::ASSIGN_TYPE || Opcode == SPIRV::OpLabel)) {
      ++It;
      break;
    }
  }
  return It;
}

MachineBasicBlock::iterator getInsertPtValidEnd(MachineBasicBlock *MBB) {
  MachineBasicBlock::iterator I = MBB->end();
  if (I == MBB->begin())
    return I;
  --I;
  while (I->isTerminator() || I->isDebugValue()) {
    if (I == MBB->begin())
      break;
    --I;
  }
  return I;
}

SPIRV::StorageClass::StorageClass
addressSpaceToStorageClass(unsigned AddrSpace, const SPIRVSubtarget &STI) {
  switch (AddrSpace) {
  case 0:
    return SPIRV::StorageClass::Function;
  case 1:
    return SPIRV::StorageClass::CrossWorkgroup;
  case 2:
    return SPIRV::StorageClass::UniformConstant;
  case 3:
    return SPIRV::StorageClass::Workgroup;
  case 4:
    return SPIRV::StorageClass::Generic;
  case 5:
    return STI.canUseExtension(SPIRV::Extension::SPV_INTEL_usm_storage_classes)
               ? SPIRV::StorageClass::DeviceOnlyINTEL
               : SPIRV::StorageClass::CrossWorkgroup;
  case 6:
    return STI.canUseExtension(SPIRV::Extension::SPV_INTEL_usm_storage_classes)
               ? SPIRV::StorageClass::HostOnlyINTEL
               : SPIRV::StorageClass::CrossWorkgroup;
  case 7:
    return SPIRV::StorageClass::Input;
  case 8:
    return SPIRV::StorageClass::Output;
  case 9:
    return SPIRV::StorageClass::CodeSectionINTEL;
  case 10:
    return SPIRV::StorageClass::Private;
  default:
    report_fatal_error("Unknown address space");
  }
}

SPIRV::MemorySemantics::MemorySemantics
getMemSemanticsForStorageClass(SPIRV::StorageClass::StorageClass SC) {
  switch (SC) {
  case SPIRV::StorageClass::StorageBuffer:
  case SPIRV::StorageClass::Uniform:
    return SPIRV::MemorySemantics::UniformMemory;
  case SPIRV::StorageClass::Workgroup:
    return SPIRV::MemorySemantics::WorkgroupMemory;
  case SPIRV::StorageClass::CrossWorkgroup:
    return SPIRV::MemorySemantics::CrossWorkgroupMemory;
  case SPIRV::StorageClass::AtomicCounter:
    return SPIRV::MemorySemantics::AtomicCounterMemory;
  case SPIRV::StorageClass::Image:
    return SPIRV::MemorySemantics::ImageMemory;
  default:
    return SPIRV::MemorySemantics::None;
  }
}

SPIRV::MemorySemantics::MemorySemantics getMemSemantics(AtomicOrdering Ord) {
  switch (Ord) {
  case AtomicOrdering::Acquire:
    return SPIRV::MemorySemantics::Acquire;
  case AtomicOrdering::Release:
    return SPIRV::MemorySemantics::Release;
  case AtomicOrdering::AcquireRelease:
    return SPIRV::MemorySemantics::AcquireRelease;
  case AtomicOrdering::SequentiallyConsistent:
    return SPIRV::MemorySemantics::SequentiallyConsistent;
  case AtomicOrdering::Unordered:
  case AtomicOrdering::Monotonic:
  case AtomicOrdering::NotAtomic:
    return SPIRV::MemorySemantics::None;
  }
  llvm_unreachable(nullptr);
}

SPIRV::Scope::Scope getMemScope(LLVMContext &Ctx, SyncScope::ID Id) {
  // Named by
  // https://registry.khronos.org/SPIR-V/specs/unified1/SPIRV.html#_scope_id.
  // We don't need aliases for Invocation and CrossDevice, as we already have
  // them covered by "singlethread" and "" strings respectively (see
  // implementation of LLVMContext::LLVMContext()).
  static const llvm::SyncScope::ID SubGroup =
      Ctx.getOrInsertSyncScopeID("subgroup");
  static const llvm::SyncScope::ID WorkGroup =
      Ctx.getOrInsertSyncScopeID("workgroup");
  static const llvm::SyncScope::ID Device =
      Ctx.getOrInsertSyncScopeID("device");

  if (Id == llvm::SyncScope::SingleThread)
    return SPIRV::Scope::Invocation;
  else if (Id == llvm::SyncScope::System)
    return SPIRV::Scope::CrossDevice;
  else if (Id == SubGroup)
    return SPIRV::Scope::Subgroup;
  else if (Id == WorkGroup)
    return SPIRV::Scope::Workgroup;
  else if (Id == Device)
    return SPIRV::Scope::Device;
  return SPIRV::Scope::CrossDevice;
}

MachineInstr *getDefInstrMaybeConstant(Register &ConstReg,
                                       const MachineRegisterInfo *MRI) {
  MachineInstr *MI = MRI->getVRegDef(ConstReg);
  MachineInstr *ConstInstr =
      MI->getOpcode() == SPIRV::G_TRUNC || MI->getOpcode() == SPIRV::G_ZEXT
          ? MRI->getVRegDef(MI->getOperand(1).getReg())
          : MI;
  if (auto *GI = dyn_cast<GIntrinsic>(ConstInstr)) {
    if (GI->is(Intrinsic::spv_track_constant)) {
      ConstReg = ConstInstr->getOperand(2).getReg();
      return MRI->getVRegDef(ConstReg);
    }
  } else if (ConstInstr->getOpcode() == SPIRV::ASSIGN_TYPE) {
    ConstReg = ConstInstr->getOperand(1).getReg();
    return MRI->getVRegDef(ConstReg);
  }
  return MRI->getVRegDef(ConstReg);
}

uint64_t getIConstVal(Register ConstReg, const MachineRegisterInfo *MRI) {
  const MachineInstr *MI = getDefInstrMaybeConstant(ConstReg, MRI);
  assert(MI && MI->getOpcode() == TargetOpcode::G_CONSTANT);
  return MI->getOperand(1).getCImm()->getValue().getZExtValue();
}

bool isSpvIntrinsic(const MachineInstr &MI, Intrinsic::ID IntrinsicID) {
  if (const auto *GI = dyn_cast<GIntrinsic>(&MI))
    return GI->is(IntrinsicID);
  return false;
}

Type *getMDOperandAsType(const MDNode *N, unsigned I) {
  Type *ElementTy = cast<ValueAsMetadata>(N->getOperand(I))->getType();
  return toTypedPointer(ElementTy);
}

// The set of names is borrowed from the SPIR-V translator.
// TODO: may be implemented in SPIRVBuiltins.td.
static bool isPipeOrAddressSpaceCastBI(const StringRef MangledName) {
  return MangledName == "write_pipe_2" || MangledName == "read_pipe_2" ||
         MangledName == "write_pipe_2_bl" || MangledName == "read_pipe_2_bl" ||
         MangledName == "write_pipe_4" || MangledName == "read_pipe_4" ||
         MangledName == "reserve_write_pipe" ||
         MangledName == "reserve_read_pipe" ||
         MangledName == "commit_write_pipe" ||
         MangledName == "commit_read_pipe" ||
         MangledName == "work_group_reserve_write_pipe" ||
         MangledName == "work_group_reserve_read_pipe" ||
         MangledName == "work_group_commit_write_pipe" ||
         MangledName == "work_group_commit_read_pipe" ||
         MangledName == "get_pipe_num_packets_ro" ||
         MangledName == "get_pipe_max_packets_ro" ||
         MangledName == "get_pipe_num_packets_wo" ||
         MangledName == "get_pipe_max_packets_wo" ||
         MangledName == "sub_group_reserve_write_pipe" ||
         MangledName == "sub_group_reserve_read_pipe" ||
         MangledName == "sub_group_commit_write_pipe" ||
         MangledName == "sub_group_commit_read_pipe" ||
         MangledName == "to_global" || MangledName == "to_local" ||
         MangledName == "to_private";
}

static bool isEnqueueKernelBI(const StringRef MangledName) {
  return MangledName == "__enqueue_kernel_basic" ||
         MangledName == "__enqueue_kernel_basic_events" ||
         MangledName == "__enqueue_kernel_varargs" ||
         MangledName == "__enqueue_kernel_events_varargs";
}

static bool isKernelQueryBI(const StringRef MangledName) {
  return MangledName == "__get_kernel_work_group_size_impl" ||
         MangledName == "__get_kernel_sub_group_count_for_ndrange_impl" ||
         MangledName == "__get_kernel_max_sub_group_size_for_ndrange_impl" ||
         MangledName == "__get_kernel_preferred_work_group_size_multiple_impl";
}

static bool isNonMangledOCLBuiltin(StringRef Name) {
  if (!Name.starts_with("__"))
    return false;

  return isEnqueueKernelBI(Name) || isKernelQueryBI(Name) ||
         isPipeOrAddressSpaceCastBI(Name.drop_front(2)) ||
         Name == "__translate_sampler_initializer";
}

std::string getOclOrSpirvBuiltinDemangledName(StringRef Name) {
  bool IsNonMangledOCL = isNonMangledOCLBuiltin(Name);
  bool IsNonMangledSPIRV = Name.starts_with("__spirv_");
  bool IsNonMangledHLSL = Name.starts_with("__hlsl_");
  bool IsMangled = Name.starts_with("_Z");

  // Otherwise use simple demangling to return the function name.
  if (IsNonMangledOCL || IsNonMangledSPIRV || IsNonMangledHLSL || !IsMangled)
    return Name.str();

  // Try to use the itanium demangler.
  if (char *DemangledName = itaniumDemangle(Name.data())) {
    std::string Result = DemangledName;
    free(DemangledName);
    return Result;
  }

  // Autocheck C++, maybe need to do explicit check of the source language.
  // OpenCL C++ built-ins are declared in cl namespace.
  // TODO: consider using 'St' abbriviation for cl namespace mangling.
  // Similar to ::std:: in C++.
  size_t Start, Len = 0;
  size_t DemangledNameLenStart = 2;
  if (Name.starts_with("_ZN")) {
    // Skip CV and ref qualifiers.
    size_t NameSpaceStart = Name.find_first_not_of("rVKRO", 3);
    // All built-ins are in the ::cl:: namespace.
    if (Name.substr(NameSpaceStart, 11) != "2cl7__spirv")
      return std::string();
    DemangledNameLenStart = NameSpaceStart + 11;
  }
  Start = Name.find_first_not_of("0123456789", DemangledNameLenStart);
  Name.substr(DemangledNameLenStart, Start - DemangledNameLenStart)
      .getAsInteger(10, Len);
  return Name.substr(Start, Len).str();
}

bool hasBuiltinTypePrefix(StringRef Name) {
  if (Name.starts_with("opencl.") || Name.starts_with("ocl_") ||
      Name.starts_with("spirv."))
    return true;
  return false;
}

bool isSpecialOpaqueType(const Type *Ty) {
  if (const TargetExtType *ExtTy = dyn_cast<TargetExtType>(Ty))
    return isTypedPointerWrapper(ExtTy)
               ? false
               : hasBuiltinTypePrefix(ExtTy->getName());

  return false;
}

bool isEntryPoint(const Function &F) {
  // OpenCL handling: any function with the SPIR_KERNEL
  // calling convention will be a potential entry point.
  if (F.getCallingConv() == CallingConv::SPIR_KERNEL)
    return true;

  // HLSL handling: special attribute are emitted from the
  // front-end.
  if (F.getFnAttribute("hlsl.shader").isValid())
    return true;

  return false;
}

Type *parseBasicTypeName(StringRef &TypeName, LLVMContext &Ctx) {
  TypeName.consume_front("atomic_");
  if (TypeName.consume_front("void"))
    return Type::getVoidTy(Ctx);
  else if (TypeName.consume_front("bool") || TypeName.consume_front("_Bool"))
    return Type::getIntNTy(Ctx, 1);
  else if (TypeName.consume_front("char") ||
           TypeName.consume_front("signed char") ||
           TypeName.consume_front("unsigned char") ||
           TypeName.consume_front("uchar"))
    return Type::getInt8Ty(Ctx);
  else if (TypeName.consume_front("short") ||
           TypeName.consume_front("signed short") ||
           TypeName.consume_front("unsigned short") ||
           TypeName.consume_front("ushort"))
    return Type::getInt16Ty(Ctx);
  else if (TypeName.consume_front("int") ||
           TypeName.consume_front("signed int") ||
           TypeName.consume_front("unsigned int") ||
           TypeName.consume_front("uint"))
    return Type::getInt32Ty(Ctx);
  else if (TypeName.consume_front("long") ||
           TypeName.consume_front("signed long") ||
           TypeName.consume_front("unsigned long") ||
           TypeName.consume_front("ulong"))
    return Type::getInt64Ty(Ctx);
  else if (TypeName.consume_front("half") ||
           TypeName.consume_front("_Float16") ||
           TypeName.consume_front("__fp16"))
    return Type::getHalfTy(Ctx);
  else if (TypeName.consume_front("float"))
    return Type::getFloatTy(Ctx);
  else if (TypeName.consume_front("double"))
    return Type::getDoubleTy(Ctx);

  // Unable to recognize SPIRV type name
  return nullptr;
}

std::unordered_set<BasicBlock *>
PartialOrderingVisitor::getReachableFrom(BasicBlock *Start) {
  std::queue<BasicBlock *> ToVisit;
  ToVisit.push(Start);

  std::unordered_set<BasicBlock *> Output;
  while (ToVisit.size() != 0) {
    BasicBlock *BB = ToVisit.front();
    ToVisit.pop();

    if (Output.count(BB) != 0)
      continue;
    Output.insert(BB);

    for (BasicBlock *Successor : successors(BB)) {
      if (DT.dominates(Successor, BB))
        continue;
      ToVisit.push(Successor);
    }
  }

  return Output;
}

bool PartialOrderingVisitor::CanBeVisited(BasicBlock *BB) const {
  for (BasicBlock *P : predecessors(BB)) {
    // Ignore back-edges.
    if (DT.dominates(BB, P))
      continue;

    // One of the predecessor hasn't been visited. Not ready yet.
    if (BlockToOrder.count(P) == 0)
      return false;

    // If the block is a loop exit, the loop must be finished before
    // we can continue.
    Loop *L = LI.getLoopFor(P);
    if (L == nullptr || L->contains(BB))
      continue;

    // SPIR-V requires a single back-edge. And the backend first
    // step transforms loops into the simplified format. If we have
    // more than 1 back-edge, something is wrong.
    assert(L->getNumBackEdges() <= 1);

    // If the loop has no latch, loop's rank won't matter, so we can
    // proceed.
    BasicBlock *Latch = L->getLoopLatch();
    assert(Latch);
    if (Latch == nullptr)
      continue;

    // The latch is not ready yet, let's wait.
    if (BlockToOrder.count(Latch) == 0)
      return false;
  }

  return true;
}

size_t PartialOrderingVisitor::GetNodeRank(BasicBlock *BB) const {
  auto It = BlockToOrder.find(BB);
  if (It != BlockToOrder.end())
    return It->second.Rank;

  size_t result = 0;
  for (BasicBlock *P : predecessors(BB)) {
    // Ignore back-edges.
    if (DT.dominates(BB, P))
      continue;

    auto Iterator = BlockToOrder.end();
    Loop *L = LI.getLoopFor(P);
    BasicBlock *Latch = L ? L->getLoopLatch() : nullptr;

    // If the predecessor is either outside a loop, or part of
    // the same loop, simply take its rank + 1.
    if (L == nullptr || L->contains(BB) || Latch == nullptr) {
      Iterator = BlockToOrder.find(P);
    } else {
      // Otherwise, take the loop's rank (highest rank in the loop) as base.
      // Since loops have a single latch, highest rank is easy to find.
      // If the loop has no latch, then it doesn't matter.
      Iterator = BlockToOrder.find(Latch);
    }

    assert(Iterator != BlockToOrder.end());
    result = std::max(result, Iterator->second.Rank + 1);
  }

  return result;
}

size_t PartialOrderingVisitor::visit(BasicBlock *BB, size_t Unused) {
  ToVisit.push(BB);
  Queued.insert(BB);

  size_t QueueIndex = 0;
  while (ToVisit.size() != 0) {
    BasicBlock *BB = ToVisit.front();
    ToVisit.pop();

    if (!CanBeVisited(BB)) {
      ToVisit.push(BB);
      if (QueueIndex >= ToVisit.size())
        llvm::report_fatal_error(
            "No valid candidate in the queue. Is the graph reducible?");
      QueueIndex++;
      continue;
    }

    QueueIndex = 0;
    size_t Rank = GetNodeRank(BB);
    OrderInfo Info = {Rank, BlockToOrder.size()};
    BlockToOrder.emplace(BB, Info);

    for (BasicBlock *S : successors(BB)) {
      if (Queued.count(S) != 0)
        continue;
      ToVisit.push(S);
      Queued.insert(S);
    }
  }

  return 0;
}

PartialOrderingVisitor::PartialOrderingVisitor(Function &F) {
  DT.recalculate(F);
  LI = LoopInfo(DT);

  visit(&*F.begin(), 0);

  Order.reserve(F.size());
  for (auto &[BB, Info] : BlockToOrder)
    Order.emplace_back(BB);

  std::sort(Order.begin(), Order.end(), [&](const auto &LHS, const auto &RHS) {
    return compare(LHS, RHS);
  });
}

bool PartialOrderingVisitor::compare(const BasicBlock *LHS,
                                     const BasicBlock *RHS) const {
  const OrderInfo &InfoLHS = BlockToOrder.at(const_cast<BasicBlock *>(LHS));
  const OrderInfo &InfoRHS = BlockToOrder.at(const_cast<BasicBlock *>(RHS));
  if (InfoLHS.Rank != InfoRHS.Rank)
    return InfoLHS.Rank < InfoRHS.Rank;
  return InfoLHS.TraversalIndex < InfoRHS.TraversalIndex;
}

void PartialOrderingVisitor::partialOrderVisit(
    BasicBlock &Start, std::function<bool(BasicBlock *)> Op) {
  std::unordered_set<BasicBlock *> Reachable = getReachableFrom(&Start);
  assert(BlockToOrder.count(&Start) != 0);

  // Skipping blocks with a rank inferior to |Start|'s rank.
  auto It = Order.begin();
  while (It != Order.end() && *It != &Start)
    ++It;

  // This is unexpected. Worst case |Start| is the last block,
  // so It should point to the last block, not past-end.
  assert(It != Order.end());

  // By default, there is no rank limit. Setting it to the maximum value.
  std::optional<size_t> EndRank = std::nullopt;
  for (; It != Order.end(); ++It) {
    if (EndRank.has_value() && BlockToOrder[*It].Rank > *EndRank)
      break;

    if (Reachable.count(*It) == 0) {
      continue;
    }

    if (!Op(*It)) {
      EndRank = BlockToOrder[*It].Rank;
    }
  }
}

bool sortBlocks(Function &F) {
  if (F.size() == 0)
    return false;

  bool Modified = false;
  std::vector<BasicBlock *> Order;
  Order.reserve(F.size());

  ReversePostOrderTraversal<Function *> RPOT(&F);
  for (BasicBlock *BB : RPOT)
    Order.push_back(BB);

  assert(&*F.begin() == Order[0]);
  BasicBlock *LastBlock = &*F.begin();
  for (BasicBlock *BB : Order) {
    if (BB != LastBlock && &*LastBlock->getNextNode() != BB) {
      Modified = true;
      BB->moveAfter(LastBlock);
    }
    LastBlock = BB;
  }

  return Modified;
}

MachineInstr *getVRegDef(MachineRegisterInfo &MRI, Register Reg) {
  MachineInstr *MaybeDef = MRI.getVRegDef(Reg);
  if (MaybeDef && MaybeDef->getOpcode() == SPIRV::ASSIGN_TYPE)
    MaybeDef = MRI.getVRegDef(MaybeDef->getOperand(1).getReg());
  return MaybeDef;
}

bool getVacantFunctionName(Module &M, std::string &Name) {
  // It's a bit of paranoia, but still we don't want to have even a chance that
  // the loop will work for too long.
  constexpr unsigned MaxIters = 1024;
  for (unsigned I = 0; I < MaxIters; ++I) {
    std::string OrdName = Name + Twine(I).str();
    if (!M.getFunction(OrdName)) {
      Name = OrdName;
      return true;
    }
  }
  return false;
}

<<<<<<< HEAD
=======
// Assign SPIR-V type to the register. If the register has no valid assigned
// class, set register LLT type and class according to the SPIR-V type.
void setRegClassType(Register Reg, SPIRVType *SpvType, SPIRVGlobalRegistry *GR,
                     MachineRegisterInfo *MRI, const MachineFunction &MF,
                     bool Force) {
  GR->assignSPIRVTypeToVReg(SpvType, Reg, MF);
  if (!MRI->getRegClassOrNull(Reg) || Force) {
    MRI->setRegClass(Reg, GR->getRegClass(SpvType));
    MRI->setType(Reg, GR->getRegType(SpvType));
  }
}

// Create a SPIR-V type, assign SPIR-V type to the register. If the register has
// no valid assigned class, set register LLT type and class according to the
// SPIR-V type.
void setRegClassType(Register Reg, const Type *Ty, SPIRVGlobalRegistry *GR,
                     MachineIRBuilder &MIRBuilder, bool Force) {
  setRegClassType(Reg, GR->getOrCreateSPIRVType(Ty, MIRBuilder), GR,
                  MIRBuilder.getMRI(), MIRBuilder.getMF(), Force);
}

// Create a virtual register and assign SPIR-V type to the register. Set
// register LLT type and class according to the SPIR-V type.
Register createVirtualRegister(SPIRVType *SpvType, SPIRVGlobalRegistry *GR,
                               MachineRegisterInfo *MRI,
                               const MachineFunction &MF) {
  Register Reg = MRI->createVirtualRegister(GR->getRegClass(SpvType));
  MRI->setType(Reg, GR->getRegType(SpvType));
  GR->assignSPIRVTypeToVReg(SpvType, Reg, MF);
  return Reg;
}

// Create a virtual register and assign SPIR-V type to the register. Set
// register LLT type and class according to the SPIR-V type.
Register createVirtualRegister(SPIRVType *SpvType, SPIRVGlobalRegistry *GR,
                               MachineIRBuilder &MIRBuilder) {
  return createVirtualRegister(SpvType, GR, MIRBuilder.getMRI(),
                               MIRBuilder.getMF());
}

// Create a SPIR-V type, virtual register and assign SPIR-V type to the
// register. Set register LLT type and class according to the SPIR-V type.
Register createVirtualRegister(const Type *Ty, SPIRVGlobalRegistry *GR,
                               MachineIRBuilder &MIRBuilder) {
  return createVirtualRegister(GR->getOrCreateSPIRVType(Ty, MIRBuilder), GR,
                               MIRBuilder);
}

// Return true if there is an opaque pointer type nested in the argument.
bool isNestedPointer(const Type *Ty) {
  if (Ty->isPtrOrPtrVectorTy())
    return true;
  if (const FunctionType *RefTy = dyn_cast<FunctionType>(Ty)) {
    if (isNestedPointer(RefTy->getReturnType()))
      return true;
    for (const Type *ArgTy : RefTy->params())
      if (isNestedPointer(ArgTy))
        return true;
    return false;
  }
  if (const ArrayType *RefTy = dyn_cast<ArrayType>(Ty))
    return isNestedPointer(RefTy->getElementType());
  return false;
}

bool isSpvIntrinsic(const Value *Arg) {
  if (const auto *II = dyn_cast<IntrinsicInst>(Arg))
    if (Function *F = II->getCalledFunction())
      if (F->getName().starts_with("llvm.spv."))
        return true;
  return false;
}

>>>>>>> ce7c17d5
} // namespace llvm<|MERGE_RESOLUTION|>--- conflicted
+++ resolved
@@ -722,8 +722,6 @@
   return false;
 }
 
-<<<<<<< HEAD
-=======
 // Assign SPIR-V type to the register. If the register has no valid assigned
 // class, set register LLT type and class according to the SPIR-V type.
 void setRegClassType(Register Reg, SPIRVType *SpvType, SPIRVGlobalRegistry *GR,
@@ -797,5 +795,4 @@
   return false;
 }
 
->>>>>>> ce7c17d5
 } // namespace llvm