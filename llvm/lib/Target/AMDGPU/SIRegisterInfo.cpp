--- conflicted
+++ resolved
@@ -646,11 +646,6 @@
     assert(!isSubRegister(ScratchRSrcReg, BasePtrReg));
   }
 
-  // SGPR used to preserve EXEC MASK around WWM spill/copy instructions.
-  Register ExecCopyReg = MFI->getSGPRForEXECCopy();
-  if (ExecCopyReg)
-    reserveRegisterTuples(Reserved, ExecCopyReg);
-
   // Reserve VGPRs/AGPRs.
   //
   unsigned MaxNumVGPRs = ST.getMaxNumVGPRs(MF);
@@ -716,12 +711,9 @@
   for (MCPhysReg Reg : MFI->getVGPRSpillAGPRs())
     reserveRegisterTuples(Reserved, Reg);
 
-<<<<<<< HEAD
-=======
   for (auto Reg : MFI->getSGPRSpillVGPRs())
     reserveRegisterTuples(Reserved, Reg);
 
->>>>>>> e1acf65b
   return Reserved;
 }
 
@@ -1073,8 +1065,6 @@
   case AMDGPU::SI_SPILL_A32_RESTORE:
   case AMDGPU::SI_SPILL_AV32_SAVE:
   case AMDGPU::SI_SPILL_AV32_RESTORE:
-  case AMDGPU::SI_SPILL_WWM_V32_SAVE:
-  case AMDGPU::SI_SPILL_WWM_V32_RESTORE:
     return 1;
   default: llvm_unreachable("Invalid spill opcode");
   }
@@ -2019,40 +2009,6 @@
   default:
     llvm_unreachable("not an SGPR spill instruction");
   }
-}
-
-static void insertScratchExecCopy(MachineFunction &MF, MachineBasicBlock &MBB,
-                                  MachineBasicBlock::iterator MBBI,
-                                  const DebugLoc &DL, Register Reg,
-                                  RegScavenger *RS) {
-  const GCNSubtarget &ST = MF.getSubtarget<GCNSubtarget>();
-  const SIInstrInfo *TII = ST.getInstrInfo();
-  bool IsWave32 = ST.isWave32();
-  if (RS->isRegUsed(AMDGPU::SCC)) {
-    // Insert two move instructions, one to save the original value of EXEC and
-    // the other to turn on all bits in EXEC. This is required as we can't use
-    // the single instruction S_OR_SAVEEXEC that clobbers SCC.
-    unsigned MovOpc = IsWave32 ? AMDGPU::S_MOV_B32 : AMDGPU::S_MOV_B64;
-    MCRegister Exec = IsWave32 ? AMDGPU::EXEC_LO : AMDGPU::EXEC;
-    BuildMI(MBB, MBBI, DL, TII->get(MovOpc), Reg).addReg(Exec, RegState::Kill);
-    BuildMI(MBB, MBBI, DL, TII->get(MovOpc), Exec).addImm(-1);
-  } else {
-    const unsigned OrSaveExec =
-        IsWave32 ? AMDGPU::S_OR_SAVEEXEC_B32 : AMDGPU::S_OR_SAVEEXEC_B64;
-    auto SaveExec =
-        BuildMI(MBB, MBBI, DL, TII->get(OrSaveExec), Reg).addImm(-1);
-    SaveExec->getOperand(3).setIsDead(); // Mark SCC as dead.
-  }
-}
-
-static void restoreExec(MachineFunction &MF, MachineBasicBlock &MBB,
-                        MachineBasicBlock::iterator MBBI, const DebugLoc &DL,
-                        Register Reg) {
-  const GCNSubtarget &ST = MF.getSubtarget<GCNSubtarget>();
-  const SIInstrInfo *TII = ST.getInstrInfo();
-  unsigned ExecMov = ST.isWave32() ? AMDGPU::S_MOV_B32 : AMDGPU::S_MOV_B64;
-  MCRegister Exec = ST.isWave32() ? AMDGPU::EXEC_LO : AMDGPU::EXEC;
-  BuildMI(MBB, MBBI, DL, TII->get(ExecMov), Exec).addReg(Reg, RegState::Kill);
 }
 
 bool SIRegisterInfo::eliminateFrameIndex(MachineBasicBlock::iterator MI,
@@ -2153,8 +2109,7 @@
     case AMDGPU::SI_SPILL_AV128_SAVE:
     case AMDGPU::SI_SPILL_AV96_SAVE:
     case AMDGPU::SI_SPILL_AV64_SAVE:
-    case AMDGPU::SI_SPILL_AV32_SAVE:
-    case AMDGPU::SI_SPILL_WWM_V32_SAVE: {
+    case AMDGPU::SI_SPILL_AV32_SAVE: {
       const MachineOperand *VData = TII->getNamedOperand(*MI,
                                                          AMDGPU::OpName::vdata);
       assert(TII->getNamedOperand(*MI, AMDGPU::OpName::soffset)->getReg() ==
@@ -2163,18 +2118,11 @@
       unsigned Opc = ST.enableFlatScratch() ? AMDGPU::SCRATCH_STORE_DWORD_SADDR
                                             : AMDGPU::BUFFER_STORE_DWORD_OFFSET;
       auto *MBB = MI->getParent();
-      bool IsWWMRegSpill = TII->isWWMRegSpillOpcode(MI->getOpcode());
-      if (IsWWMRegSpill)
-        insertScratchExecCopy(*MF, *MBB, MI, DL, MFI->getSGPRForEXECCopy(), RS);
-
       buildSpillLoadStore(
           *MBB, MI, DL, Opc, Index, VData->getReg(), VData->isKill(), FrameReg,
           TII->getNamedOperand(*MI, AMDGPU::OpName::offset)->getImm(),
           *MI->memoperands_begin(), RS);
       MFI->addToSpilledVGPRs(getNumSubRegsForSpillOp(MI->getOpcode()));
-      if (IsWWMRegSpill)
-        restoreExec(*MF, *MBB, MI, DL, MFI->getSGPRForEXECCopy());
-
       MI->eraseFromParent();
       return true;
     }
@@ -2219,8 +2167,7 @@
     case AMDGPU::SI_SPILL_AV352_RESTORE:
     case AMDGPU::SI_SPILL_AV384_RESTORE:
     case AMDGPU::SI_SPILL_AV512_RESTORE:
-    case AMDGPU::SI_SPILL_AV1024_RESTORE:
-    case AMDGPU::SI_SPILL_WWM_V32_RESTORE: {
+    case AMDGPU::SI_SPILL_AV1024_RESTORE: {
       const MachineOperand *VData = TII->getNamedOperand(*MI,
                                                          AMDGPU::OpName::vdata);
       assert(TII->getNamedOperand(*MI, AMDGPU::OpName::soffset)->getReg() ==
@@ -2229,17 +2176,10 @@
       unsigned Opc = ST.enableFlatScratch() ? AMDGPU::SCRATCH_LOAD_DWORD_SADDR
                                             : AMDGPU::BUFFER_LOAD_DWORD_OFFSET;
       auto *MBB = MI->getParent();
-      bool IsWWMRegSpill = TII->isWWMRegSpillOpcode(MI->getOpcode());
-      if (IsWWMRegSpill)
-        insertScratchExecCopy(*MF, *MBB, MI, DL, MFI->getSGPRForEXECCopy(), RS);
-
       buildSpillLoadStore(
           *MBB, MI, DL, Opc, Index, VData->getReg(), VData->isKill(), FrameReg,
           TII->getNamedOperand(*MI, AMDGPU::OpName::offset)->getImm(),
           *MI->memoperands_begin(), RS);
-      if (IsWWMRegSpill)
-        restoreExec(*MF, *MBB, MI, DL, MFI->getSGPRForEXECCopy());
-
       MI->eraseFromParent();
       return true;
     }
