//===--------------------- SIFrameLowering.h --------------------*- C++ -*-===//
//
// Part of the LLVM Project, under the Apache License v2.0 with LLVM Exceptions.
// See https://llvm.org/LICENSE.txt for license information.
// SPDX-License-Identifier: Apache-2.0 WITH LLVM-exception
//
//===----------------------------------------------------------------------===//

#ifndef LLVM_LIB_TARGET_AMDGPU_SIFRAMELOWERING_H
#define LLVM_LIB_TARGET_AMDGPU_SIFRAMELOWERING_H

#include "AMDGPUFrameLowering.h"
#include "SIRegisterInfo.h"

namespace llvm {

class SIFrameLowering final : public AMDGPUFrameLowering {
public:
  SIFrameLowering(StackDirection D, Align StackAl, int LAO,
                  Align TransAl = Align(1))
      : AMDGPUFrameLowering(D, StackAl, LAO, TransAl) {}
  ~SIFrameLowering() override = default;

  void emitEntryFunctionPrologue(MachineFunction &MF,
                                 MachineBasicBlock &MBB) const;
  void emitPrologue(MachineFunction &MF,
                    MachineBasicBlock &MBB) const override;
  void emitEpilogue(MachineFunction &MF,
                    MachineBasicBlock &MBB) const override;
  StackOffset getFrameIndexReference(const MachineFunction &MF, int FI,
                                     Register &FrameReg) const override;

  void determineCalleeSaves(MachineFunction &MF, BitVector &SavedRegs,
                            RegScavenger *RS = nullptr) const override;
  void determineCalleeSavesSGPR(MachineFunction &MF, BitVector &SavedRegs,
                                RegScavenger *RS = nullptr) const;
<<<<<<< HEAD
  void determinePrologEpilogSGPRSaves(MachineFunction &MF, BitVector &SavedRegs,
                                      bool NeedExecCopyReservedReg) const;
=======
  void determinePrologEpilogSGPRSaves(MachineFunction &MF,
                                      BitVector &SavedRegs) const;
>>>>>>> e1acf65b
  void emitCSRSpillStores(MachineFunction &MF, MachineBasicBlock &MBB,
                          MachineBasicBlock::iterator MBBI, DebugLoc &DL,
                          LivePhysRegs &LiveRegs, Register FrameReg,
                          Register FramePtrRegScratchCopy) const;
  void emitCSRSpillRestores(MachineFunction &MF, MachineBasicBlock &MBB,
                            MachineBasicBlock::iterator MBBI, DebugLoc &DL,
                            LivePhysRegs &LiveRegs, Register FrameReg,
                            Register FramePtrRegScratchCopy) const;
  bool
  assignCalleeSavedSpillSlots(MachineFunction &MF,
                              const TargetRegisterInfo *TRI,
                              std::vector<CalleeSavedInfo> &CSI) const override;

  bool allocateScavengingFrameIndexesNearIncomingSP(
    const MachineFunction &MF) const override;

  bool isSupportedStackID(TargetStackID::Value ID) const override;

  void processFunctionBeforeFrameFinalized(
    MachineFunction &MF,
    RegScavenger *RS = nullptr) const override;

  void processFunctionBeforeFrameIndicesReplaced(
      MachineFunction &MF, RegScavenger *RS = nullptr) const override;

  MachineBasicBlock::iterator
  eliminateCallFramePseudoInstr(MachineFunction &MF,
                                MachineBasicBlock &MBB,
                                MachineBasicBlock::iterator MI) const override;

private:
  void emitEntryFunctionFlatScratchInit(MachineFunction &MF,
                                        MachineBasicBlock &MBB,
                                        MachineBasicBlock::iterator I,
                                        const DebugLoc &DL,
                                        Register ScratchWaveOffsetReg) const;

  Register getEntryFunctionReservedScratchRsrcReg(MachineFunction &MF) const;

  void emitEntryFunctionScratchRsrcRegSetup(
      MachineFunction &MF, MachineBasicBlock &MBB,
      MachineBasicBlock::iterator I, const DebugLoc &DL,
      Register PreloadedPrivateBufferReg, Register ScratchRsrcReg,
      Register ScratchWaveOffsetReg) const;

public:
  bool hasFP(const MachineFunction &MF) const override;

  bool requiresStackPointerReference(const MachineFunction &MF) const;
};

} // end namespace llvm

#endif // LLVM_LIB_TARGET_AMDGPU_SIFRAMELOWERING_H<|MERGE_RESOLUTION|>--- conflicted
+++ resolved
@@ -34,13 +34,8 @@
                             RegScavenger *RS = nullptr) const override;
   void determineCalleeSavesSGPR(MachineFunction &MF, BitVector &SavedRegs,
                                 RegScavenger *RS = nullptr) const;
-<<<<<<< HEAD
-  void determinePrologEpilogSGPRSaves(MachineFunction &MF, BitVector &SavedRegs,
-                                      bool NeedExecCopyReservedReg) const;
-=======
   void determinePrologEpilogSGPRSaves(MachineFunction &MF,
                                       BitVector &SavedRegs) const;
->>>>>>> e1acf65b
   void emitCSRSpillStores(MachineFunction &MF, MachineBasicBlock &MBB,
                           MachineBasicBlock::iterator MBBI, DebugLoc &DL,
                           LivePhysRegs &LiveRegs, Register FrameReg,
