--- conflicted
+++ resolved
@@ -563,16 +563,12 @@
   case RISCV::VREM_VV:
   case RISCV::VREM_VX:
   // Vector Widening Integer Multiply Instructions
-<<<<<<< HEAD
-  // FIXME: Add support
-=======
   case RISCV::VWMUL_VV:
   case RISCV::VWMUL_VX:
   case RISCV::VWMULSU_VV:
   case RISCV::VWMULSU_VX:
   case RISCV::VWMULU_VV:
   case RISCV::VWMULU_VX:
->>>>>>> f791cfc8
   // Vector Single-Width Integer Multiply-Add Instructions
   // FIXME: Add support
   // Vector Widening Integer Multiply-Add Instructions
