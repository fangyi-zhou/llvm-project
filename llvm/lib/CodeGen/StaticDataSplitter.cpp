--- conflicted
+++ resolved
@@ -49,14 +49,6 @@
   const MachineBlockFrequencyInfo *MBFI = nullptr;
   const ProfileSummaryInfo *PSI = nullptr;
 
-<<<<<<< HEAD
-  void updateStats(bool ProfileAvailable, const MachineJumpTableInfo *MJTI);
-  void updateJumpTableStats(bool ProfileAvailable,
-                            const MachineJumpTableInfo &MJTI);
-
-  // Use profiles to partition static data.
-  bool partitionStaticDataWithProfiles(MachineFunction &MF);
-
   // If the global value is a local linkage global variable, return it.
   // Otherwise, return nullptr.
   const GlobalVariable *getLocalLinkageGlobalVariable(const GlobalValue *GV);
@@ -71,7 +63,6 @@
 
   // Accummulated data profile count across machine functions in the module.
   DenseMap<const GlobalVariable *, APInt> DataProfileCounts;
-=======
   // Update LLVM statistics for a machine function without profiles.
   void updateStatsWithoutProfiles(const MachineFunction &MF);
   // Update LLVM statistics for a machine function with profiles.
@@ -79,7 +70,6 @@
 
   // Use profiles to partition static data.
   bool partitionStaticDataWithProfiles(MachineFunction &MF);
->>>>>>> 72aa3889
 
 public:
   static char ID;
@@ -107,15 +97,6 @@
 
   const bool ProfileAvailable = PSI && PSI->hasProfileSummary() && MBFI &&
                                 MF.getFunction().hasProfileData();
-<<<<<<< HEAD
-  bool Changed = false;
-
-  if (ProfileAvailable)
-    Changed |= partitionStaticDataWithProfiles(MF);
-
-  updateGlobalVariableSectionPrefix(MF);
-  updateStats(ProfileAvailable, MF.getJumpTableInfo());
-=======
 
   if (!ProfileAvailable) {
     updateStatsWithoutProfiles(MF);
@@ -125,17 +106,13 @@
   bool Changed = partitionStaticDataWithProfiles(MF);
 
   updateStatsWithProfiles(MF);
->>>>>>> 72aa3889
   return Changed;
 }
 
 bool StaticDataSplitter::partitionStaticDataWithProfiles(MachineFunction &MF) {
   int NumChangedJumpTables = 0;
 
-<<<<<<< HEAD
   const TargetMachine &TM = MF.getTarget();
-=======
->>>>>>> 72aa3889
   MachineJumpTableInfo *MJTI = MF.getJumpTableInfo();
 
   // Jump table could be used by either terminating instructions or
@@ -146,15 +123,12 @@
   for (const auto &MBB : MF) {
     for (const MachineInstr &I : MBB) {
       for (const MachineOperand &Op : I.operands()) {
-<<<<<<< HEAD
         std::optional<uint64_t> Count = std::nullopt;
         if (!Op.isJTI() && !Op.isGlobal())
           continue;
 
         Count = MBFI->getBlockProfileCount(&MBB);
 
-=======
->>>>>>> 72aa3889
         if (Op.isJTI()) {
           assert(MJTI != nullptr && "Jump table info is not available.");
           const int JTI = Op.getIndex();
@@ -167,16 +141,11 @@
           // Hotness is based on source basic block hotness.
           // TODO: PSI APIs are about instruction hotness. Introduce API for
           // data access hotness.
-<<<<<<< HEAD
           if (Count && PSI->isColdCount(*Count))
-=======
-          if (PSI->isColdBlock(&MBB, MBFI))
->>>>>>> 72aa3889
             Hotness = MachineFunctionDataHotness::Cold;
 
           if (MJTI->updateJumpTableEntryHotness(JTI, Hotness))
             ++NumChangedJumpTables;
-<<<<<<< HEAD
         } else if (Op.isGlobal()) {
           // Find global variables with local linkage
           const GlobalVariable *GV =
@@ -192,43 +161,11 @@
                 DataProfileCounts.try_emplace(GV, APInt(128, 0));
             It->second += *Count;
           }
-=======
->>>>>>> 72aa3889
         }
       }
     }
   }
   return NumChangedJumpTables > 0;
-}
-
-<<<<<<< HEAD
-void StaticDataSplitter::updateJumpTableStats(
-    bool ProfileAvailable, const MachineJumpTableInfo &MJTI) {
-  if (!ProfileAvailable) {
-    NumUnknownJumpTables += MJTI.getJumpTables().size();
-    return;
-  }
-
-  for (size_t JTI = 0; JTI < MJTI.getJumpTables().size(); JTI++) {
-    auto Hotness = MJTI.getJumpTables()[JTI].Hotness;
-    if (Hotness == MachineFunctionDataHotness::Hot) {
-      ++NumHotJumpTables;
-    } else {
-      assert(Hotness == MachineFunctionDataHotness::Cold &&
-             "A jump table is either hot or cold when profile information is "
-             "available.");
-      ++NumColdJumpTables;
-    }
-  }
-}
-
-void StaticDataSplitter::updateStats(bool ProfileAvailable,
-                                     const MachineJumpTableInfo *MJTI) {
-  if (!AreStatisticsEnabled())
-    return;
-
-  if (MJTI)
-    updateJumpTableStats(ProfileAvailable, *MJTI);
 }
 
 const GlobalVariable *
@@ -281,7 +218,9 @@
     } else if (PSI->isHotCount(Iter->second.getZExtValue())) {
       GV.updateSectionPrefix("hot");
     }
-=======
+  }
+}
+
 void StaticDataSplitter::updateStatsWithProfiles(const MachineFunction &MF) {
   if (!AreStatisticsEnabled())
     return;
@@ -306,7 +245,6 @@
 
   if (const MachineJumpTableInfo *MJTI = MF.getJumpTableInfo()) {
     NumUnknownJumpTables += MJTI->getJumpTables().size();
->>>>>>> 72aa3889
   }
 }
 
