--- conflicted
+++ resolved
@@ -659,19 +659,11 @@
       // Shorten the overlapping interval.
       FirstOverlap.setStop(StartBit);
       insertMemLoc(BB, Before, Var, FirstOverlap.start(), StartBit,
-<<<<<<< HEAD
-                   *FirstOverlap, VarLoc.DL);
-
-      // Insert a new interval to represent the end part.
-      FragMap.insert(EndBit, EndBitOfOverlap, *FirstOverlap);
-      insertMemLoc(BB, Before, Var, EndBit, EndBitOfOverlap, *FirstOverlap,
-=======
                    OverlapValue, VarLoc.DL);
 
       // Insert a new interval to represent the end part.
       FragMap.insert(EndBit, EndBitOfOverlap, OverlapValue);
       insertMemLoc(BB, Before, Var, EndBit, EndBitOfOverlap, OverlapValue,
->>>>>>> e1acf65b
                    VarLoc.DL);
 
       // Insert the new (middle) fragment now there is space.
