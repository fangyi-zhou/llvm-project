//===- OpenMPIRBuilder.cpp - Builder for LLVM-IR for OpenMP directives ----===//
//
// Part of the LLVM Project, under the Apache License v2.0 with LLVM Exceptions.
// See https://llvm.org/LICENSE.txt for license information.
// SPDX-License-Identifier: Apache-2.0 WITH LLVM-exception
//
//===----------------------------------------------------------------------===//
/// \file
///
/// This file implements the OpenMPIRBuilder class, which is used as a
/// convenient way to create LLVM instructions for OpenMP directives.
///
//===----------------------------------------------------------------------===//

#include "llvm/Frontend/OpenMP/OMPIRBuilder.h"
#include "llvm/ADT/SetOperations.h"
#include "llvm/ADT/SmallSet.h"
#include "llvm/ADT/StringRef.h"
#include "llvm/Analysis/AssumptionCache.h"
#include "llvm/Analysis/CodeMetrics.h"
#include "llvm/Analysis/LoopInfo.h"
#include "llvm/Analysis/OptimizationRemarkEmitter.h"
#include "llvm/Analysis/RegionPrinter.h"
#include "llvm/Analysis/ScalarEvolution.h"
#include "llvm/Analysis/TargetLibraryInfo.h"
#include "llvm/IR/CFG.h"
#include "llvm/IR/Constants.h"
#include "llvm/IR/DebugInfoMetadata.h"
#include "llvm/IR/GlobalVariable.h"
#include "llvm/IR/IRBuilder.h"
#include "llvm/IR/MDBuilder.h"
#include "llvm/IR/PassManager.h"
#include "llvm/IR/Value.h"
#include "llvm/IR/Verifier.h"
#include "llvm/MC/TargetRegistry.h"
#include "llvm/Support/CommandLine.h"
#include "llvm/Target/TargetMachine.h"
#include "llvm/Target/TargetOptions.h"
#include "llvm/Transforms/Utils/BasicBlockUtils.h"
#include "llvm/Transforms/Utils/CodeExtractor.h"
#include "llvm/Transforms/Utils/LoopPeel.h"
#include "llvm/Transforms/Utils/UnrollLoop.h"

#include <cstdint>

#define DEBUG_TYPE "openmp-ir-builder"

using namespace llvm;
using namespace omp;

static cl::opt<bool>
    OptimisticAttributes("openmp-ir-builder-optimistic-attributes", cl::Hidden,
                         cl::desc("Use optimistic attributes describing "
                                  "'as-if' properties of runtime calls."),
                         cl::init(false));

static cl::opt<double> UnrollThresholdFactor(
    "openmp-ir-builder-unroll-threshold-factor", cl::Hidden,
    cl::desc("Factor for the unroll threshold to account for code "
             "simplifications still taking place"),
    cl::init(1.5));

#ifndef NDEBUG
/// Return whether IP1 and IP2 are ambiguous, i.e. that inserting instructions
/// at position IP1 may change the meaning of IP2 or vice-versa. This is because
/// an InsertPoint stores the instruction before something is inserted. For
/// instance, if both point to the same instruction, two IRBuilders alternating
/// creating instruction will cause the instructions to be interleaved.
static bool isConflictIP(IRBuilder<>::InsertPoint IP1,
                         IRBuilder<>::InsertPoint IP2) {
  if (!IP1.isSet() || !IP2.isSet())
    return false;
  return IP1.getBlock() == IP2.getBlock() && IP1.getPoint() == IP2.getPoint();
}

static bool isValidWorkshareLoopScheduleType(OMPScheduleType SchedType) {
  // Valid ordered/unordered and base algorithm combinations.
  switch (SchedType & ~OMPScheduleType::MonotonicityMask) {
  case OMPScheduleType::UnorderedStaticChunked:
  case OMPScheduleType::UnorderedStatic:
  case OMPScheduleType::UnorderedDynamicChunked:
  case OMPScheduleType::UnorderedGuidedChunked:
  case OMPScheduleType::UnorderedRuntime:
  case OMPScheduleType::UnorderedAuto:
  case OMPScheduleType::UnorderedTrapezoidal:
  case OMPScheduleType::UnorderedGreedy:
  case OMPScheduleType::UnorderedBalanced:
  case OMPScheduleType::UnorderedGuidedIterativeChunked:
  case OMPScheduleType::UnorderedGuidedAnalyticalChunked:
  case OMPScheduleType::UnorderedSteal:
  case OMPScheduleType::UnorderedStaticBalancedChunked:
  case OMPScheduleType::UnorderedGuidedSimd:
  case OMPScheduleType::UnorderedRuntimeSimd:
  case OMPScheduleType::OrderedStaticChunked:
  case OMPScheduleType::OrderedStatic:
  case OMPScheduleType::OrderedDynamicChunked:
  case OMPScheduleType::OrderedGuidedChunked:
  case OMPScheduleType::OrderedRuntime:
  case OMPScheduleType::OrderedAuto:
  case OMPScheduleType::OrderdTrapezoidal:
  case OMPScheduleType::NomergeUnorderedStaticChunked:
  case OMPScheduleType::NomergeUnorderedStatic:
  case OMPScheduleType::NomergeUnorderedDynamicChunked:
  case OMPScheduleType::NomergeUnorderedGuidedChunked:
  case OMPScheduleType::NomergeUnorderedRuntime:
  case OMPScheduleType::NomergeUnorderedAuto:
  case OMPScheduleType::NomergeUnorderedTrapezoidal:
  case OMPScheduleType::NomergeUnorderedGreedy:
  case OMPScheduleType::NomergeUnorderedBalanced:
  case OMPScheduleType::NomergeUnorderedGuidedIterativeChunked:
  case OMPScheduleType::NomergeUnorderedGuidedAnalyticalChunked:
  case OMPScheduleType::NomergeUnorderedSteal:
  case OMPScheduleType::NomergeOrderedStaticChunked:
  case OMPScheduleType::NomergeOrderedStatic:
  case OMPScheduleType::NomergeOrderedDynamicChunked:
  case OMPScheduleType::NomergeOrderedGuidedChunked:
  case OMPScheduleType::NomergeOrderedRuntime:
  case OMPScheduleType::NomergeOrderedAuto:
  case OMPScheduleType::NomergeOrderedTrapezoidal:
    break;
  default:
    return false;
  }

  // Must not set both monotonicity modifiers at the same time.
  OMPScheduleType MonotonicityFlags =
      SchedType & OMPScheduleType::MonotonicityMask;
  if (MonotonicityFlags == OMPScheduleType::MonotonicityMask)
    return false;

  return true;
}
#endif

/// Determine which scheduling algorithm to use, determined from schedule clause
/// arguments.
static OMPScheduleType
getOpenMPBaseScheduleType(llvm::omp::ScheduleKind ClauseKind, bool HasChunks,
                          bool HasSimdModifier) {
  // Currently, the default schedule it static.
  switch (ClauseKind) {
  case OMP_SCHEDULE_Default:
  case OMP_SCHEDULE_Static:
    return HasChunks ? OMPScheduleType::BaseStaticChunked
                     : OMPScheduleType::BaseStatic;
  case OMP_SCHEDULE_Dynamic:
    return OMPScheduleType::BaseDynamicChunked;
  case OMP_SCHEDULE_Guided:
    return HasSimdModifier ? OMPScheduleType::BaseGuidedSimd
                           : OMPScheduleType::BaseGuidedChunked;
  case OMP_SCHEDULE_Auto:
    return llvm::omp::OMPScheduleType::BaseAuto;
  case OMP_SCHEDULE_Runtime:
    return HasSimdModifier ? OMPScheduleType::BaseRuntimeSimd
                           : OMPScheduleType::BaseRuntime;
  }
  llvm_unreachable("unhandled schedule clause argument");
}

/// Adds ordering modifier flags to schedule type.
static OMPScheduleType
getOpenMPOrderingScheduleType(OMPScheduleType BaseScheduleType,
                              bool HasOrderedClause) {
  assert((BaseScheduleType & OMPScheduleType::ModifierMask) ==
             OMPScheduleType::None &&
         "Must not have ordering nor monotonicity flags already set");

  OMPScheduleType OrderingModifier = HasOrderedClause
                                         ? OMPScheduleType::ModifierOrdered
                                         : OMPScheduleType::ModifierUnordered;
  OMPScheduleType OrderingScheduleType = BaseScheduleType | OrderingModifier;

  // Unsupported combinations
  if (OrderingScheduleType ==
      (OMPScheduleType::BaseGuidedSimd | OMPScheduleType::ModifierOrdered))
    return OMPScheduleType::OrderedGuidedChunked;
  else if (OrderingScheduleType == (OMPScheduleType::BaseRuntimeSimd |
                                    OMPScheduleType::ModifierOrdered))
    return OMPScheduleType::OrderedRuntime;

  return OrderingScheduleType;
}

/// Adds monotonicity modifier flags to schedule type.
static OMPScheduleType
getOpenMPMonotonicityScheduleType(OMPScheduleType ScheduleType,
                                  bool HasSimdModifier, bool HasMonotonic,
                                  bool HasNonmonotonic, bool HasOrderedClause) {
  assert((ScheduleType & OMPScheduleType::MonotonicityMask) ==
             OMPScheduleType::None &&
         "Must not have monotonicity flags already set");
  assert((!HasMonotonic || !HasNonmonotonic) &&
         "Monotonic and Nonmonotonic are contradicting each other");

  if (HasMonotonic) {
    return ScheduleType | OMPScheduleType::ModifierMonotonic;
  } else if (HasNonmonotonic) {
    return ScheduleType | OMPScheduleType::ModifierNonmonotonic;
  } else {
    // OpenMP 5.1, 2.11.4 Worksharing-Loop Construct, Description.
    // If the static schedule kind is specified or if the ordered clause is
    // specified, and if the nonmonotonic modifier is not specified, the
    // effect is as if the monotonic modifier is specified. Otherwise, unless
    // the monotonic modifier is specified, the effect is as if the
    // nonmonotonic modifier is specified.
    OMPScheduleType BaseScheduleType =
        ScheduleType & ~OMPScheduleType::ModifierMask;
    if ((BaseScheduleType == OMPScheduleType::BaseStatic) ||
        (BaseScheduleType == OMPScheduleType::BaseStaticChunked) ||
        HasOrderedClause) {
      // The monotonic is used by default in openmp runtime library, so no need
      // to set it.
      return ScheduleType;
    } else {
      return ScheduleType | OMPScheduleType::ModifierNonmonotonic;
    }
  }
}

/// Determine the schedule type using schedule and ordering clause arguments.
static OMPScheduleType
computeOpenMPScheduleType(ScheduleKind ClauseKind, bool HasChunks,
                          bool HasSimdModifier, bool HasMonotonicModifier,
                          bool HasNonmonotonicModifier, bool HasOrderedClause) {
  OMPScheduleType BaseSchedule =
      getOpenMPBaseScheduleType(ClauseKind, HasChunks, HasSimdModifier);
  OMPScheduleType OrderedSchedule =
      getOpenMPOrderingScheduleType(BaseSchedule, HasOrderedClause);
  OMPScheduleType Result = getOpenMPMonotonicityScheduleType(
      OrderedSchedule, HasSimdModifier, HasMonotonicModifier,
      HasNonmonotonicModifier, HasOrderedClause);

  assert(isValidWorkshareLoopScheduleType(Result));
  return Result;
}

/// Make \p Source branch to \p Target.
///
/// Handles two situations:
/// * \p Source already has an unconditional branch.
/// * \p Source is a degenerate block (no terminator because the BB is
///             the current head of the IR construction).
static void redirectTo(BasicBlock *Source, BasicBlock *Target, DebugLoc DL) {
  if (Instruction *Term = Source->getTerminator()) {
    auto *Br = cast<BranchInst>(Term);
    assert(!Br->isConditional() &&
           "BB's terminator must be an unconditional branch (or degenerate)");
    BasicBlock *Succ = Br->getSuccessor(0);
    Succ->removePredecessor(Source, /*KeepOneInputPHIs=*/true);
    Br->setSuccessor(0, Target);
    return;
  }

  auto *NewBr = BranchInst::Create(Target, Source);
  NewBr->setDebugLoc(DL);
}

void llvm::spliceBB(IRBuilderBase::InsertPoint IP, BasicBlock *New,
                    bool CreateBranch) {
  assert(New->getFirstInsertionPt() == New->begin() &&
         "Target BB must not have PHI nodes");

  // Move instructions to new block.
  BasicBlock *Old = IP.getBlock();
  New->getInstList().splice(New->begin(), Old->getInstList(), IP.getPoint(),
                            Old->end());

  if (CreateBranch)
    BranchInst::Create(New, Old);
}

void llvm::spliceBB(IRBuilder<> &Builder, BasicBlock *New, bool CreateBranch) {
  DebugLoc DebugLoc = Builder.getCurrentDebugLocation();
  BasicBlock *Old = Builder.GetInsertBlock();

  spliceBB(Builder.saveIP(), New, CreateBranch);
  if (CreateBranch)
    Builder.SetInsertPoint(Old->getTerminator());
  else
    Builder.SetInsertPoint(Old);

  // SetInsertPoint also updates the Builder's debug location, but we want to
  // keep the one the Builder was configured to use.
  Builder.SetCurrentDebugLocation(DebugLoc);
}

BasicBlock *llvm::splitBB(IRBuilderBase::InsertPoint IP, bool CreateBranch,
                          llvm::Twine Name) {
  BasicBlock *Old = IP.getBlock();
  BasicBlock *New = BasicBlock::Create(
      Old->getContext(), Name.isTriviallyEmpty() ? Old->getName() : Name,
      Old->getParent(), Old->getNextNode());
  spliceBB(IP, New, CreateBranch);
  New->replaceSuccessorsPhiUsesWith(Old, New);
  return New;
}

BasicBlock *llvm::splitBB(IRBuilderBase &Builder, bool CreateBranch,
                          llvm::Twine Name) {
  DebugLoc DebugLoc = Builder.getCurrentDebugLocation();
  BasicBlock *New = splitBB(Builder.saveIP(), CreateBranch, Name);
  if (CreateBranch)
    Builder.SetInsertPoint(Builder.GetInsertBlock()->getTerminator());
  else
    Builder.SetInsertPoint(Builder.GetInsertBlock());
  // SetInsertPoint also updates the Builder's debug location, but we want to
  // keep the one the Builder was configured to use.
  Builder.SetCurrentDebugLocation(DebugLoc);
  return New;
}

BasicBlock *llvm::splitBB(IRBuilder<> &Builder, bool CreateBranch,
                          llvm::Twine Name) {
  DebugLoc DebugLoc = Builder.getCurrentDebugLocation();
  BasicBlock *New = splitBB(Builder.saveIP(), CreateBranch, Name);
  if (CreateBranch)
    Builder.SetInsertPoint(Builder.GetInsertBlock()->getTerminator());
  else
    Builder.SetInsertPoint(Builder.GetInsertBlock());
  // SetInsertPoint also updates the Builder's debug location, but we want to
  // keep the one the Builder was configured to use.
  Builder.SetCurrentDebugLocation(DebugLoc);
  return New;
}

static BasicBlock *splitBBWithSuffix(IRBuilderBase::InsertPoint IP,
                                     bool CreateBranch, llvm::Twine Suffix) {
  BasicBlock *Old = IP.getBlock();
  return splitBB(IP, CreateBranch, Old->getName() + Suffix);
}

BasicBlock *llvm::splitBBWithSuffix(IRBuilderBase &Builder, bool CreateBranch,
                                    llvm::Twine Suffix) {
  BasicBlock *Old = Builder.GetInsertBlock();
  return splitBB(Builder, CreateBranch, Old->getName() + Suffix);
}

void OpenMPIRBuilder::addAttributes(omp::RuntimeFunction FnID, Function &Fn) {
  LLVMContext &Ctx = Fn.getContext();

  // Get the function's current attributes.
  auto Attrs = Fn.getAttributes();
  auto FnAttrs = Attrs.getFnAttrs();
  auto RetAttrs = Attrs.getRetAttrs();
  SmallVector<AttributeSet, 4> ArgAttrs;
  for (size_t ArgNo = 0; ArgNo < Fn.arg_size(); ++ArgNo)
    ArgAttrs.emplace_back(Attrs.getParamAttrs(ArgNo));

#define OMP_ATTRS_SET(VarName, AttrSet) AttributeSet VarName = AttrSet;
#include "llvm/Frontend/OpenMP/OMPKinds.def"

  // Add attributes to the function declaration.
  switch (FnID) {
#define OMP_RTL_ATTRS(Enum, FnAttrSet, RetAttrSet, ArgAttrSets)                \
  case Enum:                                                                   \
    FnAttrs = FnAttrs.addAttributes(Ctx, FnAttrSet);                           \
    RetAttrs = RetAttrs.addAttributes(Ctx, RetAttrSet);                        \
    for (size_t ArgNo = 0; ArgNo < ArgAttrSets.size(); ++ArgNo)                \
      ArgAttrs[ArgNo] =                                                        \
          ArgAttrs[ArgNo].addAttributes(Ctx, ArgAttrSets[ArgNo]);              \
    Fn.setAttributes(AttributeList::get(Ctx, FnAttrs, RetAttrs, ArgAttrs));    \
    break;
#include "llvm/Frontend/OpenMP/OMPKinds.def"
  default:
    // Attributes are optional.
    break;
  }
}

FunctionCallee
OpenMPIRBuilder::getOrCreateRuntimeFunction(Module &M, RuntimeFunction FnID) {
  FunctionType *FnTy = nullptr;
  Function *Fn = nullptr;

  // Try to find the declation in the module first.
  switch (FnID) {
#define OMP_RTL(Enum, Str, IsVarArg, ReturnType, ...)                          \
  case Enum:                                                                   \
    FnTy = FunctionType::get(ReturnType, ArrayRef<Type *>{__VA_ARGS__},        \
                             IsVarArg);                                        \
    Fn = M.getFunction(Str);                                                   \
    break;
#include "llvm/Frontend/OpenMP/OMPKinds.def"
  }

  if (!Fn) {
    // Create a new declaration if we need one.
    switch (FnID) {
#define OMP_RTL(Enum, Str, ...)                                                \
  case Enum:                                                                   \
    Fn = Function::Create(FnTy, GlobalValue::ExternalLinkage, Str, M);         \
    break;
#include "llvm/Frontend/OpenMP/OMPKinds.def"
    }

    // Add information if the runtime function takes a callback function
    if (FnID == OMPRTL___kmpc_fork_call || FnID == OMPRTL___kmpc_fork_teams) {
      if (!Fn->hasMetadata(LLVMContext::MD_callback)) {
        LLVMContext &Ctx = Fn->getContext();
        MDBuilder MDB(Ctx);
        // Annotate the callback behavior of the runtime function:
        //  - The callback callee is argument number 2 (microtask).
        //  - The first two arguments of the callback callee are unknown (-1).
        //  - All variadic arguments to the runtime function are passed to the
        //    callback callee.
        Fn->addMetadata(
            LLVMContext::MD_callback,
            *MDNode::get(Ctx, {MDB.createCallbackEncoding(
                                  2, {-1, -1}, /* VarArgsArePassed */ true)}));
      }
    }

    LLVM_DEBUG(dbgs() << "Created OpenMP runtime function " << Fn->getName()
                      << " with type " << *Fn->getFunctionType() << "\n");
    addAttributes(FnID, *Fn);

  } else {
    LLVM_DEBUG(dbgs() << "Found OpenMP runtime function " << Fn->getName()
                      << " with type " << *Fn->getFunctionType() << "\n");
  }

  assert(Fn && "Failed to create OpenMP runtime function");

  // Cast the function to the expected type if necessary
  Constant *C = ConstantExpr::getBitCast(Fn, FnTy->getPointerTo());
  return {FnTy, C};
}

Function *OpenMPIRBuilder::getOrCreateRuntimeFunctionPtr(RuntimeFunction FnID) {
  FunctionCallee RTLFn = getOrCreateRuntimeFunction(M, FnID);
  auto *Fn = dyn_cast<llvm::Function>(RTLFn.getCallee());
  assert(Fn && "Failed to create OpenMP runtime function pointer");
  return Fn;
}

void OpenMPIRBuilder::initialize() { initializeTypes(M); }

void OpenMPIRBuilder::finalize(Function *Fn) {
  SmallPtrSet<BasicBlock *, 32> ParallelRegionBlockSet;
  SmallVector<BasicBlock *, 32> Blocks;
  SmallVector<OutlineInfo, 16> DeferredOutlines;
  for (OutlineInfo &OI : OutlineInfos) {
    // Skip functions that have not finalized yet; may happen with nested
    // function generation.
    if (Fn && OI.getFunction() != Fn) {
      DeferredOutlines.push_back(OI);
      continue;
    }

    ParallelRegionBlockSet.clear();
    Blocks.clear();
    OI.collectBlocks(ParallelRegionBlockSet, Blocks);

    Function *OuterFn = OI.getFunction();
    CodeExtractorAnalysisCache CEAC(*OuterFn);
    CodeExtractor Extractor(Blocks, /* DominatorTree */ nullptr,
                            /* AggregateArgs */ true,
                            /* BlockFrequencyInfo */ nullptr,
                            /* BranchProbabilityInfo */ nullptr,
                            /* AssumptionCache */ nullptr,
                            /* AllowVarArgs */ true,
                            /* AllowAlloca */ true,
                            /* AllocaBlock*/ OI.OuterAllocaBB,
                            /* Suffix */ ".omp_par");

    LLVM_DEBUG(dbgs() << "Before     outlining: " << *OuterFn << "\n");
    LLVM_DEBUG(dbgs() << "Entry " << OI.EntryBB->getName()
                      << " Exit: " << OI.ExitBB->getName() << "\n");
    assert(Extractor.isEligible() &&
           "Expected OpenMP outlining to be possible!");

    for (auto *V : OI.ExcludeArgsFromAggregate)
      Extractor.excludeArgFromAggregate(V);

    Function *OutlinedFn = Extractor.extractCodeRegion(CEAC);

    LLVM_DEBUG(dbgs() << "After      outlining: " << *OuterFn << "\n");
    LLVM_DEBUG(dbgs() << "   Outlined function: " << *OutlinedFn << "\n");
    assert(OutlinedFn->getReturnType()->isVoidTy() &&
           "OpenMP outlined functions should not return a value!");

    // For compability with the clang CG we move the outlined function after the
    // one with the parallel region.
    OutlinedFn->removeFromParent();
    M.getFunctionList().insertAfter(OuterFn->getIterator(), OutlinedFn);

    // Remove the artificial entry introduced by the extractor right away, we
    // made our own entry block after all.
    {
      BasicBlock &ArtificialEntry = OutlinedFn->getEntryBlock();
      assert(ArtificialEntry.getUniqueSuccessor() == OI.EntryBB);
      assert(OI.EntryBB->getUniquePredecessor() == &ArtificialEntry);
      // Move instructions from the to-be-deleted ArtificialEntry to the entry
      // basic block of the parallel region. CodeExtractor generates
      // instructions to unwrap the aggregate argument and may sink
      // allocas/bitcasts for values that are solely used in the outlined region
      // and do not escape.
      assert(!ArtificialEntry.empty() &&
             "Expected instructions to add in the outlined region entry");
      for (BasicBlock::reverse_iterator It = ArtificialEntry.rbegin(),
                                        End = ArtificialEntry.rend();
           It != End;) {
        Instruction &I = *It;
        It++;

        if (I.isTerminator())
          continue;

        I.moveBefore(*OI.EntryBB, OI.EntryBB->getFirstInsertionPt());
      }

      OI.EntryBB->moveBefore(&ArtificialEntry);
      ArtificialEntry.eraseFromParent();
    }
    assert(&OutlinedFn->getEntryBlock() == OI.EntryBB);
    assert(OutlinedFn && OutlinedFn->getNumUses() == 1);

    // Run a user callback, e.g. to add attributes.
    if (OI.PostOutlineCB)
      OI.PostOutlineCB(*OutlinedFn);
  }

  // Remove work items that have been completed.
  OutlineInfos = std::move(DeferredOutlines);
}

OpenMPIRBuilder::OpenMPIRBuilder(Module &M) : M(M), Builder(M.getContext()) {
  RegionStack.emplace_back(new OMPRegionInfo(
      RegionKind::Toplevel, omp::OMPD_unknown, /*IsCancellable*/false      ));
  assert(RegionStack.size() == 1);
}

OpenMPIRBuilder::~OpenMPIRBuilder() {
  assert(RegionStack.size() == 1 &&
         RegionStack.back()->Kind == RegionKind::Toplevel &&
         "OMPRegion push/pop must be balanced");
  assert(OutlineInfos.empty() && "There must be no outstanding outlinings");
}

GlobalValue *OpenMPIRBuilder::createGlobalFlag(unsigned Value, StringRef Name) {
  IntegerType *I32Ty = Type::getInt32Ty(M.getContext());
  auto *GV =
      new GlobalVariable(M, I32Ty,
                         /* isConstant = */ true, GlobalValue::WeakODRLinkage,
                         ConstantInt::get(I32Ty, Value), Name);
  GV->setVisibility(GlobalValue::HiddenVisibility);

  return GV;
}

Constant *OpenMPIRBuilder::getOrCreateIdent(Constant *SrcLocStr,
                                            uint32_t SrcLocStrSize,
                                            IdentFlag LocFlags,
                                            unsigned Reserve2Flags) {
  // Enable "C-mode".
  LocFlags |= OMP_IDENT_FLAG_KMPC;

  Constant *&Ident =
      IdentMap[{SrcLocStr, uint64_t(LocFlags) << 31 | Reserve2Flags}];
  if (!Ident) {
    Constant *I32Null = ConstantInt::getNullValue(Int32);
    Constant *IdentData[] = {I32Null,
                             ConstantInt::get(Int32, uint32_t(LocFlags)),
                             ConstantInt::get(Int32, Reserve2Flags),
                             ConstantInt::get(Int32, SrcLocStrSize), SrcLocStr};
    Constant *Initializer =
        ConstantStruct::get(OpenMPIRBuilder::Ident, IdentData);

    // Look for existing encoding of the location + flags, not needed but
    // minimizes the difference to the existing solution while we transition.
    for (GlobalVariable &GV : M.getGlobalList())
      if (GV.getValueType() == OpenMPIRBuilder::Ident && GV.hasInitializer())
        if (GV.getInitializer() == Initializer)
          Ident = &GV;

    if (!Ident) {
      auto *GV = new GlobalVariable(
          M, OpenMPIRBuilder::Ident,
          /* isConstant = */ true, GlobalValue::PrivateLinkage, Initializer, "",
          nullptr, GlobalValue::NotThreadLocal,
          M.getDataLayout().getDefaultGlobalsAddressSpace());
      GV->setUnnamedAddr(GlobalValue::UnnamedAddr::Global);
      GV->setAlignment(Align(8));
      Ident = GV;
    }
  }

  return ConstantExpr::getPointerBitCastOrAddrSpaceCast(Ident, IdentPtr);
}

Constant *OpenMPIRBuilder::getOrCreateSrcLocStr(StringRef LocStr,
                                                uint32_t &SrcLocStrSize) {
  SrcLocStrSize = LocStr.size();
  Constant *&SrcLocStr = SrcLocStrMap[LocStr];
  if (!SrcLocStr) {
    Constant *Initializer =
        ConstantDataArray::getString(M.getContext(), LocStr);

    // Look for existing encoding of the location, not needed but minimizes the
    // difference to the existing solution while we transition.
    for (GlobalVariable &GV : M.getGlobalList())
      if (GV.isConstant() && GV.hasInitializer() &&
          GV.getInitializer() == Initializer)
        return SrcLocStr = ConstantExpr::getPointerCast(&GV, Int8Ptr);

    SrcLocStr = Builder.CreateGlobalStringPtr(LocStr, /* Name */ "",
                                              /* AddressSpace */ 0, &M);
  }
  return SrcLocStr;
}

Constant *OpenMPIRBuilder::getOrCreateSrcLocStr(StringRef FunctionName,
                                                StringRef FileName,
                                                unsigned Line, unsigned Column,
                                                uint32_t &SrcLocStrSize) {
  SmallString<128> Buffer;
  Buffer.push_back(';');
  Buffer.append(FileName);
  Buffer.push_back(';');
  Buffer.append(FunctionName);
  Buffer.push_back(';');
  Buffer.append(std::to_string(Line));
  Buffer.push_back(';');
  Buffer.append(std::to_string(Column));
  Buffer.push_back(';');
  Buffer.push_back(';');
  return getOrCreateSrcLocStr(Buffer.str(), SrcLocStrSize);
}

Constant *
OpenMPIRBuilder::getOrCreateDefaultSrcLocStr(uint32_t &SrcLocStrSize) {
  StringRef UnknownLoc = ";unknown;unknown;0;0;;";
  return getOrCreateSrcLocStr(UnknownLoc, SrcLocStrSize);
}

Constant *OpenMPIRBuilder::getOrCreateSrcLocStr(DebugLoc DL,
                                                uint32_t &SrcLocStrSize,
                                                Function *F) {
  DILocation *DIL = DL.get();
  if (!DIL)
    return getOrCreateDefaultSrcLocStr(SrcLocStrSize);
  StringRef FileName = M.getName();
  if (DIFile *DIF = DIL->getFile())
    if (Optional<StringRef> Source = DIF->getSource())
      FileName = *Source;
  StringRef Function = DIL->getScope()->getSubprogram()->getName();
  if (Function.empty() && F)
    Function = F->getName();
  return getOrCreateSrcLocStr(Function, FileName, DIL->getLine(),
                              DIL->getColumn(), SrcLocStrSize);
}

Constant *OpenMPIRBuilder::getOrCreateSrcLocStr(const LocationDescription &Loc,
                                                uint32_t &SrcLocStrSize) {
  return getOrCreateSrcLocStr(Loc.DL, SrcLocStrSize,
                              Loc.IP.getBlock()->getParent());
}

Value *OpenMPIRBuilder::getOrCreateThreadID(Value *Ident) {
  return Builder.CreateCall(
      getOrCreateRuntimeFunctionPtr(OMPRTL___kmpc_global_thread_num), Ident,
      "omp_global_thread_num");
}

OpenMPIRBuilder::OMPRegionBreakInfo::OMPRegionBreakInfo(BasicBlock *BB,
                                                        omp::Directive Reason,
                                                        OMPRegionInfo *Target)
    : BB(BB), Reason(Reason), Target(Target) {
  assertOK();
}

void OpenMPIRBuilder::OMPRegionBreakInfo::assertOK() const {
#ifndef NDEBUG
  assert(!BB->getTerminator() && "Pending irregular exit must be amendable");

  assert(Target);
  switch (Target->DK) {
  case OMPD_parallel:
    switch (Reason) {
    case OMPD_cancellation_point:
    case OMPD_cancel:
    case OMPD_barrier:
      break;
    default:
      llvm_unreachable("Unexpected region break reason for parallel construct");
    }
    break;
  case OMPD_sections:
    switch (Reason) {
    case OMPD_cancellation_point:
    case OMPD_cancel:
      break;
    default:
      llvm_unreachable("Unexpected region break reason for sections construct");
    }
    break;
  default:
    llvm_unreachable("unexpected region break target");
  }
#endif
}

OpenMPIRBuilder::OMPRegionInfo::OMPRegionInfo(RegionKind Kind,
                                              omp::Directive DK,
                                              bool IsCancellable)
    : Kind(Kind), DK(DK), IsCancellable(IsCancellable) {
  assertOK();
}

void OpenMPIRBuilder::OMPRegionInfo::assertOK() const {
#ifndef NDEBUG
  switch (Kind) {
  case RegionKind::Toplevel:
    assert(DK == OMPD_unknown && "toplevel region is not a specific kind");
    assert(!IsCancellable && "top-level is not cancellable");
    break;
  case RegionKind::CanonicalLoop:
    // TODO
    break;
  case RegionKind::Directive:
    switch (DK) {
    case OMPD_parallel:
    case OMPD_sections:
    case OMPD_section:
    case OMPD_single:
    case OMPD_master:
    case OMPD_masked:
    case OMPD_critical:
    case OMPD_ordered:
      break;
    default:
      llvm_unreachable("Not a recognized OpenMP construct with SESE region");
    }
    break;
  }

  for (const OMPRegionBreakInfo &Break : Breaks)
    Break.assertOK();
#endif
}

OpenMPIRBuilder::OMPRegionInfo *
OpenMPIRBuilder::getInnermostRegion(omp::Directive DK) {
  for ( const std::unique_ptr<OMPRegionInfo> &R : reverse(RegionStack)) {
    if (R->Kind == RegionKind::Directive && R->DK == DK)
      return R.get();
  }
  return RegionStack.front().get();
}

bool OpenMPIRBuilder::isLastFinalizationInfoCancellable(omp::Directive DK) {
  return getInnermostRegion(DK)->IsCancellable;
}

OpenMPIRBuilder::OMPRegionInfo *
OpenMPIRBuilder::enterRegion(OpenMPIRBuilder::RegionKind Kind,
                             omp::Directive DK, bool IsCancellable) {
  RegionStack.emplace_back(new OMPRegionInfo(Kind, DK, IsCancellable));
  return RegionStack.back().get();
}

void OpenMPIRBuilder::exitRegion(OMPRegionInfo *R, BasicBlock *FinalizationBB,
                                 FinalizeCallbackTy FinCB) {
  assert(RegionStack.back().get() == R && "balanced region push/pop required");
  R->assertOK();

  // Trickly down no yet handled breaks.
  OMPRegionInfo *Innermost = RegionStack.back().get();
  OMPRegionInfo *NewInnermost = RegionStack.rbegin()[1].get();

  for (OMPRegionBreakInfo &B : reverse(Innermost->Breaks)) {
    assert(!B.BB->getTerminator());
    assert(Innermost->IsCancellable &&
           "surrounding region must be cancellable");
    Builder.SetInsertPoint(B.BB);

    if (B.Target == Innermost) {
      // Join common finialization block
      Builder.SetInsertPoint(B.BB);
      Builder.CreateBr(FinalizationBB);
      B.BB = nullptr;
    } else if (FinCB) {
      // Emit dedicated fininalization since we cannot use use the one for the
      // regular exit.
      // TODO: Implement switch-on-source-bb-index scheme like Clang's
      // EmitBranchThroughCleanup does.
      B.BB = splitBB(Builder, true, ".fini");
      FinCB(Builder.saveIP());
      Builder.SetInsertPoint(B.BB);
    }
  }

  for (OMPRegionBreakInfo &Break : Innermost->Breaks) {
    if (Break.BB)
      NewInnermost->addBreak(Break.BB, Break.Reason, Break.Target);
  }
  Innermost->Breaks.clear();

  RegionStack.pop_back();
}

OpenMPIRBuilder::InsertPointTy
OpenMPIRBuilder::createBarrier(const LocationDescription &Loc, Directive DK,
                               bool ForceSimpleCall, bool CheckCancelFlag) {
  if (!updateToLocation(Loc))
    return Loc.IP;
  return emitBarrierImpl(Loc, DK, ForceSimpleCall, CheckCancelFlag);
}

OpenMPIRBuilder::InsertPointTy
OpenMPIRBuilder::emitBarrierImpl(const LocationDescription &Loc, Directive Kind,
                                 bool ForceSimpleCall, bool CheckCancelFlag) {
  // Build call __kmpc_cancel_barrier(loc, thread_id) or
  //            __kmpc_barrier(loc, thread_id);

  IdentFlag BarrierLocFlags;
  switch (Kind) {
  case OMPD_for:
    BarrierLocFlags = OMP_IDENT_FLAG_BARRIER_IMPL_FOR;
    break;
  case OMPD_sections:
    BarrierLocFlags = OMP_IDENT_FLAG_BARRIER_IMPL_SECTIONS;
    break;
  case OMPD_single:
    BarrierLocFlags = OMP_IDENT_FLAG_BARRIER_IMPL_SINGLE;
    break;
  case OMPD_barrier:
    BarrierLocFlags = OMP_IDENT_FLAG_BARRIER_EXPL;
    break;
  default:
    BarrierLocFlags = OMP_IDENT_FLAG_BARRIER_IMPL;
    break;
  }

  uint32_t SrcLocStrSize;
  Constant *SrcLocStr = getOrCreateSrcLocStr(Loc, SrcLocStrSize);
  Value *Args[] = {
      getOrCreateIdent(SrcLocStr, SrcLocStrSize, BarrierLocFlags),
      getOrCreateThreadID(getOrCreateIdent(SrcLocStr, SrcLocStrSize))};

  // If we are in a cancellable parallel region, barriers are cancellation
  // points.
  // TODO: Check why we would force simple calls or to ignore the cancel flag.
  bool UseCancelBarrier =
      !ForceSimpleCall && isLastFinalizationInfoCancellable(OMPD_parallel);

  Value *Result =
      Builder.CreateCall(getOrCreateRuntimeFunctionPtr(
                             UseCancelBarrier ? OMPRTL___kmpc_cancel_barrier
                                              : OMPRTL___kmpc_barrier),
                         Args);

  if (UseCancelBarrier && CheckCancelFlag)
    emitCancelationCheckImpl(Loc, Result, OMPD_parallel, OMPD_barrier);

  return Builder.saveIP();
}

OpenMPIRBuilder::InsertPointTy
OpenMPIRBuilder::createCancel(const LocationDescription &Loc,
                              Value *IfCondition,
                              omp::Directive CanceledDirective) {
  if (!updateToLocation(Loc))
    return Loc.IP;

  BasicBlock *New = nullptr;
  if (IfCondition) {
    BasicBlock* Old = Builder.GetInsertBlock();
    New = splitBB(Builder, false);
    BasicBlock *ThenBlock = BasicBlock::Create(
        Builder.getContext(), Old->getName() + ".if", New->getParent(), New);
    Builder.CreateCondBr(IfCondition, ThenBlock, New);
    Builder.SetInsertPoint(ThenBlock);
    Builder.CreateBr(New);
    Builder.SetInsertPoint(ThenBlock->getTerminator());
  }


  Value *CancelKind = nullptr;
  switch (CanceledDirective) {
#define OMP_CANCEL_KIND(Enum, Str, DirectiveEnum, Value)                       \
  case DirectiveEnum:                                                          \
    CancelKind = Builder.getInt32(Value);                                      \
    break;
#include "llvm/Frontend/OpenMP/OMPKinds.def"
  default:
    llvm_unreachable("Unknown cancel kind!");
  }

  uint32_t SrcLocStrSize;
  Constant *SrcLocStr = getOrCreateSrcLocStr(Loc, SrcLocStrSize);
  Value *Ident = getOrCreateIdent(SrcLocStr, SrcLocStrSize);
  Value *Args[] = {Ident, getOrCreateThreadID(Ident), CancelKind};
  Value *Result = Builder.CreateCall(
      getOrCreateRuntimeFunctionPtr(OMPRTL___kmpc_cancel), Args);

  // The actual cancel logic is shared with others, e.g., cancel_barriers.
  emitCancelationCheckImpl(Loc, Result, CanceledDirective, OMPD_cancel);

  if (New)
    return {New, New->begin()};
  return Builder.saveIP();
}

<<<<<<< HEAD
void OpenMPIRBuilder::emitOffloadingEntry(Constant *Addr, StringRef Name,
                                          uint64_t Size, int32_t Flags,
                                          StringRef SectionName) {
  Type *Int8PtrTy = Type::getInt8PtrTy(M.getContext());
  Type *Int32Ty = Type::getInt32Ty(M.getContext());
  Type *SizeTy = M.getDataLayout().getIntPtrType(M.getContext());

  Constant *AddrName = ConstantDataArray::getString(M.getContext(), Name);

  // Create the constant string used to look up the symbol in the device.
  auto *Str =
      new llvm::GlobalVariable(M, AddrName->getType(), /*isConstant=*/true,
                               llvm::GlobalValue::InternalLinkage, AddrName,
                               ".omp_offloading.entry_name");
  Str->setUnnamedAddr(llvm::GlobalValue::UnnamedAddr::Global);

  // Construct the offloading entry.
  Constant *EntryData[] = {
      ConstantExpr::getPointerBitCastOrAddrSpaceCast(Addr, Int8PtrTy),
      ConstantExpr::getPointerBitCastOrAddrSpaceCast(Str, Int8PtrTy),
      ConstantInt::get(SizeTy, Size),
      ConstantInt::get(Int32Ty, Flags),
      ConstantInt::get(Int32Ty, 0),
  };
  Constant *EntryInitializer =
      ConstantStruct::get(OpenMPIRBuilder::OffloadEntry, EntryData);

  auto *Entry = new GlobalVariable(
      M, OpenMPIRBuilder::OffloadEntry,
      /* isConstant = */ true, GlobalValue::WeakAnyLinkage, EntryInitializer,
      ".omp_offloading.entry." + Name, nullptr, GlobalValue::NotThreadLocal,
      M.getDataLayout().getDefaultGlobalsAddressSpace());

  // The entry has to be created in the section the linker expects it to be.
  Entry->setSection(SectionName);
  Entry->setAlignment(Align(1));
}

void OpenMPIRBuilder::emitCancelationCheckImpl(Value *CancelFlag,
                                               omp::Directive CanceledDirective,
                                               FinalizeCallbackTy ExitCB) {
  assert(isLastFinalizationInfoCancellable(CanceledDirective) &&
=======
void OpenMPIRBuilder::emitCancelationCheckImpl(
    LocationDescription Loc, Value *CancelFlag,
    omp::Directive CancelledDirective, omp::Directive CancelledBy) {
  assert(isLastFinalizationInfoCancellable(CancelledDirective) &&
>>>>>>> 38ee9a42
         "Unexpected cancellation!");

  // For a cancel barrier we create two new blocks.
  // MK: This is garbage
  BasicBlock *BB = Builder.GetInsertBlock();

  BasicBlock *NonCancellationBlock = splitBBWithSuffix(Builder, false, ".cont");

  BasicBlock *PreCancellationBlock =
      BasicBlock::Create(BB->getContext(), BB->getName() + ".cncl.fini",
                         BB->getParent(), NonCancellationBlock);
  BasicBlock *CancellationBlock =
      BasicBlock::Create(BB->getContext(), BB->getName() + ".cncl",
                         BB->getParent(), NonCancellationBlock);

  // Jump to them based on the return value.
  Value *Cmp = Builder.CreateIsNull(CancelFlag);
  Builder.CreateCondBr(Cmp, NonCancellationBlock, PreCancellationBlock,
                       /* TODO weight */ nullptr, nullptr);

  // From the cancellation block we finalize all variables and go to the
  // post finalization block that is known to the FiniCB callback.
  Builder.SetInsertPoint(PreCancellationBlock);

  Builder.CreateBr(CancellationBlock);
  // if (ExitCB)
  //   ExitCB(Builder.saveIP(),CanceledDirective);

  // Unless cancellation has been detected by a barrier itself, need to
  // synchronize between threads (after finalization).
  Builder.SetInsertPoint(CancellationBlock);
  if (CancelledDirective == OMPD_parallel && CancelledBy != OMPD_barrier)
    emitBarrierImpl(Loc, CancelledBy, false, false);

  auto CancellationIP = Builder.saveIP();

  // TODO: Clang's codegen emits finalization code only once and inserts a
  // switch to jump back to the target code path (CGF.EmitBranchThroughCleanup).
  // Currently in the OpenMPIRBuilder, we emit the finialization multiple times
  // for each path exiting the region (non-cancellation and each cancellation
  // check).

  RegionStack.back()->addBreak(CancellationBlock, CancelledBy,
                               getInnermostRegion(CancelledDirective));

  // The continuation block is where code generation continues.
  Builder.SetInsertPoint(NonCancellationBlock,
                         NonCancellationBlock->begin()); // MK: needed?
}

IRBuilder<>::InsertPoint OpenMPIRBuilder::createParallel(
    const LocationDescription &Loc, InsertPointTy OuterAllocaIP,
    BodyGenCallbackTy BodyGenCB, PrivatizeCallbackTy PrivCB,
    FinalizeCallbackTy FiniCB, Value *IfCondition, Value *NumThreads,
    omp::ProcBindKind ProcBind, bool IsCancellable) {
  assert(!isConflictIP(Loc.IP, OuterAllocaIP) && "IPs must not be ambiguous");

  if (!updateToLocation(Loc))
    return Loc.IP;

  uint32_t SrcLocStrSize;
  Constant *SrcLocStr = getOrCreateSrcLocStr(Loc, SrcLocStrSize);
  Value *Ident = getOrCreateIdent(SrcLocStr, SrcLocStrSize);
  Value *ThreadID = getOrCreateThreadID(Ident);

  if (NumThreads) {
    // Build call __kmpc_push_num_threads(&Ident, global_tid, num_threads)
    Value *Args[] = {
        Ident, ThreadID,
        Builder.CreateIntCast(NumThreads, Int32, /*isSigned*/ false)};
    Builder.CreateCall(
        getOrCreateRuntimeFunctionPtr(OMPRTL___kmpc_push_num_threads), Args);
  }

  if (ProcBind != OMP_PROC_BIND_default) {
    // Build call __kmpc_push_proc_bind(&Ident, global_tid, proc_bind)
    Value *Args[] = {
        Ident, ThreadID,
        ConstantInt::get(Int32, unsigned(ProcBind), /*isSigned=*/true)};
    Builder.CreateCall(
        getOrCreateRuntimeFunctionPtr(OMPRTL___kmpc_push_proc_bind), Args);
  }

  BasicBlock *InsertBB = Builder.GetInsertBlock();
  Function *OuterFn = InsertBB->getParent();

  // Save the outer alloca block because the insertion iterator may get
  // invalidated and we still need this later.
  BasicBlock *OuterAllocaBlock = OuterAllocaIP.getBlock();

  // Vector to remember instructions we used only during the modeling but which
  // we want to delete at the end.
  SmallVector<Instruction *, 4> ToBeDeleted;

  // Change the location to the outer alloca insertion point to create and
  // initialize the allocas we pass into the parallel region.
  Builder.restoreIP(OuterAllocaIP);
  AllocaInst *TIDAddr = Builder.CreateAlloca(Int32, nullptr, "tid.addr");
  AllocaInst *ZeroAddr = Builder.CreateAlloca(Int32, nullptr, "zero.addr");

  // If there is an if condition we actually use the TIDAddr and ZeroAddr in the
  // program, otherwise we only need them for modeling purposes to get the
  // associated arguments in the outlined function. In the former case,
  // initialize the allocas properly, in the latter case, delete them later.
  if (IfCondition) {
    Builder.CreateStore(Constant::getNullValue(Int32), TIDAddr);
    Builder.CreateStore(Constant::getNullValue(Int32), ZeroAddr);
  } else {
    ToBeDeleted.push_back(TIDAddr);
    ToBeDeleted.push_back(ZeroAddr);
  }

  // Create an artificial insertion point that will also ensure the blocks we
  // are about to split are not degenerated.
  auto *UI = new UnreachableInst(Builder.getContext(), InsertBB);

  Instruction *ThenTI = UI, *ElseTI = nullptr;
  if (IfCondition)
    SplitBlockAndInsertIfThenElse(IfCondition, UI, &ThenTI, &ElseTI);

  BasicBlock *ThenBB = ThenTI->getParent();
  BasicBlock *PRegEntryBB = ThenBB->splitBasicBlock(ThenTI, "omp.par.entry");
  BasicBlock *PRegBodyBB =
      PRegEntryBB->splitBasicBlock(ThenTI, "omp.par.region");
  BasicBlock *PRegPreFiniBB =
      PRegBodyBB->splitBasicBlock(ThenTI, "omp.par.pre_finalize");
  BasicBlock *PRegExitBB =
      PRegPreFiniBB->splitBasicBlock(ThenTI, "omp.par.exit");

#if 1
  auto FiniCBWrapper = [&](InsertPointTy IP, omp::Directive LeaveReason,
                           OMPRegionInfo *Region) {
    // FIXME: This is broken
    // 1. Should be done after the FiniCB
    // 2. It may deadlock
    if (LeaveReason != OMPD_unknown) {
      createBarrier(LocationDescription(Builder.saveIP(), Loc.DL),
                    omp::Directive::OMPD_unknown, /* ForceSimpleCall */ false,
                    /* CheckCancelFlag */ false);
    }

#if 0
    // Hide "open-ended" blocks from the given FiniCB by setting the right jump
    // target to the region exit block.
    if (IP.getBlock()->end() == IP.getPoint()) {
        llvm_unreachable("don't do such thing!!!");
      IRBuilder<>::InsertPointGuard IPG(Builder);
      Builder.restoreIP(IP);
      Instruction *I = Builder.CreateBr(PRegExitBB);
      IP = InsertPointTy(I->getParent(), I->getIterator());
    }
    assert(IP.getBlock()->getTerminator()->getNumSuccessors() == 1 &&
           IP.getBlock()->getTerminator()->getSuccessor(0) == PRegExitBB &&
           "Unexpected insertion point for finalization call!");
#endif

    if (FiniCB)
      FiniCB(IP); // Needed?
  };

  // FinalizationStack.push_back({FiniCBWrapper, OMPD_parallel, IsCancellable});
  OMPRegionInfo *ParallelRegion = enterRegion(OMPD_parallel, IsCancellable
                                              //, FiniCBWrapper
  );
#endif

  // Generate the privatization allocas in the block that will become the entry
  // of the outlined function.
  Builder.SetInsertPoint(PRegEntryBB->getTerminator());
  InsertPointTy InnerAllocaIP = Builder.saveIP();

  AllocaInst *PrivTIDAddr =
      Builder.CreateAlloca(Int32, nullptr, "tid.addr.local");
  Instruction *PrivTID = Builder.CreateLoad(Int32, PrivTIDAddr, "tid");

  // Add some fake uses for OpenMP provided arguments.
  ToBeDeleted.push_back(Builder.CreateLoad(Int32, TIDAddr, "tid.addr.use"));
  Instruction *ZeroAddrUse =
      Builder.CreateLoad(Int32, ZeroAddr, "zero.addr.use");
  ToBeDeleted.push_back(ZeroAddrUse);

  // ThenBB
  //   |
  //   V
  // PRegionEntryBB         <- Privatization allocas are placed here.
  //   |
  //   V
  // PRegionBodyBB          <- BodeGen is invoked here.
  //   |
  //   V
  // PRegPreFiniBB          <- The block we will start finalization from.
  //   |
  //   V
  // PRegionExitBB          <- A common exit to simplify block collection.
  //

  LLVM_DEBUG(dbgs() << "Before body codegen: " << *OuterFn << "\n");

  // Let the caller create the body.
  assert(BodyGenCB && "Expected body generation callback!");
  InsertPointTy CodeGenIP(PRegBodyBB, PRegBodyBB->begin());
  BodyGenCB(InnerAllocaIP, CodeGenIP);

  LLVM_DEBUG(dbgs() << "After  body codegen: " << *OuterFn << "\n");

  FunctionCallee RTLFn = getOrCreateRuntimeFunctionPtr(OMPRTL___kmpc_fork_call);
  if (auto *F = dyn_cast<llvm::Function>(RTLFn.getCallee())) {
    if (!F->hasMetadata(llvm::LLVMContext::MD_callback)) {
      llvm::LLVMContext &Ctx = F->getContext();
      MDBuilder MDB(Ctx);
      // Annotate the callback behavior of the __kmpc_fork_call:
      //  - The callback callee is argument number 2 (microtask).
      //  - The first two arguments of the callback callee are unknown (-1).
      //  - All variadic arguments to the __kmpc_fork_call are passed to the
      //    callback callee.
      F->addMetadata(
          llvm::LLVMContext::MD_callback,
          *llvm::MDNode::get(
              Ctx, {MDB.createCallbackEncoding(2, {-1, -1},
                                               /* VarArgsArePassed */ true)}));
    }
  }

  OutlineInfo OI;
  OI.PostOutlineCB = [=](Function &OutlinedFn) {
    // Add some known attributes.
    OutlinedFn.addParamAttr(0, Attribute::NoAlias);
    OutlinedFn.addParamAttr(1, Attribute::NoAlias);
    OutlinedFn.addFnAttr(Attribute::NoUnwind);
    OutlinedFn.addFnAttr(Attribute::NoRecurse);

    assert(OutlinedFn.arg_size() >= 2 &&
           "Expected at least tid and bounded tid as arguments");
    unsigned NumCapturedVars =
        OutlinedFn.arg_size() - /* tid & bounded tid */ 2;

    CallInst *CI = cast<CallInst>(OutlinedFn.user_back());
    CI->getParent()->setName("omp_parallel");
    Builder.SetInsertPoint(CI);

    // Build call __kmpc_fork_call(Ident, n, microtask, var1, .., varn);
    Value *ForkCallArgs[] = {
        Ident, Builder.getInt32(NumCapturedVars),
        Builder.CreateBitCast(&OutlinedFn, ParallelTaskPtr)};

    SmallVector<Value *, 16> RealArgs;
    RealArgs.append(std::begin(ForkCallArgs), std::end(ForkCallArgs));
    RealArgs.append(CI->arg_begin() + /* tid & bound tid */ 2, CI->arg_end());

    Builder.CreateCall(RTLFn, RealArgs);

    LLVM_DEBUG(dbgs() << "With fork_call placed: "
                      << *Builder.GetInsertBlock()->getParent() << "\n");

    InsertPointTy ExitIP(PRegExitBB, PRegExitBB->end());

    // Initialize the local TID stack location with the argument value.
    Builder.SetInsertPoint(PrivTID);
    Function::arg_iterator OutlinedAI = OutlinedFn.arg_begin();
    Builder.CreateStore(Builder.CreateLoad(Int32, OutlinedAI), PrivTIDAddr);

    // If no "if" clause was present we do not need the call created during
    // outlining, otherwise we reuse it in the serialized parallel region.
    if (!ElseTI) {
      CI->eraseFromParent();
    } else {

      // If an "if" clause was present we are now generating the serialized
      // version into the "else" branch.
      Builder.SetInsertPoint(ElseTI);

      // Build calls __kmpc_serialized_parallel(&Ident, GTid);
      Value *SerializedParallelCallArgs[] = {Ident, ThreadID};
      Builder.CreateCall(
          getOrCreateRuntimeFunctionPtr(OMPRTL___kmpc_serialized_parallel),
          SerializedParallelCallArgs);

      // OutlinedFn(&GTid, &zero, CapturedStruct);
      CI->removeFromParent();
      Builder.Insert(CI);

      // __kmpc_end_serialized_parallel(&Ident, GTid);
      Value *EndArgs[] = {Ident, ThreadID};
      Builder.CreateCall(
          getOrCreateRuntimeFunctionPtr(OMPRTL___kmpc_end_serialized_parallel),
          EndArgs);

      LLVM_DEBUG(dbgs() << "With serialized parallel region: "
                        << *Builder.GetInsertBlock()->getParent() << "\n");
    }

    for (Instruction *I : ToBeDeleted)
      I->eraseFromParent(); // FIXME: Don't add temporary instructions!!
  };

#if 0
  // Adjust the finalization stack, verify the adjustment, and call the
  // finalize function a last time to finalize values between the pre-fini
  // block and the exit block if we left the parallel "the normal way".
  auto FiniInfo = FinalizationStack.pop_back_val();
  (void)FiniInfo;
  assert(FiniInfo.DK == OMPD_parallel &&
         "Unexpected finalization stack state!");
#endif

  Instruction *PRegPreFiniTI = PRegPreFiniBB->getTerminator();

  if (FiniCB) {
    InsertPointTy PreFiniIP(PRegPreFiniBB, PRegPreFiniTI->getIterator());
    FiniCB(PreFiniIP);
  }
#if 0
  for (auto& B : reverse(ParallelRegion->Breaks)) { 
      Builder.SetInsertPoint(B.BB);

      if (FiniCB) {
          B.BB =  splitBB(Builder, true, ".fini");
          FiniCB(Builder.saveIP(), B.Reason, ParallelRegion);
          Builder.SetInsertPoint( B.BB);
      }

      if (B.Target == OMPD_parallel) {
          Builder.CreateBr(PRegExitBB);
          B.BB = nullptr;
      }
  }
  ParallelRegion->Breaks.erase(  llvm::remove_if(ParallelRegion->Breaks, [](const OMPRegionBreak& B) {
      return !B.BB;    
      }), ParallelRegion->Breaks.end() );
  //emitRegionExit(PreFiniIP, ParallelRegion);
#endif
  exitRegion(ParallelRegion, PRegPreFiniBB, FiniCB);

  OI.OuterAllocaBB = OuterAllocaBlock;
  OI.EntryBB = PRegEntryBB;
  OI.ExitBB = PRegExitBB;

  SmallPtrSet<BasicBlock *, 32> ParallelRegionBlockSet;
  SmallVector<BasicBlock *, 32> Blocks;
  OI.collectBlocks(ParallelRegionBlockSet, Blocks);

  // Ensure a single exit node for the outlined region by creating one.
  // We might have multiple incoming edges to the exit now due to finalizations,
  // e.g., cancel calls that cause the control flow to leave the region.
  BasicBlock *PRegOutlinedExitBB = PRegExitBB;
  PRegExitBB = SplitBlock(PRegExitBB, &*PRegExitBB->getFirstInsertionPt());
  PRegOutlinedExitBB->setName("omp.par.outlined.exit");
  Blocks.push_back(PRegOutlinedExitBB);

  CodeExtractorAnalysisCache CEAC(*OuterFn);
  CodeExtractor Extractor(Blocks, /* DominatorTree */ nullptr,
                          /* AggregateArgs */ false,
                          /* BlockFrequencyInfo */ nullptr,
                          /* BranchProbabilityInfo */ nullptr,
                          /* AssumptionCache */ nullptr,
                          /* AllowVarArgs */ true,
                          /* AllowAlloca */ true,
                          /* AllocationBlock */ OuterAllocaBlock,
                          /* Suffix */ ".omp_par");

  // Find inputs to, outputs from the code region.
  BasicBlock *CommonExit = nullptr;
  SetVector<Value *> Inputs, Outputs, SinkingCands, HoistingCands;
  Extractor.findAllocas(CEAC, SinkingCands, HoistingCands, CommonExit);
  Extractor.findInputsOutputs(Inputs, Outputs, SinkingCands);

  LLVM_DEBUG(dbgs() << "Before privatization: " << *OuterFn << "\n");

  FunctionCallee TIDRTLFn =
      getOrCreateRuntimeFunctionPtr(OMPRTL___kmpc_global_thread_num);

  auto PrivHelper = [&](Value &V) {
    if (&V == TIDAddr || &V == ZeroAddr) {
      OI.ExcludeArgsFromAggregate.push_back(&V);
      return;
    }

    SetVector<Use *> Uses;
    for (Use &U : V.uses())
      if (auto *UserI = dyn_cast<Instruction>(U.getUser()))
        if (ParallelRegionBlockSet.count(UserI->getParent()))
          Uses.insert(&U);

    // __kmpc_fork_call expects extra arguments as pointers. If the input
    // already has a pointer type, everything is fine. Otherwise, store the
    // value onto stack and load it back inside the to-be-outlined region. This
    // will ensure only the pointer will be passed to the function.
    // FIXME: if there are more than 15 trailing arguments, they must be
    // additionally packed in a struct.
    Value *Inner = &V;
    if (!V.getType()->isPointerTy()) {
      IRBuilder<>::InsertPointGuard Guard(Builder);
      LLVM_DEBUG(llvm::dbgs() << "Forwarding input as pointer: " << V << "\n");

      Builder.restoreIP(OuterAllocaIP);
      Value *Ptr =
          Builder.CreateAlloca(V.getType(), nullptr, V.getName() + ".reloaded");

      // Store to stack at end of the block that currently branches to the entry
      // block of the to-be-outlined region.
      Builder.SetInsertPoint(InsertBB,
                             InsertBB->getTerminator()->getIterator());
      Builder.CreateStore(&V, Ptr);

      // Load back next to allocations in the to-be-outlined region.
      Builder.restoreIP(InnerAllocaIP);
      Inner = Builder.CreateLoad(V.getType(), Ptr);
    }

    Value *ReplacementValue = nullptr;
    CallInst *CI = dyn_cast<CallInst>(&V);
    if (CI && CI->getCalledFunction() == TIDRTLFn.getCallee()) {
      ReplacementValue = PrivTID;
    } else {
      Builder.restoreIP(
          PrivCB(InnerAllocaIP, Builder.saveIP(), V, *Inner, ReplacementValue));
      assert(ReplacementValue &&
             "Expected copy/create callback to set replacement value!");
      if (ReplacementValue == &V)
        return;
    }

    for (Use *UPtr : Uses)
      UPtr->set(ReplacementValue);
  };

  // Reset the inner alloca insertion as it will be used for loading the values
  // wrapped into pointers before passing them into the to-be-outlined region.
  // Configure it to insert immediately after the fake use of zero address so
  // that they are available in the generated body and so that the
  // OpenMP-related values (thread ID and zero address pointers) remain leading
  // in the argument list.
  InnerAllocaIP = IRBuilder<>::InsertPoint(
      ZeroAddrUse->getParent(), ZeroAddrUse->getNextNode()->getIterator());

  // Reset the outer alloca insertion point to the entry of the relevant block
  // in case it was invalidated.
  OuterAllocaIP = IRBuilder<>::InsertPoint(
      OuterAllocaBlock, OuterAllocaBlock->getFirstInsertionPt());

  for (Value *Input : Inputs) {
    LLVM_DEBUG(dbgs() << "Captured input: " << *Input << "\n");
    PrivHelper(*Input);
  }
  LLVM_DEBUG({
    for (Value *Output : Outputs)
      LLVM_DEBUG(dbgs() << "Captured output: " << *Output << "\n");
  });
  assert(Outputs.empty() &&
         "OpenMP outlining should not produce live-out values!");

  LLVM_DEBUG(dbgs() << "After  privatization: " << *OuterFn << "\n");
  LLVM_DEBUG({
    for (auto *BB : Blocks)
      dbgs() << " PBR: " << BB->getName() << "\n";
  });

  // Register the outlined info.
  addOutlineInfo(std::move(OI));

  InsertPointTy AfterIP(UI->getParent(), UI->getParent()->end());
  UI->eraseFromParent();

  return AfterIP;
}

void OpenMPIRBuilder::emitFlush(const LocationDescription &Loc) {
  // Build call void __kmpc_flush(ident_t *loc)
  uint32_t SrcLocStrSize;
  Constant *SrcLocStr = getOrCreateSrcLocStr(Loc, SrcLocStrSize);
  Value *Args[] = {getOrCreateIdent(SrcLocStr, SrcLocStrSize)};

  Builder.CreateCall(getOrCreateRuntimeFunctionPtr(OMPRTL___kmpc_flush), Args);
}

void OpenMPIRBuilder::createFlush(const LocationDescription &Loc) {
  if (!updateToLocation(Loc))
    return;
  emitFlush(Loc);
}

void OpenMPIRBuilder::emitTaskwaitImpl(const LocationDescription &Loc) {
  // Build call kmp_int32 __kmpc_omp_taskwait(ident_t *loc, kmp_int32
  // global_tid);
  uint32_t SrcLocStrSize;
  Constant *SrcLocStr = getOrCreateSrcLocStr(Loc, SrcLocStrSize);
  Value *Ident = getOrCreateIdent(SrcLocStr, SrcLocStrSize);
  Value *Args[] = {Ident, getOrCreateThreadID(Ident)};

  // Ignore return result until untied tasks are supported.
  Builder.CreateCall(getOrCreateRuntimeFunctionPtr(OMPRTL___kmpc_omp_taskwait),
                     Args);
}

void OpenMPIRBuilder::createTaskwait(const LocationDescription &Loc) {
  if (!updateToLocation(Loc))
    return;
  emitTaskwaitImpl(Loc);
}

void OpenMPIRBuilder::emitTaskyieldImpl(const LocationDescription &Loc) {
  // Build call __kmpc_omp_taskyield(loc, thread_id, 0);
  uint32_t SrcLocStrSize;
  Constant *SrcLocStr = getOrCreateSrcLocStr(Loc, SrcLocStrSize);
  Value *Ident = getOrCreateIdent(SrcLocStr, SrcLocStrSize);
  Constant *I32Null = ConstantInt::getNullValue(Int32);
  Value *Args[] = {Ident, getOrCreateThreadID(Ident), I32Null};

  Builder.CreateCall(getOrCreateRuntimeFunctionPtr(OMPRTL___kmpc_omp_taskyield),
                     Args);
}

void OpenMPIRBuilder::createTaskyield(const LocationDescription &Loc) {
  if (!updateToLocation(Loc))
    return;
  emitTaskyieldImpl(Loc);
}

OpenMPIRBuilder::InsertPointTy OpenMPIRBuilder::createSections(
    const LocationDescription &Loc, InsertPointTy AllocaIP,
    ArrayRef<StorableBodyGenCallbackTy> SectionCBs, PrivatizeCallbackTy PrivCB,
    FinalizeCallbackTy FiniCB, bool IsCancellable, bool IsNowait) {
  assert(!isConflictIP(AllocaIP, Loc.IP) && "Dedicated IP allocas required");

  if (!updateToLocation(Loc))
    return Loc.IP;

#if 0
  auto FiniCBWrapper = [&](InsertPointTy IP) {
    if (IP.getBlock()->end() != IP.getPoint())
      return FiniCB(IP);
    // This must be done otherwise any nested constructs using FinalizeOMPRegion
    // will fail because that function requires the Finalization Basic Block to
    // have a terminator, which is already removed by EmitOMPRegionBody.
    // IP is currently at cancelation block.
    // We need to backtrack to the condition block to fetch
    // the exit block and create a branch from cancelation
    // to exit block.
    IRBuilder<>::InsertPointGuard IPG(Builder);
    Builder.restoreIP(IP);
    auto *CaseBB = IP.getBlock()->getSinglePredecessor();
    auto *CondBB = CaseBB->getSinglePredecessor()->getSinglePredecessor();
    auto *ExitBB = CondBB->getTerminator()->getSuccessor(1);
    Instruction *I = Builder.CreateBr(ExitBB);
    IP = InsertPointTy(I->getParent(), I->getIterator());
    return FiniCB(IP);
  };

  // TODO: Use CanonicalLoopInfo finalization.
  FinalizationStack.push_back({FiniCBWrapper, OMPD_sections, IsCancellable});
#endif
  auto SectionsRegion = enterRegion(OMPD_sections, IsCancellable);

  // Each section is emitted as a switch case
  // Each finalization callback is handled from clang.EmitOMPSectionDirective()
  // -> OMP.createSection() which generates the IR for each section
  // Iterate through all sections and emit a switch construct:
  // switch (IV) {
  //   case 0:
  //     <SectionStmt[0]>;
  //     break;
  // ...
  //   case <NumSection> - 1:
  //     <SectionStmt[<NumSection> - 1]>;
  //     break;
  // }
  // ...
  // section_loop.after:
  // <FiniCB>;
  auto LoopBodyGenCB = [&](InsertPointTy CodeGenIP, Value *IndVar) {
    Builder.restoreIP(CodeGenIP);
    BasicBlock *Continue =
        splitBBWithSuffix(Builder, /*CreateBranch=*/false, ".sections.after");
    Function *CurFn = Continue->getParent();
    SwitchInst *SwitchStmt = Builder.CreateSwitch(IndVar, Continue);

    unsigned CaseNumber = 0;
    for (auto SectionCB : SectionCBs) {
      BasicBlock *CaseBB = BasicBlock::Create(
          M.getContext(), "omp_section_loop.body.case", CurFn, Continue);
      SwitchStmt->addCase(Builder.getInt32(CaseNumber), CaseBB);
      Builder.SetInsertPoint(CaseBB);
      BranchInst *CaseEndBr = Builder.CreateBr(Continue);
      SectionCB(InsertPointTy(),
                {CaseEndBr->getParent(), CaseEndBr->getIterator()});
      CaseNumber++;
    }
    // remove the existing terminator from body BB since there can be no
    // terminators after switch/case
  };
  // Loop body ends here
  // LowerBound, UpperBound, and STride for createCanonicalLoop
  Type *I32Ty = Type::getInt32Ty(M.getContext());
  Value *LB = ConstantInt::get(I32Ty, 0);
  Value *UB = ConstantInt::get(I32Ty, SectionCBs.size());
  Value *ST = ConstantInt::get(I32Ty, 1);
  llvm::CanonicalLoopInfo *LoopInfo = createCanonicalLoop(
      Loc, LoopBodyGenCB, LB, UB, ST, true, false, AllocaIP, "section_loop");
  auto AfterIP = LoopInfo->getAfterIP();
  applyStaticWorkshareLoop(Loc.DL, LoopInfo, AllocaIP, !IsNowait);

#if 0
  // Apply the finalization callback in LoopAfterBB
  auto FiniInfo = FinalizationStack.pop_back_val();
  assert(FiniInfo.DK == OMPD_sections &&
         "Unexpected finalization stack state!");
  if (FinalizeCallbackTy &CB = FiniInfo.FiniCB) {
    Builder.restoreIP(AfterIP);
    BasicBlock *FiniBB =
        splitBBWithSuffix(Builder, /*CreateBranch=*/true, "sections.fini");
    CB(Builder.saveIP());
    AfterIP = {FiniBB, FiniBB->begin()};
  }
#endif
  // Instruction *I = Builder.CreateBr(ExitBB);

  Builder.restoreIP(AfterIP);
  auto Finish = splitBB(Builder, true, "section_finish");
  if (FiniCB) {
    Builder.SetInsertPoint(Finish);
    Finish = splitBB(Builder, true, "section_fini");
    FiniCB(Builder.saveAndClearIP());
  }

  // emitRegionExit(Builder.saveIP(), SectionsRegion);
  exitRegion(SectionsRegion, Finish, FiniCB);

  return {Finish, Finish->begin()};
}

OpenMPIRBuilder::InsertPointTy
OpenMPIRBuilder::createSection(const LocationDescription &Loc,
                               BodyGenCallbackTy BodyGenCB,
                               FinalizeCallbackTy FiniCB) {
  if (!updateToLocation(Loc))
    return Loc.IP;

#if 0
  auto &SectionsFini = FinalizationStack.back();
  assert(SectionsFini.DK == OMPD_sections);

  auto FiniCBWrapper = [&](InsertPointTy IP, omp::Directive CancelledDirective,
                           omp::Directive CancelledBy) {
    assert(CancelledDirective == OMPD_sections);

#if 0
      if (IP.getBlock()->end() != IP.getPoint())
      return FiniCB(IP,LeavingRegion, CancelledBy);
    // This must be done otherwise any nested constructs using FinalizeOMPRegion
    // will fail because that function requires the Finalization Basic Block to
    // have a terminator, which is already removed by EmitOMPRegionBody.
    // IP is currently at cancelation block.
    // We need to backtrack to the condition block to fetch
    // the exit block and create a branch from cancelation
    // to exit block.
    IRBuilder<>::InsertPointGuard IPG(Builder);
    Builder.restoreIP(IP);
    auto *CaseBB = Loc.IP.getBlock();
    auto *CondBB = CaseBB->getSinglePredecessor()->getSinglePredecessor();
    auto *ExitBB = CondBB->getTerminator()->getSuccessor(1);
    Instruction *I = Builder.CreateBr(ExitBB);
    IP = InsertPointTy(I->getParent(), I->getIterator());

#endif
    auto UserFini = splitBB(Builder, true, ".section_userfini");

    if (FiniCB)
      FiniCB(Builder.saveIP(), CancelledDirective, CancelledBy);

    if (SectionsFini.FiniCB)
      SectionsFini.FiniCB({UserFini, UserFini->begin()}, CancelledDirective,
                          CancelledBy);
  };
#endif

  Directive OMPD = Directive::OMPD_section;
  // Since we are using Finalization Callback here, HasFinalize
  // and IsCancellable have to be true
  return EmitOMPInlinedRegion(OMPD, nullptr, nullptr, BodyGenCB, {},
                              /*Conditional*/ false, /*hasFinalize*/ true,
                              /*IsCancellable*/ true);
}

/// Create a function with a unique name and a "void (i8*, i8*)" signature in
/// the given module and return it.
Function *getFreshReductionFunc(Module &M) {
  Type *VoidTy = Type::getVoidTy(M.getContext());
  Type *Int8PtrTy = Type::getInt8PtrTy(M.getContext());
  auto *FuncTy =
      FunctionType::get(VoidTy, {Int8PtrTy, Int8PtrTy}, /* IsVarArg */ false);
  return Function::Create(FuncTy, GlobalVariable::InternalLinkage,
                          M.getDataLayout().getDefaultGlobalsAddressSpace(),
                          ".omp.reduction.func", &M);
}

OpenMPIRBuilder::InsertPointTy OpenMPIRBuilder::createReductions(
    const LocationDescription &Loc, InsertPointTy AllocaIP,
    ArrayRef<ReductionInfo> ReductionInfos, bool IsNoWait) {
  for (const ReductionInfo &RI : ReductionInfos) {
    (void)RI;
    assert(RI.Variable && "expected non-null variable");
    assert(RI.PrivateVariable && "expected non-null private variable");
    assert(RI.ReductionGen && "expected non-null reduction generator callback");
    assert(RI.Variable->getType() == RI.PrivateVariable->getType() &&
           "expected variables and their private equivalents to have the same "
           "type");
    assert(RI.Variable->getType()->isPointerTy() &&
           "expected variables to be pointers");
  }

  if (!updateToLocation(Loc))
    return InsertPointTy();

  BasicBlock *InsertBlock = Loc.IP.getBlock();
  BasicBlock *ContinuationBlock =
      InsertBlock->splitBasicBlock(Loc.IP.getPoint(), "reduce.finalize");
  InsertBlock->getTerminator()->eraseFromParent();

  // Create and populate array of type-erased pointers to private reduction
  // values.
  unsigned NumReductions = ReductionInfos.size();
  Type *RedArrayTy = ArrayType::get(Builder.getInt8PtrTy(), NumReductions);
  Builder.restoreIP(AllocaIP);
  Value *RedArray = Builder.CreateAlloca(RedArrayTy, nullptr, "red.array");

  Builder.SetInsertPoint(InsertBlock, InsertBlock->end());

  for (auto En : enumerate(ReductionInfos)) {
    unsigned Index = En.index();
    const ReductionInfo &RI = En.value();
    Value *RedArrayElemPtr = Builder.CreateConstInBoundsGEP2_64(
        RedArrayTy, RedArray, 0, Index, "red.array.elem." + Twine(Index));
    Value *Casted =
        Builder.CreateBitCast(RI.PrivateVariable, Builder.getInt8PtrTy(),
                              "private.red.var." + Twine(Index) + ".casted");
    Builder.CreateStore(Casted, RedArrayElemPtr);
  }

  // Emit a call to the runtime function that orchestrates the reduction.
  // Declare the reduction function in the process.
  Function *Func = Builder.GetInsertBlock()->getParent();
  Module *Module = Func->getParent();
  Value *RedArrayPtr =
      Builder.CreateBitCast(RedArray, Builder.getInt8PtrTy(), "red.array.ptr");
  uint32_t SrcLocStrSize;
  Constant *SrcLocStr = getOrCreateSrcLocStr(Loc, SrcLocStrSize);
  bool CanGenerateAtomic =
      llvm::all_of(ReductionInfos, [](const ReductionInfo &RI) {
        return RI.AtomicReductionGen;
      });
  Value *Ident = getOrCreateIdent(SrcLocStr, SrcLocStrSize,
                                  CanGenerateAtomic
                                      ? IdentFlag::OMP_IDENT_FLAG_ATOMIC_REDUCE
                                      : IdentFlag(0));
  Value *ThreadId = getOrCreateThreadID(Ident);
  Constant *NumVariables = Builder.getInt32(NumReductions);
  const DataLayout &DL = Module->getDataLayout();
  unsigned RedArrayByteSize = DL.getTypeStoreSize(RedArrayTy);
  Constant *RedArraySize = Builder.getInt64(RedArrayByteSize);
  Function *ReductionFunc = getFreshReductionFunc(*Module);
  Value *Lock = getOMPCriticalRegionLock(".reduction");
  Function *ReduceFunc = getOrCreateRuntimeFunctionPtr(
      IsNoWait ? RuntimeFunction::OMPRTL___kmpc_reduce_nowait
               : RuntimeFunction::OMPRTL___kmpc_reduce);
  CallInst *ReduceCall =
      Builder.CreateCall(ReduceFunc,
                         {Ident, ThreadId, NumVariables, RedArraySize,
                          RedArrayPtr, ReductionFunc, Lock},
                         "reduce");

  // Create final reduction entry blocks for the atomic and non-atomic case.
  // Emit IR that dispatches control flow to one of the blocks based on the
  // reduction supporting the atomic mode.
  BasicBlock *NonAtomicRedBlock =
      BasicBlock::Create(Module->getContext(), "reduce.switch.nonatomic", Func);
  BasicBlock *AtomicRedBlock =
      BasicBlock::Create(Module->getContext(), "reduce.switch.atomic", Func);
  SwitchInst *Switch =
      Builder.CreateSwitch(ReduceCall, ContinuationBlock, /* NumCases */ 2);
  Switch->addCase(Builder.getInt32(1), NonAtomicRedBlock);
  Switch->addCase(Builder.getInt32(2), AtomicRedBlock);

  // Populate the non-atomic reduction using the elementwise reduction function.
  // This loads the elements from the global and private variables and reduces
  // them before storing back the result to the global variable.
  Builder.SetInsertPoint(NonAtomicRedBlock);
  for (auto En : enumerate(ReductionInfos)) {
    const ReductionInfo &RI = En.value();
    Type *ValueType = RI.ElementType;
    Value *RedValue = Builder.CreateLoad(ValueType, RI.Variable,
                                         "red.value." + Twine(En.index()));
    Value *PrivateRedValue =
        Builder.CreateLoad(ValueType, RI.PrivateVariable,
                           "red.private.value." + Twine(En.index()));
    Value *Reduced;
    Builder.restoreIP(
        RI.ReductionGen(Builder.saveIP(), RedValue, PrivateRedValue, Reduced));
    if (!Builder.GetInsertBlock())
      return InsertPointTy();
    Builder.CreateStore(Reduced, RI.Variable);
  }
  Function *EndReduceFunc = getOrCreateRuntimeFunctionPtr(
      IsNoWait ? RuntimeFunction::OMPRTL___kmpc_end_reduce_nowait
               : RuntimeFunction::OMPRTL___kmpc_end_reduce);
  Builder.CreateCall(EndReduceFunc, {Ident, ThreadId, Lock});
  Builder.CreateBr(ContinuationBlock);

  // Populate the atomic reduction using the atomic elementwise reduction
  // function. There are no loads/stores here because they will be happening
  // inside the atomic elementwise reduction.
  Builder.SetInsertPoint(AtomicRedBlock);
  if (CanGenerateAtomic) {
    for (const ReductionInfo &RI : ReductionInfos) {
      Builder.restoreIP(RI.AtomicReductionGen(Builder.saveIP(), RI.ElementType,
                                              RI.Variable, RI.PrivateVariable));
      if (!Builder.GetInsertBlock())
        return InsertPointTy();
    }
    Builder.CreateBr(ContinuationBlock);
  } else {
    Builder.CreateUnreachable();
  }

  // Populate the outlined reduction function using the elementwise reduction
  // function. Partial values are extracted from the type-erased array of
  // pointers to private variables.
  BasicBlock *ReductionFuncBlock =
      BasicBlock::Create(Module->getContext(), "", ReductionFunc);
  Builder.SetInsertPoint(ReductionFuncBlock);
  Value *LHSArrayPtr = Builder.CreateBitCast(ReductionFunc->getArg(0),
                                             RedArrayTy->getPointerTo());
  Value *RHSArrayPtr = Builder.CreateBitCast(ReductionFunc->getArg(1),
                                             RedArrayTy->getPointerTo());
  for (auto En : enumerate(ReductionInfos)) {
    const ReductionInfo &RI = En.value();
    Value *LHSI8PtrPtr = Builder.CreateConstInBoundsGEP2_64(
        RedArrayTy, LHSArrayPtr, 0, En.index());
    Value *LHSI8Ptr = Builder.CreateLoad(Builder.getInt8PtrTy(), LHSI8PtrPtr);
    Value *LHSPtr = Builder.CreateBitCast(LHSI8Ptr, RI.Variable->getType());
    Value *LHS = Builder.CreateLoad(RI.ElementType, LHSPtr);
    Value *RHSI8PtrPtr = Builder.CreateConstInBoundsGEP2_64(
        RedArrayTy, RHSArrayPtr, 0, En.index());
    Value *RHSI8Ptr = Builder.CreateLoad(Builder.getInt8PtrTy(), RHSI8PtrPtr);
    Value *RHSPtr =
        Builder.CreateBitCast(RHSI8Ptr, RI.PrivateVariable->getType());
    Value *RHS = Builder.CreateLoad(RI.ElementType, RHSPtr);
    Value *Reduced;
    Builder.restoreIP(RI.ReductionGen(Builder.saveIP(), LHS, RHS, Reduced));
    if (!Builder.GetInsertBlock())
      return InsertPointTy();
    Builder.CreateStore(Reduced, LHSPtr);
  }
  Builder.CreateRetVoid();

  Builder.SetInsertPoint(ContinuationBlock);
  return Builder.saveIP();
}

OpenMPIRBuilder::InsertPointTy
OpenMPIRBuilder::createMaster(const LocationDescription &Loc,
                              BodyGenCallbackTy BodyGenCB,
                              FinalizeCallbackTy FiniCB) {

  if (!updateToLocation(Loc))
    return Loc.IP;

  Directive OMPD = Directive::OMPD_master;
  uint32_t SrcLocStrSize;
  Constant *SrcLocStr = getOrCreateSrcLocStr(Loc, SrcLocStrSize);
  Value *Ident = getOrCreateIdent(SrcLocStr, SrcLocStrSize);
  Value *ThreadId = getOrCreateThreadID(Ident);
  Value *Args[] = {Ident, ThreadId};

  Function *EntryRTLFn = getOrCreateRuntimeFunctionPtr(OMPRTL___kmpc_master);
  Instruction *EntryCall = Builder.CreateCall(EntryRTLFn, Args);

  Function *ExitRTLFn = getOrCreateRuntimeFunctionPtr(OMPRTL___kmpc_end_master);
  Instruction *ExitCall = Builder.CreateCall(ExitRTLFn, Args);

  return EmitOMPInlinedRegion(OMPD, EntryCall, ExitCall, BodyGenCB, FiniCB,
                              /*Conditional*/ true, /*hasFinalize*/ true);
}

OpenMPIRBuilder::InsertPointTy
OpenMPIRBuilder::createMasked(const LocationDescription &Loc,
                              BodyGenCallbackTy BodyGenCB,
                              FinalizeCallbackTy FiniCB, Value *Filter) {
  if (!updateToLocation(Loc))
    return Loc.IP;

  Directive OMPD = Directive::OMPD_masked;
  uint32_t SrcLocStrSize;
  Constant *SrcLocStr = getOrCreateSrcLocStr(Loc, SrcLocStrSize);
  Value *Ident = getOrCreateIdent(SrcLocStr, SrcLocStrSize);
  Value *ThreadId = getOrCreateThreadID(Ident);
  Value *Args[] = {Ident, ThreadId, Filter};
  Value *ArgsEnd[] = {Ident, ThreadId};

  Function *EntryRTLFn = getOrCreateRuntimeFunctionPtr(OMPRTL___kmpc_masked);
  Instruction *EntryCall = Builder.CreateCall(EntryRTLFn, Args);

  Function *ExitRTLFn = getOrCreateRuntimeFunctionPtr(OMPRTL___kmpc_end_masked);
  Instruction *ExitCall = Builder.CreateCall(ExitRTLFn, ArgsEnd);

  return EmitOMPInlinedRegion(OMPD, EntryCall, ExitCall, BodyGenCB, FiniCB,
                              /*Conditional*/ true, /*hasFinalize*/ true);
}

CanonicalLoopInfo *OpenMPIRBuilder::createLoopSkeleton(
    DebugLoc DL, Value *TripCount, Function *F, BasicBlock *PreInsertBefore,
    BasicBlock *PostInsertBefore, const Twine &Name) {
  Module *M = F->getParent();
  LLVMContext &Ctx = M->getContext();
  Type *IndVarTy = TripCount->getType();

  // Create the basic block structure.
  BasicBlock *Preheader =
      BasicBlock::Create(Ctx, "omp_" + Name + ".preheader", F, PreInsertBefore);
  BasicBlock *Header =
      BasicBlock::Create(Ctx, "omp_" + Name + ".header", F, PreInsertBefore);
  BasicBlock *Cond =
      BasicBlock::Create(Ctx, "omp_" + Name + ".cond", F, PreInsertBefore);
  BasicBlock *Body =
      BasicBlock::Create(Ctx, "omp_" + Name + ".body", F, PreInsertBefore);
  BasicBlock *Latch =
      BasicBlock::Create(Ctx, "omp_" + Name + ".inc", F, PostInsertBefore);
  BasicBlock *Exit =
      BasicBlock::Create(Ctx, "omp_" + Name + ".exit", F, PostInsertBefore);
  BasicBlock *After =
      BasicBlock::Create(Ctx, "omp_" + Name + ".after", F, PostInsertBefore);

  // Use specified DebugLoc for new instructions.
  Builder.SetCurrentDebugLocation(DL);

  Builder.SetInsertPoint(Preheader);
  Builder.CreateBr(Header);

  Builder.SetInsertPoint(Header);
  PHINode *IndVarPHI = Builder.CreatePHI(IndVarTy, 2, "omp_" + Name + ".iv");
  IndVarPHI->addIncoming(ConstantInt::get(IndVarTy, 0), Preheader);
  Builder.CreateBr(Cond);

  Builder.SetInsertPoint(Cond);
  Value *Cmp =
      Builder.CreateICmpULT(IndVarPHI, TripCount, "omp_" + Name + ".cmp");
  Builder.CreateCondBr(Cmp, Body, Exit);

  Builder.SetInsertPoint(Body);
  Builder.CreateBr(Latch);

  Builder.SetInsertPoint(Latch);
  Value *Next = Builder.CreateAdd(IndVarPHI, ConstantInt::get(IndVarTy, 1),
                                  "omp_" + Name + ".next", /*HasNUW=*/true);
  Builder.CreateBr(Header);
  IndVarPHI->addIncoming(Next, Latch);

  Builder.SetInsertPoint(Exit);
  Builder.CreateBr(After);

  // Remember and return the canonical control flow.
  LoopInfos.emplace_front();
  CanonicalLoopInfo *CL = &LoopInfos.front();

  CL->Header = Header;
  CL->Cond = Cond;
  CL->Latch = Latch;
  CL->Exit = Exit;

#ifndef NDEBUG
  CL->assertOK();
#endif
  return CL;
}

CanonicalLoopInfo *
OpenMPIRBuilder::createCanonicalLoop(const LocationDescription &Loc,
                                     LoopBodyGenCallbackTy BodyGenCB,
                                     Value *TripCount, const Twine &Name) {
  BasicBlock *BB = Loc.IP.getBlock();
  BasicBlock *NextBB = BB->getNextNode();

  CanonicalLoopInfo *CL = createLoopSkeleton(Loc.DL, TripCount, BB->getParent(),
                                             NextBB, NextBB, Name);
  BasicBlock *After = CL->getAfter();

  // If location is not set, don't connect the loop.
  if (updateToLocation(Loc)) {
    // Split the loop at the insertion point: Branch to the preheader and move
    // every following instruction to after the loop (the After BB). Also, the
    // new successor is the loop's after block.
    spliceBB(Builder, After, /*CreateBranch=*/false);
    Builder.CreateBr(CL->getPreheader());
  }

  OMPRegionInfo *LoopRegion = enterRegion(RegionKind::CanonicalLoop,
                                          OMPD_unknown, /*IsCancellable*/ true);

  // Emit the body content. We do it after connecting the loop to the CFG to
  // avoid that the callback encounters degenerate BBs.
  BodyGenCB(CL->getBodyIP(), CL->getIndVar());

  exitRegion(LoopRegion, nullptr, {});

#ifndef NDEBUG
  CL->assertOK();
#endif
  return CL;
}

CanonicalLoopInfo *OpenMPIRBuilder::createCanonicalLoop(
    const LocationDescription &Loc, LoopBodyGenCallbackTy BodyGenCB,
    Value *Start, Value *Stop, Value *Step, bool IsSigned, bool InclusiveStop,
    InsertPointTy ComputeIP, const Twine &Name) {

  // Consider the following difficulties (assuming 8-bit signed integers):
  //  * Adding \p Step to the loop counter which passes \p Stop may overflow:
  //      DO I = 1, 100, 50
  ///  * A \p Step of INT_MIN cannot not be normalized to a positive direction:
  //      DO I = 100, 0, -128

  // Start, Stop and Step must be of the same integer type.
  auto *IndVarTy = cast<IntegerType>(Start->getType());
  assert(IndVarTy == Stop->getType() && "Stop type mismatch");
  assert(IndVarTy == Step->getType() && "Step type mismatch");

  LocationDescription ComputeLoc =
      ComputeIP.isSet() ? LocationDescription(ComputeIP, Loc.DL) : Loc;
  updateToLocation(ComputeLoc);

  ConstantInt *Zero = ConstantInt::get(IndVarTy, 0);
  ConstantInt *One = ConstantInt::get(IndVarTy, 1);

  // Like Step, but always positive.
  Value *Incr = Step;

  // Distance between Start and Stop; always positive.
  Value *Span;

  // Condition whether there are no iterations are executed at all, e.g. because
  // UB < LB.
  Value *ZeroCmp;

  if (IsSigned) {
    // Ensure that increment is positive. If not, negate and invert LB and UB.
    Value *IsNeg = Builder.CreateICmpSLT(Step, Zero);
    Incr = Builder.CreateSelect(IsNeg, Builder.CreateNeg(Step), Step);
    Value *LB = Builder.CreateSelect(IsNeg, Stop, Start);
    Value *UB = Builder.CreateSelect(IsNeg, Start, Stop);
    Span = Builder.CreateSub(UB, LB, "", false, true);
    ZeroCmp = Builder.CreateICmp(
        InclusiveStop ? CmpInst::ICMP_SLT : CmpInst::ICMP_SLE, UB, LB);
  } else {
    Span = Builder.CreateSub(Stop, Start, "", true);
    ZeroCmp = Builder.CreateICmp(
        InclusiveStop ? CmpInst::ICMP_ULT : CmpInst::ICMP_ULE, Stop, Start);
  }

  Value *CountIfLooping;
  if (InclusiveStop) {
    CountIfLooping = Builder.CreateAdd(Builder.CreateUDiv(Span, Incr), One);
  } else {
    // Avoid incrementing past stop since it could overflow.
    Value *CountIfTwo = Builder.CreateAdd(
        Builder.CreateUDiv(Builder.CreateSub(Span, One), Incr), One);
    Value *OneCmp = Builder.CreateICmp(
        InclusiveStop ? CmpInst::ICMP_ULT : CmpInst::ICMP_ULE, Span, Incr);
    CountIfLooping = Builder.CreateSelect(OneCmp, One, CountIfTwo);
  }
  Value *TripCount = Builder.CreateSelect(ZeroCmp, Zero, CountIfLooping,
                                          "omp_" + Name + ".tripcount");

  auto BodyGen = [=](InsertPointTy CodeGenIP, Value *IV) {
    Builder.restoreIP(CodeGenIP);
    Value *Span = Builder.CreateMul(IV, Step);
    Value *IndVar = Builder.CreateAdd(Span, Start);
    BodyGenCB(Builder.saveIP(), IndVar);
  };
  LocationDescription LoopLoc = ComputeIP.isSet() ? Loc.IP : Builder.saveIP();
  return createCanonicalLoop(LoopLoc, BodyGen, TripCount, Name);
}

// Returns an LLVM function to call for initializing loop bounds using OpenMP
// static scheduling depending on `type`. Only i32 and i64 are supported by the
// runtime. Always interpret integers as unsigned similarly to
// CanonicalLoopInfo.
static FunctionCallee getKmpcForStaticInitForType(Type *Ty, Module &M,
                                                  OpenMPIRBuilder &OMPBuilder) {
  unsigned Bitwidth = Ty->getIntegerBitWidth();
  if (Bitwidth == 32)
    return OMPBuilder.getOrCreateRuntimeFunction(
        M, omp::RuntimeFunction::OMPRTL___kmpc_for_static_init_4u);
  if (Bitwidth == 64)
    return OMPBuilder.getOrCreateRuntimeFunction(
        M, omp::RuntimeFunction::OMPRTL___kmpc_for_static_init_8u);
  llvm_unreachable("unknown OpenMP loop iterator bitwidth");
}

OpenMPIRBuilder::InsertPointTy
OpenMPIRBuilder::applyStaticWorkshareLoop(DebugLoc DL, CanonicalLoopInfo *CLI,
                                          InsertPointTy AllocaIP,
                                          bool NeedsBarrier) {
  assert(CLI->isValid() && "Requires a valid canonical loop");
  assert(!isConflictIP(AllocaIP, CLI->getPreheaderIP()) &&
         "Require dedicated allocate IP");

  // Set up the source location value for OpenMP runtime.
  Builder.restoreIP(CLI->getPreheaderIP());
  Builder.SetCurrentDebugLocation(DL);

  uint32_t SrcLocStrSize;
  Constant *SrcLocStr = getOrCreateSrcLocStr(DL, SrcLocStrSize);
  Value *SrcLoc = getOrCreateIdent(SrcLocStr, SrcLocStrSize);

  // Declare useful OpenMP runtime functions.
  Value *IV = CLI->getIndVar();
  Type *IVTy = IV->getType();
  FunctionCallee StaticInit = getKmpcForStaticInitForType(IVTy, M, *this);
  FunctionCallee StaticFini =
      getOrCreateRuntimeFunction(M, omp::OMPRTL___kmpc_for_static_fini);

  // Allocate space for computed loop bounds as expected by the "init" function.
  Builder.restoreIP(AllocaIP);
  Type *I32Type = Type::getInt32Ty(M.getContext());
  Value *PLastIter = Builder.CreateAlloca(I32Type, nullptr, "p.lastiter");
  Value *PLowerBound = Builder.CreateAlloca(IVTy, nullptr, "p.lowerbound");
  Value *PUpperBound = Builder.CreateAlloca(IVTy, nullptr, "p.upperbound");
  Value *PStride = Builder.CreateAlloca(IVTy, nullptr, "p.stride");

  // At the end of the preheader, prepare for calling the "init" function by
  // storing the current loop bounds into the allocated space. A canonical loop
  // always iterates from 0 to trip-count with step 1. Note that "init" expects
  // and produces an inclusive upper bound.
  Builder.SetInsertPoint(CLI->getPreheader()->getTerminator());
  Constant *Zero = ConstantInt::get(IVTy, 0);
  Constant *One = ConstantInt::get(IVTy, 1);
  Builder.CreateStore(Zero, PLowerBound);
  Value *UpperBound = Builder.CreateSub(CLI->getTripCount(), One);
  Builder.CreateStore(UpperBound, PUpperBound);
  Builder.CreateStore(One, PStride);

  Value *ThreadNum = getOrCreateThreadID(SrcLoc);

  Constant *SchedulingType = ConstantInt::get(
      I32Type, static_cast<int>(OMPScheduleType::UnorderedStatic));

  // Call the "init" function and update the trip count of the loop with the
  // value it produced.
  Builder.CreateCall(StaticInit,
                     {SrcLoc, ThreadNum, SchedulingType, PLastIter, PLowerBound,
                      PUpperBound, PStride, One, Zero});
  Value *LowerBound = Builder.CreateLoad(IVTy, PLowerBound);
  Value *InclusiveUpperBound = Builder.CreateLoad(IVTy, PUpperBound);
  Value *TripCountMinusOne = Builder.CreateSub(InclusiveUpperBound, LowerBound);
  Value *TripCount = Builder.CreateAdd(TripCountMinusOne, One);
  CLI->setTripCount(TripCount);

  // Update all uses of the induction variable except the one in the condition
  // block that compares it with the actual upper bound, and the increment in
  // the latch block.

  CLI->mapIndVar([&](Instruction *OldIV) -> Value * {
    Builder.SetInsertPoint(CLI->getBody(),
                           CLI->getBody()->getFirstInsertionPt());
    Builder.SetCurrentDebugLocation(DL);
    return Builder.CreateAdd(OldIV, LowerBound);
  });

  // In the "exit" block, call the "fini" function.
  Builder.SetInsertPoint(CLI->getExit(),
                         CLI->getExit()->getTerminator()->getIterator());
  Builder.CreateCall(StaticFini, {SrcLoc, ThreadNum});

  // Add the barrier if requested.
  if (NeedsBarrier)
    createBarrier(LocationDescription(Builder.saveIP(), DL),
                  omp::Directive::OMPD_for, /* ForceSimpleCall */ false,
                  /* CheckCancelFlag */ false);

  InsertPointTy AfterIP = CLI->getAfterIP();
  CLI->invalidate();

  return AfterIP;
}

OpenMPIRBuilder::InsertPointTy OpenMPIRBuilder::applyStaticChunkedWorkshareLoop(
    DebugLoc DL, CanonicalLoopInfo *CLI, InsertPointTy AllocaIP,
    bool NeedsBarrier, Value *ChunkSize) {
  assert(CLI->isValid() && "Requires a valid canonical loop");
  assert(ChunkSize && "Chunk size is required");

  LLVMContext &Ctx = CLI->getFunction()->getContext();
  Value *IV = CLI->getIndVar();
  Value *OrigTripCount = CLI->getTripCount();
  Type *IVTy = IV->getType();
  assert(IVTy->getIntegerBitWidth() <= 64 &&
         "Max supported tripcount bitwidth is 64 bits");
  Type *InternalIVTy = IVTy->getIntegerBitWidth() <= 32 ? Type::getInt32Ty(Ctx)
                                                        : Type::getInt64Ty(Ctx);
  Type *I32Type = Type::getInt32Ty(M.getContext());
  Constant *Zero = ConstantInt::get(InternalIVTy, 0);
  Constant *One = ConstantInt::get(InternalIVTy, 1);

  // Declare useful OpenMP runtime functions.
  FunctionCallee StaticInit =
      getKmpcForStaticInitForType(InternalIVTy, M, *this);
  FunctionCallee StaticFini =
      getOrCreateRuntimeFunction(M, omp::OMPRTL___kmpc_for_static_fini);

  // Allocate space for computed loop bounds as expected by the "init" function.
  Builder.restoreIP(AllocaIP);
  Builder.SetCurrentDebugLocation(DL);
  Value *PLastIter = Builder.CreateAlloca(I32Type, nullptr, "p.lastiter");
  Value *PLowerBound =
      Builder.CreateAlloca(InternalIVTy, nullptr, "p.lowerbound");
  Value *PUpperBound =
      Builder.CreateAlloca(InternalIVTy, nullptr, "p.upperbound");
  Value *PStride = Builder.CreateAlloca(InternalIVTy, nullptr, "p.stride");

  // Set up the source location value for the OpenMP runtime.
  Builder.restoreIP(CLI->getPreheaderIP());
  Builder.SetCurrentDebugLocation(DL);

  // TODO: Detect overflow in ubsan or max-out with current tripcount.
  Value *CastedChunkSize =
      Builder.CreateZExtOrTrunc(ChunkSize, InternalIVTy, "chunksize");
  Value *CastedTripCount =
      Builder.CreateZExt(OrigTripCount, InternalIVTy, "tripcount");

  Constant *SchedulingType = ConstantInt::get(
      I32Type, static_cast<int>(OMPScheduleType::UnorderedStaticChunked));
  Builder.CreateStore(Zero, PLowerBound);
  Value *OrigUpperBound = Builder.CreateSub(CastedTripCount, One);
  Builder.CreateStore(OrigUpperBound, PUpperBound);
  Builder.CreateStore(One, PStride);

  // Call the "init" function and update the trip count of the loop with the
  // value it produced.
  uint32_t SrcLocStrSize;
  Constant *SrcLocStr = getOrCreateSrcLocStr(DL, SrcLocStrSize);
  Value *SrcLoc = getOrCreateIdent(SrcLocStr, SrcLocStrSize);
  Value *ThreadNum = getOrCreateThreadID(SrcLoc);
  Builder.CreateCall(StaticInit,
                     {/*loc=*/SrcLoc, /*global_tid=*/ThreadNum,
                      /*schedtype=*/SchedulingType, /*plastiter=*/PLastIter,
                      /*plower=*/PLowerBound, /*pupper=*/PUpperBound,
                      /*pstride=*/PStride, /*incr=*/One,
                      /*chunk=*/CastedChunkSize});

  // Load values written by the "init" function.
  Value *FirstChunkStart =
      Builder.CreateLoad(InternalIVTy, PLowerBound, "omp_firstchunk.lb");
  Value *FirstChunkStop =
      Builder.CreateLoad(InternalIVTy, PUpperBound, "omp_firstchunk.ub");
  Value *FirstChunkEnd = Builder.CreateAdd(FirstChunkStop, One);
  Value *ChunkRange =
      Builder.CreateSub(FirstChunkEnd, FirstChunkStart, "omp_chunk.range");
  Value *NextChunkStride =
      Builder.CreateLoad(InternalIVTy, PStride, "omp_dispatch.stride");

  // Create outer "dispatch" loop for enumerating the chunks.
  BasicBlock *DispatchEnter = splitBB(Builder, true);
  Value *DispatchCounter;
  CanonicalLoopInfo *DispatchCLI = createCanonicalLoop(
      {Builder.saveIP(), DL},
      [&](InsertPointTy BodyIP, Value *Counter) { DispatchCounter = Counter; },
      FirstChunkStart, CastedTripCount, NextChunkStride,
      /*IsSigned=*/false, /*InclusiveStop=*/false, /*ComputeIP=*/{},
      "dispatch");

  // Remember the BasicBlocks of the dispatch loop we need, then invalidate to
  // not have to preserve the canonical invariant.
  BasicBlock *DispatchBody = DispatchCLI->getBody();
  BasicBlock *DispatchLatch = DispatchCLI->getLatch();
  BasicBlock *DispatchExit = DispatchCLI->getExit();
  BasicBlock *DispatchAfter = DispatchCLI->getAfter();
  DispatchCLI->invalidate();

  // Rewire the original loop to become the chunk loop inside the dispatch loop.
  redirectTo(DispatchAfter, CLI->getAfter(), DL);
  redirectTo(CLI->getExit(), DispatchLatch, DL);
  redirectTo(DispatchBody, DispatchEnter, DL);

  // Prepare the prolog of the chunk loop.
  Builder.restoreIP(CLI->getPreheaderIP());
  Builder.SetCurrentDebugLocation(DL);

  // Compute the number of iterations of the chunk loop.
  Builder.SetInsertPoint(CLI->getPreheader()->getTerminator());
  Value *ChunkEnd = Builder.CreateAdd(DispatchCounter, ChunkRange);
  Value *IsLastChunk =
      Builder.CreateICmpUGE(ChunkEnd, CastedTripCount, "omp_chunk.is_last");
  Value *CountUntilOrigTripCount =
      Builder.CreateSub(CastedTripCount, DispatchCounter);
  Value *ChunkTripCount = Builder.CreateSelect(
      IsLastChunk, CountUntilOrigTripCount, ChunkRange, "omp_chunk.tripcount");
  Value *BackcastedChunkTC =
      Builder.CreateTrunc(ChunkTripCount, IVTy, "omp_chunk.tripcount.trunc");
  CLI->setTripCount(BackcastedChunkTC);

  // Update all uses of the induction variable except the one in the condition
  // block that compares it with the actual upper bound, and the increment in
  // the latch block.
  Value *BackcastedDispatchCounter =
      Builder.CreateTrunc(DispatchCounter, IVTy, "omp_dispatch.iv.trunc");
  CLI->mapIndVar([&](Instruction *) -> Value * {
    Builder.restoreIP(CLI->getBodyIP());
    return Builder.CreateAdd(IV, BackcastedDispatchCounter);
  });

  // In the "exit" block, call the "fini" function.
  Builder.SetInsertPoint(DispatchExit, DispatchExit->getFirstInsertionPt());
  Builder.CreateCall(StaticFini, {SrcLoc, ThreadNum});

  // Add the barrier if requested.
  if (NeedsBarrier)
    createBarrier(LocationDescription(Builder.saveIP(), DL), OMPD_for,
                  /*ForceSimpleCall=*/false, /*CheckCancelFlag=*/false);

#ifndef NDEBUG
  // Even though we currently do not support applying additional methods to it,
  // the chunk loop should remain a canonical loop.
  CLI->assertOK();
#endif

  return {DispatchAfter, DispatchAfter->getFirstInsertionPt()};
}

OpenMPIRBuilder::InsertPointTy OpenMPIRBuilder::applyWorkshareLoop(
    DebugLoc DL, CanonicalLoopInfo *CLI, InsertPointTy AllocaIP,
    bool NeedsBarrier, llvm::omp::ScheduleKind SchedKind,
    llvm::Value *ChunkSize, bool HasSimdModifier, bool HasMonotonicModifier,
    bool HasNonmonotonicModifier, bool HasOrderedClause) {
  OMPScheduleType EffectiveScheduleType = computeOpenMPScheduleType(
      SchedKind, ChunkSize, HasSimdModifier, HasMonotonicModifier,
      HasNonmonotonicModifier, HasOrderedClause);

  bool IsOrdered = (EffectiveScheduleType & OMPScheduleType::ModifierOrdered) ==
                   OMPScheduleType::ModifierOrdered;
  switch (EffectiveScheduleType & ~OMPScheduleType::ModifierMask) {
  case OMPScheduleType::BaseStatic:
    assert(!ChunkSize && "No chunk size with static-chunked schedule");
    if (IsOrdered)
      return applyDynamicWorkshareLoop(DL, CLI, AllocaIP, EffectiveScheduleType,
                                       NeedsBarrier, ChunkSize);
    // FIXME: Monotonicity ignored?
    return applyStaticWorkshareLoop(DL, CLI, AllocaIP, NeedsBarrier);

  case OMPScheduleType::BaseStaticChunked:
    if (IsOrdered)
      return applyDynamicWorkshareLoop(DL, CLI, AllocaIP, EffectiveScheduleType,
                                       NeedsBarrier, ChunkSize);
    // FIXME: Monotonicity ignored?
    return applyStaticChunkedWorkshareLoop(DL, CLI, AllocaIP, NeedsBarrier,
                                           ChunkSize);

  case OMPScheduleType::BaseRuntime:
  case OMPScheduleType::BaseAuto:
  case OMPScheduleType::BaseGreedy:
  case OMPScheduleType::BaseBalanced:
  case OMPScheduleType::BaseSteal:
  case OMPScheduleType::BaseGuidedSimd:
  case OMPScheduleType::BaseRuntimeSimd:
    assert(!ChunkSize &&
           "schedule type does not support user-defined chunk sizes");
    LLVM_FALLTHROUGH;
  case OMPScheduleType::BaseDynamicChunked:
  case OMPScheduleType::BaseGuidedChunked:
  case OMPScheduleType::BaseGuidedIterativeChunked:
  case OMPScheduleType::BaseGuidedAnalyticalChunked:
  case OMPScheduleType::BaseStaticBalancedChunked:
    return applyDynamicWorkshareLoop(DL, CLI, AllocaIP, EffectiveScheduleType,
                                     NeedsBarrier, ChunkSize);

  default:
    llvm_unreachable("Unknown/unimplemented schedule kind");
  }
}

/// Returns an LLVM function to call for initializing loop bounds using OpenMP
/// dynamic scheduling depending on `type`. Only i32 and i64 are supported by
/// the runtime. Always interpret integers as unsigned similarly to
/// CanonicalLoopInfo.
static FunctionCallee
getKmpcForDynamicInitForType(Type *Ty, Module &M, OpenMPIRBuilder &OMPBuilder) {
  unsigned Bitwidth = Ty->getIntegerBitWidth();
  if (Bitwidth == 32)
    return OMPBuilder.getOrCreateRuntimeFunction(
        M, omp::RuntimeFunction::OMPRTL___kmpc_dispatch_init_4u);
  if (Bitwidth == 64)
    return OMPBuilder.getOrCreateRuntimeFunction(
        M, omp::RuntimeFunction::OMPRTL___kmpc_dispatch_init_8u);
  llvm_unreachable("unknown OpenMP loop iterator bitwidth");
}

/// Returns an LLVM function to call for updating the next loop using OpenMP
/// dynamic scheduling depending on `type`. Only i32 and i64 are supported by
/// the runtime. Always interpret integers as unsigned similarly to
/// CanonicalLoopInfo.
static FunctionCallee
getKmpcForDynamicNextForType(Type *Ty, Module &M, OpenMPIRBuilder &OMPBuilder) {
  unsigned Bitwidth = Ty->getIntegerBitWidth();
  if (Bitwidth == 32)
    return OMPBuilder.getOrCreateRuntimeFunction(
        M, omp::RuntimeFunction::OMPRTL___kmpc_dispatch_next_4u);
  if (Bitwidth == 64)
    return OMPBuilder.getOrCreateRuntimeFunction(
        M, omp::RuntimeFunction::OMPRTL___kmpc_dispatch_next_8u);
  llvm_unreachable("unknown OpenMP loop iterator bitwidth");
}

/// Returns an LLVM function to call for finalizing the dynamic loop using
/// depending on `type`. Only i32 and i64 are supported by the runtime. Always
/// interpret integers as unsigned similarly to CanonicalLoopInfo.
static FunctionCallee
getKmpcForDynamicFiniForType(Type *Ty, Module &M, OpenMPIRBuilder &OMPBuilder) {
  unsigned Bitwidth = Ty->getIntegerBitWidth();
  if (Bitwidth == 32)
    return OMPBuilder.getOrCreateRuntimeFunction(
        M, omp::RuntimeFunction::OMPRTL___kmpc_dispatch_fini_4u);
  if (Bitwidth == 64)
    return OMPBuilder.getOrCreateRuntimeFunction(
        M, omp::RuntimeFunction::OMPRTL___kmpc_dispatch_fini_8u);
  llvm_unreachable("unknown OpenMP loop iterator bitwidth");
}

OpenMPIRBuilder::InsertPointTy OpenMPIRBuilder::applyDynamicWorkshareLoop(
    DebugLoc DL, CanonicalLoopInfo *CLI, InsertPointTy AllocaIP,
    OMPScheduleType SchedType, bool NeedsBarrier, Value *Chunk) {
  assert(CLI->isValid() && "Requires a valid canonical loop");
  assert(!isConflictIP(AllocaIP, CLI->getPreheaderIP()) &&
         "Require dedicated allocate IP");
  assert(isValidWorkshareLoopScheduleType(SchedType) &&
         "Require valid schedule type");

  bool Ordered = (SchedType & OMPScheduleType::ModifierOrdered) ==
                 OMPScheduleType::ModifierOrdered;

  // Set up the source location value for OpenMP runtime.
  Builder.SetCurrentDebugLocation(DL);

  uint32_t SrcLocStrSize;
  Constant *SrcLocStr = getOrCreateSrcLocStr(DL, SrcLocStrSize);
  Value *SrcLoc = getOrCreateIdent(SrcLocStr, SrcLocStrSize);

  // Declare useful OpenMP runtime functions.
  Value *IV = CLI->getIndVar();
  Type *IVTy = IV->getType();
  FunctionCallee DynamicInit = getKmpcForDynamicInitForType(IVTy, M, *this);
  FunctionCallee DynamicNext = getKmpcForDynamicNextForType(IVTy, M, *this);

  // Allocate space for computed loop bounds as expected by the "init" function.
  Builder.restoreIP(AllocaIP);
  Type *I32Type = Type::getInt32Ty(M.getContext());
  Value *PLastIter = Builder.CreateAlloca(I32Type, nullptr, "p.lastiter");
  Value *PLowerBound = Builder.CreateAlloca(IVTy, nullptr, "p.lowerbound");
  Value *PUpperBound = Builder.CreateAlloca(IVTy, nullptr, "p.upperbound");
  Value *PStride = Builder.CreateAlloca(IVTy, nullptr, "p.stride");

  // At the end of the preheader, prepare for calling the "init" function by
  // storing the current loop bounds into the allocated space. A canonical loop
  // always iterates from 0 to trip-count with step 1. Note that "init" expects
  // and produces an inclusive upper bound.
  BasicBlock *PreHeader = CLI->getPreheader();
  Builder.SetInsertPoint(PreHeader->getTerminator());
  Constant *One = ConstantInt::get(IVTy, 1);
  Builder.CreateStore(One, PLowerBound);
  Value *UpperBound = CLI->getTripCount();
  Builder.CreateStore(UpperBound, PUpperBound);
  Builder.CreateStore(One, PStride);

  BasicBlock *Header = CLI->getHeader();
  BasicBlock *Exit = CLI->getExit();
  BasicBlock *Cond = CLI->getCond();
  BasicBlock *Latch = CLI->getLatch();
  InsertPointTy AfterIP = CLI->getAfterIP();

  // The CLI will be "broken" in the code below, as the loop is no longer
  // a valid canonical loop.

  if (!Chunk)
    Chunk = One;

  Value *ThreadNum = getOrCreateThreadID(SrcLoc);

  Constant *SchedulingType =
      ConstantInt::get(I32Type, static_cast<int>(SchedType));

  // Call the "init" function.
  Builder.CreateCall(DynamicInit,
                     {SrcLoc, ThreadNum, SchedulingType, /* LowerBound */ One,
                      UpperBound, /* step */ One, Chunk});

  // An outer loop around the existing one.
  BasicBlock *OuterCond = BasicBlock::Create(
      PreHeader->getContext(), Twine(PreHeader->getName()) + ".outer.cond",
      PreHeader->getParent());
  // This needs to be 32-bit always, so can't use the IVTy Zero above.
  Builder.SetInsertPoint(OuterCond, OuterCond->getFirstInsertionPt());
  Value *Res =
      Builder.CreateCall(DynamicNext, {SrcLoc, ThreadNum, PLastIter,
                                       PLowerBound, PUpperBound, PStride});
  Constant *Zero32 = ConstantInt::get(I32Type, 0);
  Value *MoreWork = Builder.CreateCmp(CmpInst::ICMP_NE, Res, Zero32);
  Value *LowerBound =
      Builder.CreateSub(Builder.CreateLoad(IVTy, PLowerBound), One, "lb");
  Builder.CreateCondBr(MoreWork, Header, Exit);

  // Change PHI-node in loop header to use outer cond rather than preheader,
  // and set IV to the LowerBound.
  Instruction *Phi = &Header->front();
  auto *PI = cast<PHINode>(Phi);
  PI->setIncomingBlock(0, OuterCond);
  PI->setIncomingValue(0, LowerBound);

  // Then set the pre-header to jump to the OuterCond
  Instruction *Term = PreHeader->getTerminator();
  auto *Br = cast<BranchInst>(Term);
  Br->setSuccessor(0, OuterCond);

  // Modify the inner condition:
  // * Use the UpperBound returned from the DynamicNext call.
  // * jump to the loop outer loop when done with one of the inner loops.
  Builder.SetInsertPoint(Cond, Cond->getFirstInsertionPt());
  UpperBound = Builder.CreateLoad(IVTy, PUpperBound, "ub");
  Instruction *Comp = &*Builder.GetInsertPoint();
  auto *CI = cast<CmpInst>(Comp);
  CI->setOperand(1, UpperBound);
  // Redirect the inner exit to branch to outer condition.
  Instruction *Branch = &Cond->back();
  auto *BI = cast<BranchInst>(Branch);
  assert(BI->getSuccessor(1) == Exit);
  BI->setSuccessor(1, OuterCond);

  // Call the "fini" function if "ordered" is present in wsloop directive.
  if (Ordered) {
    Builder.SetInsertPoint(&Latch->back());
    FunctionCallee DynamicFini = getKmpcForDynamicFiniForType(IVTy, M, *this);
    Builder.CreateCall(DynamicFini, {SrcLoc, ThreadNum});
  }

  // Add the barrier if requested.
  if (NeedsBarrier) {
    Builder.SetInsertPoint(&Exit->back());
    createBarrier(LocationDescription(Builder.saveIP(), DL),
                  omp::Directive::OMPD_for, /* ForceSimpleCall */ false,
                  /* CheckCancelFlag */ false);
  }

  CLI->invalidate();
  return AfterIP;
}

/// Redirect all edges that branch to \p OldTarget to \p NewTarget. That is,
/// after this \p OldTarget will be orphaned.
static void redirectAllPredecessorsTo(BasicBlock *OldTarget,
                                      BasicBlock *NewTarget, DebugLoc DL) {
  for (BasicBlock *Pred : make_early_inc_range(predecessors(OldTarget)))
    redirectTo(Pred, NewTarget, DL);
}

/// Determine which blocks in \p BBs are reachable from outside and remove the
/// ones that are not reachable from the function.
static void removeUnusedBlocksFromParent(ArrayRef<BasicBlock *> BBs) {
  SmallPtrSet<BasicBlock *, 6> BBsToErase{BBs.begin(), BBs.end()};
  auto HasRemainingUses = [&BBsToErase](BasicBlock *BB) {
    for (Use &U : BB->uses()) {
      auto *UseInst = dyn_cast<Instruction>(U.getUser());
      if (!UseInst)
        continue;
      if (BBsToErase.count(UseInst->getParent()))
        continue;
      return true;
    }
    return false;
  };

  while (true) {
    bool Changed = false;
    for (BasicBlock *BB : make_early_inc_range(BBsToErase)) {
      if (HasRemainingUses(BB)) {
        BBsToErase.erase(BB);
        Changed = true;
      }
    }
    if (!Changed)
      break;
  }

  SmallVector<BasicBlock *, 7> BBVec(BBsToErase.begin(), BBsToErase.end());
  DeleteDeadBlocks(BBVec);
}

CanonicalLoopInfo *
OpenMPIRBuilder::collapseLoops(DebugLoc DL, ArrayRef<CanonicalLoopInfo *> Loops,
                               InsertPointTy ComputeIP) {
  assert(Loops.size() >= 1 && "At least one loop required");
  size_t NumLoops = Loops.size();

  // Nothing to do if there is already just one loop.
  if (NumLoops == 1)
    return Loops.front();

  CanonicalLoopInfo *Outermost = Loops.front();
  CanonicalLoopInfo *Innermost = Loops.back();
  BasicBlock *OrigPreheader = Outermost->getPreheader();
  BasicBlock *OrigAfter = Outermost->getAfter();
  Function *F = OrigPreheader->getParent();

  // Loop control blocks that may become orphaned later.
  SmallVector<BasicBlock *, 12> OldControlBBs;
  OldControlBBs.reserve(6 * Loops.size());
  for (CanonicalLoopInfo *Loop : Loops)
    Loop->collectControlBlocks(OldControlBBs);

  // Setup the IRBuilder for inserting the trip count computation.
  Builder.SetCurrentDebugLocation(DL);
  if (ComputeIP.isSet())
    Builder.restoreIP(ComputeIP);
  else
    Builder.restoreIP(Outermost->getPreheaderIP());

  // Derive the collapsed' loop trip count.
  // TODO: Find common/largest indvar type.
  Value *CollapsedTripCount = nullptr;
  for (CanonicalLoopInfo *L : Loops) {
    assert(L->isValid() &&
           "All loops to collapse must be valid canonical loops");
    Value *OrigTripCount = L->getTripCount();
    if (!CollapsedTripCount) {
      CollapsedTripCount = OrigTripCount;
      continue;
    }

    // TODO: Enable UndefinedSanitizer to diagnose an overflow here.
    CollapsedTripCount = Builder.CreateMul(CollapsedTripCount, OrigTripCount,
                                           {}, /*HasNUW=*/true);
  }

  // Create the collapsed loop control flow.
  CanonicalLoopInfo *Result =
      createLoopSkeleton(DL, CollapsedTripCount, F,
                         OrigPreheader->getNextNode(), OrigAfter, "collapsed");

  // Build the collapsed loop body code.
  // Start with deriving the input loop induction variables from the collapsed
  // one, using a divmod scheme. To preserve the original loops' order, the
  // innermost loop use the least significant bits.
  Builder.restoreIP(Result->getBodyIP());

  Value *Leftover = Result->getIndVar();
  SmallVector<Value *> NewIndVars;
  NewIndVars.resize(NumLoops);
  for (int i = NumLoops - 1; i >= 1; --i) {
    Value *OrigTripCount = Loops[i]->getTripCount();

    Value *NewIndVar = Builder.CreateURem(Leftover, OrigTripCount);
    NewIndVars[i] = NewIndVar;

    Leftover = Builder.CreateUDiv(Leftover, OrigTripCount);
  }
  // Outermost loop gets all the remaining bits.
  NewIndVars[0] = Leftover;

  // Construct the loop body control flow.
  // We progressively construct the branch structure following in direction of
  // the control flow, from the leading in-between code, the loop nest body, the
  // trailing in-between code, and rejoining the collapsed loop's latch.
  // ContinueBlock and ContinuePred keep track of the source(s) of next edge. If
  // the ContinueBlock is set, continue with that block. If ContinuePred, use
  // its predecessors as sources.
  BasicBlock *ContinueBlock = Result->getBody();
  BasicBlock *ContinuePred = nullptr;
  auto ContinueWith = [&ContinueBlock, &ContinuePred, DL](BasicBlock *Dest,
                                                          BasicBlock *NextSrc) {
    if (ContinueBlock)
      redirectTo(ContinueBlock, Dest, DL);
    else
      redirectAllPredecessorsTo(ContinuePred, Dest, DL);

    ContinueBlock = nullptr;
    ContinuePred = NextSrc;
  };

  // The code before the nested loop of each level.
  // Because we are sinking it into the nest, it will be executed more often
  // that the original loop. More sophisticated schemes could keep track of what
  // the in-between code is and instantiate it only once per thread.
  for (size_t i = 0; i < NumLoops - 1; ++i)
    ContinueWith(Loops[i]->getBody(), Loops[i + 1]->getHeader());

  // Connect the loop nest body.
  ContinueWith(Innermost->getBody(), Innermost->getLatch());

  // The code after the nested loop at each level.
  for (size_t i = NumLoops - 1; i > 0; --i)
    ContinueWith(Loops[i]->getAfter(), Loops[i - 1]->getLatch());

  // Connect the finished loop to the collapsed loop latch.
  ContinueWith(Result->getLatch(), nullptr);

  // Replace the input loops with the new collapsed loop.
  redirectTo(Outermost->getPreheader(), Result->getPreheader(), DL);
  redirectTo(Result->getAfter(), Outermost->getAfter(), DL);

  // Replace the input loop indvars with the derived ones.
  for (size_t i = 0; i < NumLoops; ++i)
    Loops[i]->getIndVar()->replaceAllUsesWith(NewIndVars[i]);

  // Remove unused parts of the input loops.
  removeUnusedBlocksFromParent(OldControlBBs);

  for (CanonicalLoopInfo *L : Loops)
    L->invalidate();

#ifndef NDEBUG
  Result->assertOK();
#endif
  return Result;
}

std::vector<CanonicalLoopInfo *>
OpenMPIRBuilder::tileLoops(DebugLoc DL, ArrayRef<CanonicalLoopInfo *> Loops,
                           ArrayRef<Value *> TileSizes) {
  assert(TileSizes.size() == Loops.size() &&
         "Must pass as many tile sizes as there are loops");
  int NumLoops = Loops.size();
  assert(NumLoops >= 1 && "At least one loop to tile required");

  CanonicalLoopInfo *OutermostLoop = Loops.front();
  CanonicalLoopInfo *InnermostLoop = Loops.back();
  Function *F = OutermostLoop->getBody()->getParent();
  BasicBlock *InnerEnter = InnermostLoop->getBody();
  BasicBlock *InnerLatch = InnermostLoop->getLatch();

  // Loop control blocks that may become orphaned later.
  SmallVector<BasicBlock *, 12> OldControlBBs;
  OldControlBBs.reserve(6 * Loops.size());
  for (CanonicalLoopInfo *Loop : Loops)
    Loop->collectControlBlocks(OldControlBBs);

  // Collect original trip counts and induction variable to be accessible by
  // index. Also, the structure of the original loops is not preserved during
  // the construction of the tiled loops, so do it before we scavenge the BBs of
  // any original CanonicalLoopInfo.
  SmallVector<Value *, 4> OrigTripCounts, OrigIndVars;
  for (CanonicalLoopInfo *L : Loops) {
    assert(L->isValid() && "All input loops must be valid canonical loops");
    OrigTripCounts.push_back(L->getTripCount());
    OrigIndVars.push_back(L->getIndVar());
  }

  // Collect the code between loop headers. These may contain SSA definitions
  // that are used in the loop nest body. To be usable with in the innermost
  // body, these BasicBlocks will be sunk into the loop nest body. That is,
  // these instructions may be executed more often than before the tiling.
  // TODO: It would be sufficient to only sink them into body of the
  // corresponding tile loop.
  SmallVector<std::pair<BasicBlock *, BasicBlock *>, 4> InbetweenCode;
  for (int i = 0; i < NumLoops - 1; ++i) {
    CanonicalLoopInfo *Surrounding = Loops[i];
    CanonicalLoopInfo *Nested = Loops[i + 1];

    BasicBlock *EnterBB = Surrounding->getBody();
    BasicBlock *ExitBB = Nested->getHeader();
    InbetweenCode.emplace_back(EnterBB, ExitBB);
  }

  // Compute the trip counts of the floor loops.
  Builder.SetCurrentDebugLocation(DL);
  Builder.restoreIP(OutermostLoop->getPreheaderIP());
  SmallVector<Value *, 4> FloorCount, FloorRems;
  for (int i = 0; i < NumLoops; ++i) {
    Value *TileSize = TileSizes[i];
    Value *OrigTripCount = OrigTripCounts[i];
    Type *IVType = OrigTripCount->getType();

    Value *FloorTripCount = Builder.CreateUDiv(OrigTripCount, TileSize);
    Value *FloorTripRem = Builder.CreateURem(OrigTripCount, TileSize);

    // 0 if tripcount divides the tilesize, 1 otherwise.
    // 1 means we need an additional iteration for a partial tile.
    //
    // Unfortunately we cannot just use the roundup-formula
    //   (tripcount + tilesize - 1)/tilesize
    // because the summation might overflow. We do not want introduce undefined
    // behavior when the untiled loop nest did not.
    Value *FloorTripOverflow =
        Builder.CreateICmpNE(FloorTripRem, ConstantInt::get(IVType, 0));

    FloorTripOverflow = Builder.CreateZExt(FloorTripOverflow, IVType);
    FloorTripCount =
        Builder.CreateAdd(FloorTripCount, FloorTripOverflow,
                          "omp_floor" + Twine(i) + ".tripcount", true);

    // Remember some values for later use.
    FloorCount.push_back(FloorTripCount);
    FloorRems.push_back(FloorTripRem);
  }

  // Generate the new loop nest, from the outermost to the innermost.
  std::vector<CanonicalLoopInfo *> Result;
  Result.reserve(NumLoops * 2);

  // The basic block of the surrounding loop that enters the nest generated
  // loop.
  BasicBlock *Enter = OutermostLoop->getPreheader();

  // The basic block of the surrounding loop where the inner code should
  // continue.
  BasicBlock *Continue = OutermostLoop->getAfter();

  // Where the next loop basic block should be inserted.
  BasicBlock *OutroInsertBefore = InnermostLoop->getExit();

  auto EmbeddNewLoop =
      [this, DL, F, InnerEnter, &Enter, &Continue, &OutroInsertBefore](
          Value *TripCount, const Twine &Name) -> CanonicalLoopInfo * {
    CanonicalLoopInfo *EmbeddedLoop = createLoopSkeleton(
        DL, TripCount, F, InnerEnter, OutroInsertBefore, Name);
    redirectTo(Enter, EmbeddedLoop->getPreheader(), DL);
    redirectTo(EmbeddedLoop->getAfter(), Continue, DL);

    // Setup the position where the next embedded loop connects to this loop.
    Enter = EmbeddedLoop->getBody();
    Continue = EmbeddedLoop->getLatch();
    OutroInsertBefore = EmbeddedLoop->getLatch();
    return EmbeddedLoop;
  };

  auto EmbeddNewLoops = [&Result, &EmbeddNewLoop](ArrayRef<Value *> TripCounts,
                                                  const Twine &NameBase) {
    for (auto P : enumerate(TripCounts)) {
      CanonicalLoopInfo *EmbeddedLoop =
          EmbeddNewLoop(P.value(), NameBase + Twine(P.index()));
      Result.push_back(EmbeddedLoop);
    }
  };

  EmbeddNewLoops(FloorCount, "floor");

  // Within the innermost floor loop, emit the code that computes the tile
  // sizes.
  Builder.SetInsertPoint(Enter->getTerminator());
  SmallVector<Value *, 4> TileCounts;
  for (int i = 0; i < NumLoops; ++i) {
    CanonicalLoopInfo *FloorLoop = Result[i];
    Value *TileSize = TileSizes[i];

    Value *FloorIsEpilogue =
        Builder.CreateICmpEQ(FloorLoop->getIndVar(), FloorCount[i]);
    Value *TileTripCount =
        Builder.CreateSelect(FloorIsEpilogue, FloorRems[i], TileSize);

    TileCounts.push_back(TileTripCount);
  }

  // Create the tile loops.
  EmbeddNewLoops(TileCounts, "tile");

  // Insert the inbetween code into the body.
  BasicBlock *BodyEnter = Enter;
  BasicBlock *BodyEntered = nullptr;
  for (std::pair<BasicBlock *, BasicBlock *> P : InbetweenCode) {
    BasicBlock *EnterBB = P.first;
    BasicBlock *ExitBB = P.second;

    if (BodyEnter)
      redirectTo(BodyEnter, EnterBB, DL);
    else
      redirectAllPredecessorsTo(BodyEntered, EnterBB, DL);

    BodyEnter = nullptr;
    BodyEntered = ExitBB;
  }

  // Append the original loop nest body into the generated loop nest body.
  if (BodyEnter)
    redirectTo(BodyEnter, InnerEnter, DL);
  else
    redirectAllPredecessorsTo(BodyEntered, InnerEnter, DL);
  redirectAllPredecessorsTo(InnerLatch, Continue, DL);

  // Replace the original induction variable with an induction variable computed
  // from the tile and floor induction variables.
  Builder.restoreIP(Result.back()->getBodyIP());
  for (int i = 0; i < NumLoops; ++i) {
    CanonicalLoopInfo *FloorLoop = Result[i];
    CanonicalLoopInfo *TileLoop = Result[NumLoops + i];
    Value *OrigIndVar = OrigIndVars[i];
    Value *Size = TileSizes[i];

    Value *Scale =
        Builder.CreateMul(Size, FloorLoop->getIndVar(), {}, /*HasNUW=*/true);
    Value *Shift =
        Builder.CreateAdd(Scale, TileLoop->getIndVar(), {}, /*HasNUW=*/true);
    OrigIndVar->replaceAllUsesWith(Shift);
  }

  // Remove unused parts of the original loops.
  removeUnusedBlocksFromParent(OldControlBBs);

  for (CanonicalLoopInfo *L : Loops)
    L->invalidate();

#ifndef NDEBUG
  for (CanonicalLoopInfo *GenL : Result)
    GenL->assertOK();
#endif
  return Result;
}

/// Attach loop metadata \p Properties to the loop described by \p Loop. If the
/// loop already has metadata, the loop properties are appended.
static void addLoopMetadata(CanonicalLoopInfo *Loop,
                            ArrayRef<Metadata *> Properties) {
  assert(Loop->isValid() && "Expecting a valid CanonicalLoopInfo");

  // Nothing to do if no property to attach.
  if (Properties.empty())
    return;

  LLVMContext &Ctx = Loop->getFunction()->getContext();
  SmallVector<Metadata *> NewLoopProperties;
  NewLoopProperties.push_back(nullptr);

  // If the loop already has metadata, prepend it to the new metadata.
  BasicBlock *Latch = Loop->getLatch();
  assert(Latch && "A valid CanonicalLoopInfo must have a unique latch");
  MDNode *Existing = Latch->getTerminator()->getMetadata(LLVMContext::MD_loop);
  if (Existing)
    append_range(NewLoopProperties, drop_begin(Existing->operands(), 1));

  append_range(NewLoopProperties, Properties);
  MDNode *LoopID = MDNode::getDistinct(Ctx, NewLoopProperties);
  LoopID->replaceOperandWith(0, LoopID);

  Latch->getTerminator()->setMetadata(LLVMContext::MD_loop, LoopID);
}

/// Attach llvm.access.group metadata to the memref instructions of \p Block
static void addSimdMetadata(BasicBlock *Block, MDNode *AccessGroup,
                            LoopInfo &LI) {
  for (Instruction &I : *Block) {
    if (I.mayReadOrWriteMemory()) {
      // TODO: This instruction may already have access group from
      // other pragmas e.g. #pragma clang loop vectorize.  Append
      // so that the existing metadata is not overwritten.
      I.setMetadata(LLVMContext::MD_access_group, AccessGroup);
    }
  }
}

void OpenMPIRBuilder::unrollLoopFull(DebugLoc, CanonicalLoopInfo *Loop) {
  LLVMContext &Ctx = Builder.getContext();
  addLoopMetadata(
      Loop, {MDNode::get(Ctx, MDString::get(Ctx, "llvm.loop.unroll.enable")),
             MDNode::get(Ctx, MDString::get(Ctx, "llvm.loop.unroll.full"))});
}

void OpenMPIRBuilder::unrollLoopHeuristic(DebugLoc, CanonicalLoopInfo *Loop) {
  LLVMContext &Ctx = Builder.getContext();
  addLoopMetadata(
      Loop, {
                MDNode::get(Ctx, MDString::get(Ctx, "llvm.loop.unroll.enable")),
            });
}

void OpenMPIRBuilder::applySimd(DebugLoc, CanonicalLoopInfo *CanonicalLoop) {
  LLVMContext &Ctx = Builder.getContext();

  Function *F = CanonicalLoop->getFunction();

  FunctionAnalysisManager FAM;
  FAM.registerPass([]() { return DominatorTreeAnalysis(); });
  FAM.registerPass([]() { return LoopAnalysis(); });
  FAM.registerPass([]() { return PassInstrumentationAnalysis(); });

  LoopAnalysis LIA;
  LoopInfo &&LI = LIA.run(*F, FAM);

  Loop *L = LI.getLoopFor(CanonicalLoop->getHeader());

  SmallSet<BasicBlock *, 8> Reachable;

  // Get the basic blocks from the loop in which memref instructions
  // can be found.
  // TODO: Generalize getting all blocks inside a CanonicalizeLoopInfo,
  // preferably without running any passes.
  for (BasicBlock *Block : L->getBlocks()) {
    if (Block == CanonicalLoop->getCond() ||
        Block == CanonicalLoop->getHeader())
      continue;
    Reachable.insert(Block);
  }

  // Add access group metadata to memory-access instructions.
  MDNode *AccessGroup = MDNode::getDistinct(Ctx, {});
  for (BasicBlock *BB : Reachable)
    addSimdMetadata(BB, AccessGroup, LI);

  // Use the above access group metadata to create loop level
  // metadata, which should be distinct for each loop.
  ConstantAsMetadata *BoolConst =
      ConstantAsMetadata::get(ConstantInt::getTrue(Type::getInt1Ty(Ctx)));
  // TODO:  If the loop has existing parallel access metadata, have
  // to combine two lists.
  addLoopMetadata(
      CanonicalLoop,
      {MDNode::get(Ctx, {MDString::get(Ctx, "llvm.loop.parallel_accesses"),
                         AccessGroup}),
       MDNode::get(Ctx, {MDString::get(Ctx, "llvm.loop.vectorize.enable"),
                         BoolConst})});
}

/// Create the TargetMachine object to query the backend for optimization
/// preferences.
///
/// Ideally, this would be passed from the front-end to the OpenMPBuilder, but
/// e.g. Clang does not pass it to its CodeGen layer and creates it only when
/// needed for the LLVM pass pipline. We use some default options to avoid
/// having to pass too many settings from the frontend that probably do not
/// matter.
///
/// Currently, TargetMachine is only used sometimes by the unrollLoopPartial
/// method. If we are going to use TargetMachine for more purposes, especially
/// those that are sensitive to TargetOptions, RelocModel and CodeModel, it
/// might become be worth requiring front-ends to pass on their TargetMachine,
/// or at least cache it between methods. Note that while fontends such as Clang
/// have just a single main TargetMachine per translation unit, "target-cpu" and
/// "target-features" that determine the TargetMachine are per-function and can
/// be overrided using __attribute__((target("OPTIONS"))).
static std::unique_ptr<TargetMachine>
createTargetMachine(Function *F, CodeGenOpt::Level OptLevel) {
  Module *M = F->getParent();

  StringRef CPU = F->getFnAttribute("target-cpu").getValueAsString();
  StringRef Features = F->getFnAttribute("target-features").getValueAsString();
  const std::string &Triple = M->getTargetTriple();

  std::string Error;
  const llvm::Target *TheTarget = TargetRegistry::lookupTarget(Triple, Error);
  if (!TheTarget)
    return {};

  llvm::TargetOptions Options;
  return std::unique_ptr<TargetMachine>(TheTarget->createTargetMachine(
      Triple, CPU, Features, Options, /*RelocModel=*/None, /*CodeModel=*/None,
      OptLevel));
}

/// Heuristically determine the best-performant unroll factor for \p CLI. This
/// depends on the target processor. We are re-using the same heuristics as the
/// LoopUnrollPass.
static int32_t computeHeuristicUnrollFactor(CanonicalLoopInfo *CLI) {
  Function *F = CLI->getFunction();

  // Assume the user requests the most aggressive unrolling, even if the rest of
  // the code is optimized using a lower setting.
  CodeGenOpt::Level OptLevel = CodeGenOpt::Aggressive;
  std::unique_ptr<TargetMachine> TM = createTargetMachine(F, OptLevel);

  FunctionAnalysisManager FAM;
  FAM.registerPass([]() { return TargetLibraryAnalysis(); });
  FAM.registerPass([]() { return AssumptionAnalysis(); });
  FAM.registerPass([]() { return DominatorTreeAnalysis(); });
  FAM.registerPass([]() { return LoopAnalysis(); });
  FAM.registerPass([]() { return ScalarEvolutionAnalysis(); });
  FAM.registerPass([]() { return PassInstrumentationAnalysis(); });
  TargetIRAnalysis TIRA;
  if (TM)
    TIRA = TargetIRAnalysis(
        [&](const Function &F) { return TM->getTargetTransformInfo(F); });
  FAM.registerPass([&]() { return TIRA; });

  TargetIRAnalysis::Result &&TTI = TIRA.run(*F, FAM);
  ScalarEvolutionAnalysis SEA;
  ScalarEvolution &&SE = SEA.run(*F, FAM);
  DominatorTreeAnalysis DTA;
  DominatorTree &&DT = DTA.run(*F, FAM);
  LoopAnalysis LIA;
  LoopInfo &&LI = LIA.run(*F, FAM);
  AssumptionAnalysis ACT;
  AssumptionCache &&AC = ACT.run(*F, FAM);
  OptimizationRemarkEmitter ORE{F};

  Loop *L = LI.getLoopFor(CLI->getHeader());
  assert(L && "Expecting CanonicalLoopInfo to be recognized as a loop");

  TargetTransformInfo::UnrollingPreferences UP =
      gatherUnrollingPreferences(L, SE, TTI,
                                 /*BlockFrequencyInfo=*/nullptr,
                                 /*ProfileSummaryInfo=*/nullptr, ORE, OptLevel,
                                 /*UserThreshold=*/None,
                                 /*UserCount=*/None,
                                 /*UserAllowPartial=*/true,
                                 /*UserAllowRuntime=*/true,
                                 /*UserUpperBound=*/None,
                                 /*UserFullUnrollMaxCount=*/None);

  UP.Force = true;

  // Account for additional optimizations taking place before the LoopUnrollPass
  // would unroll the loop.
  UP.Threshold *= UnrollThresholdFactor;
  UP.PartialThreshold *= UnrollThresholdFactor;

  // Use normal unroll factors even if the rest of the code is optimized for
  // size.
  UP.OptSizeThreshold = UP.Threshold;
  UP.PartialOptSizeThreshold = UP.PartialThreshold;

  LLVM_DEBUG(dbgs() << "Unroll heuristic thresholds:\n"
                    << "  Threshold=" << UP.Threshold << "\n"
                    << "  PartialThreshold=" << UP.PartialThreshold << "\n"
                    << "  OptSizeThreshold=" << UP.OptSizeThreshold << "\n"
                    << "  PartialOptSizeThreshold="
                    << UP.PartialOptSizeThreshold << "\n");

  // Disable peeling.
  TargetTransformInfo::PeelingPreferences PP =
      gatherPeelingPreferences(L, SE, TTI,
                               /*UserAllowPeeling=*/false,
                               /*UserAllowProfileBasedPeeling=*/false,
                               /*UnrollingSpecficValues=*/false);

  SmallPtrSet<const Value *, 32> EphValues;
  CodeMetrics::collectEphemeralValues(L, &AC, EphValues);

  // Assume that reads and writes to stack variables can be eliminated by
  // Mem2Reg, SROA or LICM. That is, don't count them towards the loop body's
  // size.
  for (BasicBlock *BB : L->blocks()) {
    for (Instruction &I : *BB) {
      Value *Ptr;
      if (auto *Load = dyn_cast<LoadInst>(&I)) {
        Ptr = Load->getPointerOperand();
      } else if (auto *Store = dyn_cast<StoreInst>(&I)) {
        Ptr = Store->getPointerOperand();
      } else
        continue;

      Ptr = Ptr->stripPointerCasts();

      if (auto *Alloca = dyn_cast<AllocaInst>(Ptr)) {
        if (Alloca->getParent() == &F->getEntryBlock())
          EphValues.insert(&I);
      }
    }
  }

  unsigned NumInlineCandidates;
  bool NotDuplicatable;
  bool Convergent;
  unsigned LoopSize =
      ApproximateLoopSize(L, NumInlineCandidates, NotDuplicatable, Convergent,
                          TTI, EphValues, UP.BEInsns);
  LLVM_DEBUG(dbgs() << "Estimated loop size is " << LoopSize << "\n");

  // Loop is not unrollable if the loop contains certain instructions.
  if (NotDuplicatable || Convergent) {
    LLVM_DEBUG(dbgs() << "Loop not considered unrollable\n");
    return 1;
  }

  // TODO: Determine trip count of \p CLI if constant, computeUnrollCount might
  // be able to use it.
  int TripCount = 0;
  int MaxTripCount = 0;
  bool MaxOrZero = false;
  unsigned TripMultiple = 0;

  bool UseUpperBound = false;
  computeUnrollCount(L, TTI, DT, &LI, SE, EphValues, &ORE, TripCount,
                     MaxTripCount, MaxOrZero, TripMultiple, LoopSize, UP, PP,
                     UseUpperBound);
  unsigned Factor = UP.Count;
  LLVM_DEBUG(dbgs() << "Suggesting unroll factor of " << Factor << "\n");

  // This function returns 1 to signal to not unroll a loop.
  if (Factor == 0)
    return 1;
  return Factor;
}

void OpenMPIRBuilder::unrollLoopPartial(DebugLoc DL, CanonicalLoopInfo *Loop,
                                        int32_t Factor,
                                        CanonicalLoopInfo **UnrolledCLI) {
  assert(Factor >= 0 && "Unroll factor must not be negative");

  Function *F = Loop->getFunction();
  LLVMContext &Ctx = F->getContext();

  // If the unrolled loop is not used for another loop-associated directive, it
  // is sufficient to add metadata for the LoopUnrollPass.
  if (!UnrolledCLI) {
    SmallVector<Metadata *, 2> LoopMetadata;
    LoopMetadata.push_back(
        MDNode::get(Ctx, MDString::get(Ctx, "llvm.loop.unroll.enable")));

    if (Factor >= 1) {
      ConstantAsMetadata *FactorConst = ConstantAsMetadata::get(
          ConstantInt::get(Type::getInt32Ty(Ctx), APInt(32, Factor)));
      LoopMetadata.push_back(MDNode::get(
          Ctx, {MDString::get(Ctx, "llvm.loop.unroll.count"), FactorConst}));
    }

    addLoopMetadata(Loop, LoopMetadata);
    return;
  }

  // Heuristically determine the unroll factor.
  if (Factor == 0)
    Factor = computeHeuristicUnrollFactor(Loop);

  // No change required with unroll factor 1.
  if (Factor == 1) {
    *UnrolledCLI = Loop;
    return;
  }

  assert(Factor >= 2 &&
         "unrolling only makes sense with a factor of 2 or larger");

  Type *IndVarTy = Loop->getIndVarType();

  // Apply partial unrolling by tiling the loop by the unroll-factor, then fully
  // unroll the inner loop.
  Value *FactorVal =
      ConstantInt::get(IndVarTy, APInt(IndVarTy->getIntegerBitWidth(), Factor,
                                       /*isSigned=*/false));
  std::vector<CanonicalLoopInfo *> LoopNest =
      tileLoops(DL, {Loop}, {FactorVal});
  assert(LoopNest.size() == 2 && "Expect 2 loops after tiling");
  *UnrolledCLI = LoopNest[0];
  CanonicalLoopInfo *InnerLoop = LoopNest[1];

  // LoopUnrollPass can only fully unroll loops with constant trip count.
  // Unroll by the unroll factor with a fallback epilog for the remainder
  // iterations if necessary.
  ConstantAsMetadata *FactorConst = ConstantAsMetadata::get(
      ConstantInt::get(Type::getInt32Ty(Ctx), APInt(32, Factor)));
  addLoopMetadata(
      InnerLoop,
      {MDNode::get(Ctx, MDString::get(Ctx, "llvm.loop.unroll.enable")),
       MDNode::get(
           Ctx, {MDString::get(Ctx, "llvm.loop.unroll.count"), FactorConst})});

#ifndef NDEBUG
  (*UnrolledCLI)->assertOK();
#endif
}

OpenMPIRBuilder::InsertPointTy
OpenMPIRBuilder::createCopyPrivate(const LocationDescription &Loc,
                                   llvm::Value *BufSize, llvm::Value *CpyBuf,
                                   llvm::Value *CpyFn, llvm::Value *DidIt) {
  if (!updateToLocation(Loc))
    return Loc.IP;

  uint32_t SrcLocStrSize;
  Constant *SrcLocStr = getOrCreateSrcLocStr(Loc, SrcLocStrSize);
  Value *Ident = getOrCreateIdent(SrcLocStr, SrcLocStrSize);
  Value *ThreadId = getOrCreateThreadID(Ident);

  llvm::Value *DidItLD = Builder.CreateLoad(Builder.getInt32Ty(), DidIt);

  Value *Args[] = {Ident, ThreadId, BufSize, CpyBuf, CpyFn, DidItLD};

  Function *Fn = getOrCreateRuntimeFunctionPtr(OMPRTL___kmpc_copyprivate);
  Builder.CreateCall(Fn, Args);

  return Builder.saveIP();
}

OpenMPIRBuilder::InsertPointTy OpenMPIRBuilder::createSingle(
    const LocationDescription &Loc, BodyGenCallbackTy BodyGenCB,
    FinalizeCallbackTy FiniCB, bool IsNowait, llvm::Value *DidIt) {

  if (!updateToLocation(Loc))
    return Loc.IP;

  // If needed (i.e. not null), initialize `DidIt` with 0
  if (DidIt) {
    Builder.CreateStore(Builder.getInt32(0), DidIt);
  }

  Directive OMPD = Directive::OMPD_single;
  uint32_t SrcLocStrSize;
  Constant *SrcLocStr = getOrCreateSrcLocStr(Loc, SrcLocStrSize);
  Value *Ident = getOrCreateIdent(SrcLocStr, SrcLocStrSize);
  Value *ThreadId = getOrCreateThreadID(Ident);
  Value *Args[] = {Ident, ThreadId};

  Function *EntryRTLFn = getOrCreateRuntimeFunctionPtr(OMPRTL___kmpc_single);
  Instruction *EntryCall = Builder.CreateCall(EntryRTLFn, Args);

  Function *ExitRTLFn = getOrCreateRuntimeFunctionPtr(OMPRTL___kmpc_end_single);
  Instruction *ExitCall = Builder.CreateCall(ExitRTLFn, Args);

  // generates the following:
  // if (__kmpc_single()) {
  //		.... single region ...
  // 		__kmpc_end_single
  // }
  // __kmpc_barrier

  EmitOMPInlinedRegion(OMPD, EntryCall, ExitCall, BodyGenCB, FiniCB,
                       /*Conditional*/ true,
                       /*hasFinalize*/ true);
  if (!IsNowait)
    createBarrier(LocationDescription(Builder.saveIP(), Loc.DL),
                  omp::Directive::OMPD_unknown, /* ForceSimpleCall */ false,
                  /* CheckCancelFlag */ false);
  return Builder.saveIP();
}

OpenMPIRBuilder::InsertPointTy OpenMPIRBuilder::createCritical(
    const LocationDescription &Loc, BodyGenCallbackTy BodyGenCB,
    FinalizeCallbackTy FiniCB, StringRef CriticalName, Value *HintInst) {

  if (!updateToLocation(Loc))
    return Loc.IP;

  Directive OMPD = Directive::OMPD_critical;
  uint32_t SrcLocStrSize;
  Constant *SrcLocStr = getOrCreateSrcLocStr(Loc, SrcLocStrSize);
  Value *Ident = getOrCreateIdent(SrcLocStr, SrcLocStrSize);
  Value *ThreadId = getOrCreateThreadID(Ident);
  Value *LockVar = getOMPCriticalRegionLock(CriticalName);
  Value *Args[] = {Ident, ThreadId, LockVar};

  SmallVector<llvm::Value *, 4> EnterArgs(std::begin(Args), std::end(Args));
  Function *RTFn = nullptr;
  if (HintInst) {
    // Add Hint to entry Args and create call
    EnterArgs.push_back(HintInst);
    RTFn = getOrCreateRuntimeFunctionPtr(OMPRTL___kmpc_critical_with_hint);
  } else {
    RTFn = getOrCreateRuntimeFunctionPtr(OMPRTL___kmpc_critical);
  }
  Instruction *EntryCall = Builder.CreateCall(RTFn, EnterArgs);

  Function *ExitRTLFn =
      getOrCreateRuntimeFunctionPtr(OMPRTL___kmpc_end_critical);
  Instruction *ExitCall = Builder.CreateCall(ExitRTLFn, Args);

  return EmitOMPInlinedRegion(OMPD, EntryCall, ExitCall, BodyGenCB, FiniCB,
                              /*Conditional*/ false, /*hasFinalize*/ true);
}

OpenMPIRBuilder::InsertPointTy
OpenMPIRBuilder::createOrderedDepend(const LocationDescription &Loc,
                                     InsertPointTy AllocaIP, unsigned NumLoops,
                                     ArrayRef<llvm::Value *> StoreValues,
                                     const Twine &Name, bool IsDependSource) {
  for (size_t I = 0; I < StoreValues.size(); I++)
    assert(StoreValues[I]->getType()->isIntegerTy(64) &&
           "OpenMP runtime requires depend vec with i64 type");

  if (!updateToLocation(Loc))
    return Loc.IP;

  // Allocate space for vector and generate alloc instruction.
  auto *ArrI64Ty = ArrayType::get(Int64, NumLoops);
  Builder.restoreIP(AllocaIP);
  AllocaInst *ArgsBase = Builder.CreateAlloca(ArrI64Ty, nullptr, Name);
  ArgsBase->setAlignment(Align(8));
  Builder.restoreIP(Loc.IP);

  // Store the index value with offset in depend vector.
  for (unsigned I = 0; I < NumLoops; ++I) {
    Value *DependAddrGEPIter = Builder.CreateInBoundsGEP(
        ArrI64Ty, ArgsBase, {Builder.getInt64(0), Builder.getInt64(I)});
    StoreInst *STInst = Builder.CreateStore(StoreValues[I], DependAddrGEPIter);
    STInst->setAlignment(Align(8));
  }

  Value *DependBaseAddrGEP = Builder.CreateInBoundsGEP(
      ArrI64Ty, ArgsBase, {Builder.getInt64(0), Builder.getInt64(0)});

  uint32_t SrcLocStrSize;
  Constant *SrcLocStr = getOrCreateSrcLocStr(Loc, SrcLocStrSize);
  Value *Ident = getOrCreateIdent(SrcLocStr, SrcLocStrSize);
  Value *ThreadId = getOrCreateThreadID(Ident);
  Value *Args[] = {Ident, ThreadId, DependBaseAddrGEP};

  Function *RTLFn = nullptr;
  if (IsDependSource)
    RTLFn = getOrCreateRuntimeFunctionPtr(OMPRTL___kmpc_doacross_post);
  else
    RTLFn = getOrCreateRuntimeFunctionPtr(OMPRTL___kmpc_doacross_wait);
  Builder.CreateCall(RTLFn, Args);

  return Builder.saveIP();
}

OpenMPIRBuilder::InsertPointTy OpenMPIRBuilder::createOrderedThreadsSimd(
    const LocationDescription &Loc, BodyGenCallbackTy BodyGenCB,
    FinalizeCallbackTy FiniCB, bool IsThreads) {
  if (!updateToLocation(Loc))
    return Loc.IP;

  Directive OMPD = Directive::OMPD_ordered;
  Instruction *EntryCall = nullptr;
  Instruction *ExitCall = nullptr;

  if (IsThreads) {
    uint32_t SrcLocStrSize;
    Constant *SrcLocStr = getOrCreateSrcLocStr(Loc, SrcLocStrSize);
    Value *Ident = getOrCreateIdent(SrcLocStr, SrcLocStrSize);
    Value *ThreadId = getOrCreateThreadID(Ident);
    Value *Args[] = {Ident, ThreadId};

    Function *EntryRTLFn = getOrCreateRuntimeFunctionPtr(OMPRTL___kmpc_ordered);
    EntryCall = Builder.CreateCall(EntryRTLFn, Args);

    Function *ExitRTLFn =
        getOrCreateRuntimeFunctionPtr(OMPRTL___kmpc_end_ordered);
    ExitCall = Builder.CreateCall(ExitRTLFn, Args);
  }

  return EmitOMPInlinedRegion(OMPD, EntryCall, ExitCall, BodyGenCB, FiniCB,
                              /*Conditional*/ false, /*hasFinalize*/ true);
}

OpenMPIRBuilder::InsertPointTy OpenMPIRBuilder::EmitOMPInlinedRegion(
    Directive OMPD, Instruction *EntryCall, Instruction *ExitCall,
    BodyGenCallbackTy BodyGenCB, FinalizeCallbackTy FiniCB, bool Conditional,
    bool HasFinalize, bool IsCancellable) {

#if 0
  if (HasFinalize)
    FinalizationStack.push_back({FiniCB, OMPD, IsCancellable});
#endif

  // Create inlined region's entry and body blocks, in preparation
  // for conditional creation
  BasicBlock *EntryBB = Builder.GetInsertBlock();
  Instruction *SplitPos = EntryBB->getTerminator();
  if (!isa_and_nonnull<BranchInst>(SplitPos))
    SplitPos = new UnreachableInst(Builder.getContext(), EntryBB);
  BasicBlock *ExitBB = EntryBB->splitBasicBlock(SplitPos, "omp_region.end");
  BasicBlock *FiniBB =
      EntryBB->splitBasicBlock(EntryBB->getTerminator(), "omp_region.finalize");

  auto Region = enterRegion(OMPD, IsCancellable);
  Builder.SetInsertPoint(EntryBB->getTerminator());
  emitCommonDirectiveEntry(OMPD, EntryCall, ExitBB, Conditional);

  // generate body
  BodyGenCB(/* AllocaIP */ InsertPointTy(),
            /* CodeGenIP */ Builder.saveIP());

  // emit exit call and do any needed finalization.
  auto FinIP = InsertPointTy(FiniBB, FiniBB->getFirstInsertionPt());
  assert(FiniBB->getTerminator()->getNumSuccessors() == 1 &&
         FiniBB->getTerminator()->getSuccessor(0) == ExitBB &&
         "Unexpected control flow graph state!!");
  emitCommonDirectiveExit(OMPD, FinIP, ExitCall, HasFinalize);
  assert(FiniBB->getUniquePredecessor()->getUniqueSuccessor() == FiniBB &&
         "Unexpected Control Flow State!");
  exitRegion(Region, FiniBB, FiniCB);
  MergeBlockIntoPredecessor(FiniBB); // stop doing that

  // If we are skipping the region of a non conditional, remove the exit
  // block, and clear the builder's insertion point.
  assert(SplitPos->getParent() == ExitBB &&
         "Unexpected Insertion point location!");
  auto merged = MergeBlockIntoPredecessor(ExitBB); // stop doing that
  BasicBlock *ExitPredBB = SplitPos->getParent();
  auto InsertBB = merged ? ExitPredBB : ExitBB;
  if (!isa_and_nonnull<BranchInst>(SplitPos))
    SplitPos->eraseFromParent();
  Builder.SetInsertPoint(InsertBB);

  return Builder.saveIP();
}

OpenMPIRBuilder::InsertPointTy OpenMPIRBuilder::emitCommonDirectiveEntry(
    Directive OMPD, Value *EntryCall, BasicBlock *ExitBB, bool Conditional) {
  // if nothing to do, Return current insertion point.
  if (!Conditional || !EntryCall)
    return Builder.saveIP();

  BasicBlock *EntryBB = Builder.GetInsertBlock();
  Value *CallBool = Builder.CreateIsNotNull(EntryCall);
  auto *ThenBB = BasicBlock::Create(M.getContext(), "omp_region.body");
  auto *UI =
      new UnreachableInst(Builder.getContext(), ThenBB); // stop doing that

  // Emit thenBB and set the Builder's insertion point there for
  // body generation next. Place the block after the current block.
  Function *CurFn = EntryBB->getParent();
  CurFn->getBasicBlockList().insertAfter(EntryBB->getIterator(), ThenBB);

  // Move Entry branch to end of ThenBB, and replace with conditional
  // branch (If-stmt)
  Instruction *EntryBBTI = EntryBB->getTerminator();
  Builder.CreateCondBr(CallBool, ThenBB, ExitBB);
  EntryBBTI->removeFromParent();
  Builder.SetInsertPoint(UI);
  Builder.Insert(EntryBBTI);
  UI->eraseFromParent();
  Builder.SetInsertPoint(ThenBB->getTerminator());

  // return an insertion point to ExitBB.
  return IRBuilder<>::InsertPoint(ExitBB, ExitBB->getFirstInsertionPt());
}

OpenMPIRBuilder::InsertPointTy OpenMPIRBuilder::emitCommonDirectiveExit(
    omp::Directive OMPD, InsertPointTy FinIP, Instruction *ExitCall,
    bool HasFinalize) {

  Builder.restoreIP(FinIP);

  // If there is finalization to do, emit it before the exit call
  if (HasFinalize) {
#if 0
    assert(!FinalizationStack.empty() &&
           "Unexpected finalization stack state!");

    FinalizationInfo Fi = FinalizationStack.pop_back_val();
    assert(Fi.DK == OMPD && "Unexpected Directive for Finalization call!");

    Fi.FiniCB(FinIP);
#endif

    BasicBlock *FiniBB = FinIP.getBlock();
    Instruction *FiniBBTI = FiniBB->getTerminator();

    // set Builder IP for call creation
    Builder.SetInsertPoint(FiniBBTI);
  }

  if (!ExitCall)
    return Builder.saveIP();

  // place the Exitcall as last instruction before Finalization block terminator
  ExitCall->removeFromParent();
  Builder.Insert(ExitCall);

  return IRBuilder<>::InsertPoint(ExitCall->getParent(),
                                  ExitCall->getIterator());
}

OpenMPIRBuilder::InsertPointTy OpenMPIRBuilder::createCopyinClauseBlocks(
    InsertPointTy IP, Value *MasterAddr, Value *PrivateAddr,
    llvm::IntegerType *IntPtrTy, bool BranchtoEnd) {
  if (!IP.isSet())
    return IP;

  IRBuilder<>::InsertPointGuard IPG(Builder);

  // creates the following CFG structure
  //	   OMP_Entry : (MasterAddr != PrivateAddr)?
  //       F     T
  //       |      \
  //       |     copin.not.master
  //       |      /
  //       v     /
  //   copyin.not.master.end
  //		     |
  //         v
  //   OMP.Entry.Next

  BasicBlock *OMP_Entry = IP.getBlock();
  Function *CurFn = OMP_Entry->getParent();
  BasicBlock *CopyBegin =
      BasicBlock::Create(M.getContext(), "copyin.not.master", CurFn);
  BasicBlock *CopyEnd = nullptr;

  // If entry block is terminated, split to preserve the branch to following
  // basic block (i.e. OMP.Entry.Next), otherwise, leave everything as is.
  if (isa_and_nonnull<BranchInst>(OMP_Entry->getTerminator())) {
    CopyEnd = OMP_Entry->splitBasicBlock(OMP_Entry->getTerminator(),
                                         "copyin.not.master.end");
    OMP_Entry->getTerminator()->eraseFromParent();
  } else {
    CopyEnd =
        BasicBlock::Create(M.getContext(), "copyin.not.master.end", CurFn);
  }

  Builder.SetInsertPoint(OMP_Entry);
  Value *MasterPtr = Builder.CreatePtrToInt(MasterAddr, IntPtrTy);
  Value *PrivatePtr = Builder.CreatePtrToInt(PrivateAddr, IntPtrTy);
  Value *cmp = Builder.CreateICmpNE(MasterPtr, PrivatePtr);
  Builder.CreateCondBr(cmp, CopyBegin, CopyEnd);

  Builder.SetInsertPoint(CopyBegin);
  if (BranchtoEnd)
    Builder.SetInsertPoint(Builder.CreateBr(CopyEnd));

  return Builder.saveIP();
}

CallInst *OpenMPIRBuilder::createOMPAlloc(const LocationDescription &Loc,
                                          Value *Size, Value *Allocator,
                                          std::string Name) {
  IRBuilder<>::InsertPointGuard IPG(Builder);
  Builder.restoreIP(Loc.IP);

  uint32_t SrcLocStrSize;
  Constant *SrcLocStr = getOrCreateSrcLocStr(Loc, SrcLocStrSize);
  Value *Ident = getOrCreateIdent(SrcLocStr, SrcLocStrSize);
  Value *ThreadId = getOrCreateThreadID(Ident);
  Value *Args[] = {ThreadId, Size, Allocator};

  Function *Fn = getOrCreateRuntimeFunctionPtr(OMPRTL___kmpc_alloc);

  return Builder.CreateCall(Fn, Args, Name);
}

CallInst *OpenMPIRBuilder::createOMPFree(const LocationDescription &Loc,
                                         Value *Addr, Value *Allocator,
                                         std::string Name) {
  IRBuilder<>::InsertPointGuard IPG(Builder);
  Builder.restoreIP(Loc.IP);

  uint32_t SrcLocStrSize;
  Constant *SrcLocStr = getOrCreateSrcLocStr(Loc, SrcLocStrSize);
  Value *Ident = getOrCreateIdent(SrcLocStr, SrcLocStrSize);
  Value *ThreadId = getOrCreateThreadID(Ident);
  Value *Args[] = {ThreadId, Addr, Allocator};
  Function *Fn = getOrCreateRuntimeFunctionPtr(OMPRTL___kmpc_free);
  return Builder.CreateCall(Fn, Args, Name);
}

CallInst *OpenMPIRBuilder::createOMPInteropInit(
    const LocationDescription &Loc, Value *InteropVar,
    omp::OMPInteropType InteropType, Value *Device, Value *NumDependences,
    Value *DependenceAddress, bool HaveNowaitClause) {
  IRBuilder<>::InsertPointGuard IPG(Builder);
  Builder.restoreIP(Loc.IP);

  uint32_t SrcLocStrSize;
  Constant *SrcLocStr = getOrCreateSrcLocStr(Loc, SrcLocStrSize);
  Value *Ident = getOrCreateIdent(SrcLocStr, SrcLocStrSize);
  Value *ThreadId = getOrCreateThreadID(Ident);
  if (Device == nullptr)
    Device = ConstantInt::get(Int32, -1);
  Constant *InteropTypeVal = ConstantInt::get(Int64, (int)InteropType);
  if (NumDependences == nullptr) {
    NumDependences = ConstantInt::get(Int32, 0);
    PointerType *PointerTypeVar = Type::getInt8PtrTy(M.getContext());
    DependenceAddress = ConstantPointerNull::get(PointerTypeVar);
  }
  Value *HaveNowaitClauseVal = ConstantInt::get(Int32, HaveNowaitClause);
  Value *Args[] = {
      Ident,  ThreadId,       InteropVar,        InteropTypeVal,
      Device, NumDependences, DependenceAddress, HaveNowaitClauseVal};

  Function *Fn = getOrCreateRuntimeFunctionPtr(OMPRTL___tgt_interop_init);

  return Builder.CreateCall(Fn, Args);
}

CallInst *OpenMPIRBuilder::createOMPInteropDestroy(
    const LocationDescription &Loc, Value *InteropVar, Value *Device,
    Value *NumDependences, Value *DependenceAddress, bool HaveNowaitClause) {
  IRBuilder<>::InsertPointGuard IPG(Builder);
  Builder.restoreIP(Loc.IP);

  uint32_t SrcLocStrSize;
  Constant *SrcLocStr = getOrCreateSrcLocStr(Loc, SrcLocStrSize);
  Value *Ident = getOrCreateIdent(SrcLocStr, SrcLocStrSize);
  Value *ThreadId = getOrCreateThreadID(Ident);
  if (Device == nullptr)
    Device = ConstantInt::get(Int32, -1);
  if (NumDependences == nullptr) {
    NumDependences = ConstantInt::get(Int32, 0);
    PointerType *PointerTypeVar = Type::getInt8PtrTy(M.getContext());
    DependenceAddress = ConstantPointerNull::get(PointerTypeVar);
  }
  Value *HaveNowaitClauseVal = ConstantInt::get(Int32, HaveNowaitClause);
  Value *Args[] = {
      Ident,          ThreadId,          InteropVar,         Device,
      NumDependences, DependenceAddress, HaveNowaitClauseVal};

  Function *Fn = getOrCreateRuntimeFunctionPtr(OMPRTL___tgt_interop_destroy);

  return Builder.CreateCall(Fn, Args);
}

CallInst *OpenMPIRBuilder::createOMPInteropUse(const LocationDescription &Loc,
                                               Value *InteropVar, Value *Device,
                                               Value *NumDependences,
                                               Value *DependenceAddress,
                                               bool HaveNowaitClause) {
  IRBuilder<>::InsertPointGuard IPG(Builder);
  Builder.restoreIP(Loc.IP);
  uint32_t SrcLocStrSize;
  Constant *SrcLocStr = getOrCreateSrcLocStr(Loc, SrcLocStrSize);
  Value *Ident = getOrCreateIdent(SrcLocStr, SrcLocStrSize);
  Value *ThreadId = getOrCreateThreadID(Ident);
  if (Device == nullptr)
    Device = ConstantInt::get(Int32, -1);
  if (NumDependences == nullptr) {
    NumDependences = ConstantInt::get(Int32, 0);
    PointerType *PointerTypeVar = Type::getInt8PtrTy(M.getContext());
    DependenceAddress = ConstantPointerNull::get(PointerTypeVar);
  }
  Value *HaveNowaitClauseVal = ConstantInt::get(Int32, HaveNowaitClause);
  Value *Args[] = {
      Ident,          ThreadId,          InteropVar,         Device,
      NumDependences, DependenceAddress, HaveNowaitClauseVal};

  Function *Fn = getOrCreateRuntimeFunctionPtr(OMPRTL___tgt_interop_use);

  return Builder.CreateCall(Fn, Args);
}

CallInst *OpenMPIRBuilder::createCachedThreadPrivate(
    const LocationDescription &Loc, llvm::Value *Pointer,
    llvm::ConstantInt *Size, const llvm::Twine &Name) {
  IRBuilder<>::InsertPointGuard IPG(Builder);
  Builder.restoreIP(Loc.IP);

  uint32_t SrcLocStrSize;
  Constant *SrcLocStr = getOrCreateSrcLocStr(Loc, SrcLocStrSize);
  Value *Ident = getOrCreateIdent(SrcLocStr, SrcLocStrSize);
  Value *ThreadId = getOrCreateThreadID(Ident);
  Constant *ThreadPrivateCache =
      getOrCreateOMPInternalVariable(Int8PtrPtr, Name);
  llvm::Value *Args[] = {Ident, ThreadId, Pointer, Size, ThreadPrivateCache};

  Function *Fn =
      getOrCreateRuntimeFunctionPtr(OMPRTL___kmpc_threadprivate_cached);

  return Builder.CreateCall(Fn, Args);
}

OpenMPIRBuilder::InsertPointTy
OpenMPIRBuilder::createTargetInit(const LocationDescription &Loc, bool IsSPMD,
                                  bool RequiresFullRuntime) {
  if (!updateToLocation(Loc))
    return Loc.IP;

  uint32_t SrcLocStrSize;
  Constant *SrcLocStr = getOrCreateSrcLocStr(Loc, SrcLocStrSize);
  Constant *Ident = getOrCreateIdent(SrcLocStr, SrcLocStrSize);
  ConstantInt *IsSPMDVal = ConstantInt::getSigned(
      IntegerType::getInt8Ty(Int8->getContext()),
      IsSPMD ? OMP_TGT_EXEC_MODE_SPMD : OMP_TGT_EXEC_MODE_GENERIC);
  ConstantInt *UseGenericStateMachine =
      ConstantInt::getBool(Int32->getContext(), !IsSPMD);
  ConstantInt *RequiresFullRuntimeVal =
      ConstantInt::getBool(Int32->getContext(), RequiresFullRuntime);

  Function *Fn = getOrCreateRuntimeFunctionPtr(
      omp::RuntimeFunction::OMPRTL___kmpc_target_init);

  CallInst *ThreadKind = Builder.CreateCall(
      Fn, {Ident, IsSPMDVal, UseGenericStateMachine, RequiresFullRuntimeVal});

  Value *ExecUserCode = Builder.CreateICmpEQ(
      ThreadKind, ConstantInt::get(ThreadKind->getType(), -1),
      "exec_user_code");

  // ThreadKind = __kmpc_target_init(...)
  // if (ThreadKind == -1)
  //   user_code
  // else
  //   return;

  auto *UI = Builder.CreateUnreachable(); // Don't do that
  BasicBlock *CheckBB = UI->getParent();
  BasicBlock *UserCodeEntryBB = CheckBB->splitBasicBlock(UI, "user_code.entry");

  BasicBlock *WorkerExitBB = BasicBlock::Create(
      CheckBB->getContext(), "worker.exit", CheckBB->getParent());
  Builder.SetInsertPoint(WorkerExitBB);
  Builder.CreateRetVoid();

  auto *CheckBBTI = CheckBB->getTerminator();
  Builder.SetInsertPoint(CheckBBTI);
  Builder.CreateCondBr(ExecUserCode, UI->getParent(), WorkerExitBB);

  CheckBBTI->eraseFromParent();
  UI->eraseFromParent();

  // Continue in the "user_code" block, see diagram above and in
  // openmp/libomptarget/deviceRTLs/common/include/target.h .
  return InsertPointTy(UserCodeEntryBB, UserCodeEntryBB->getFirstInsertionPt());
}

void OpenMPIRBuilder::createTargetDeinit(const LocationDescription &Loc,
                                         bool IsSPMD,
                                         bool RequiresFullRuntime) {
  if (!updateToLocation(Loc))
    return;

  uint32_t SrcLocStrSize;
  Constant *SrcLocStr = getOrCreateSrcLocStr(Loc, SrcLocStrSize);
  Value *Ident = getOrCreateIdent(SrcLocStr, SrcLocStrSize);
  ConstantInt *IsSPMDVal = ConstantInt::getSigned(
      IntegerType::getInt8Ty(Int8->getContext()),
      IsSPMD ? OMP_TGT_EXEC_MODE_SPMD : OMP_TGT_EXEC_MODE_GENERIC);
  ConstantInt *RequiresFullRuntimeVal =
      ConstantInt::getBool(Int32->getContext(), RequiresFullRuntime);

  Function *Fn = getOrCreateRuntimeFunctionPtr(
      omp::RuntimeFunction::OMPRTL___kmpc_target_deinit);

  Builder.CreateCall(Fn, {Ident, IsSPMDVal, RequiresFullRuntimeVal});
}

std::string OpenMPIRBuilder::getNameWithSeparators(ArrayRef<StringRef> Parts,
                                                   StringRef FirstSeparator,
                                                   StringRef Separator) {
  SmallString<128> Buffer;
  llvm::raw_svector_ostream OS(Buffer);
  StringRef Sep = FirstSeparator;
  for (StringRef Part : Parts) {
    OS << Sep << Part;
    Sep = Separator;
  }
  return OS.str().str();
}

Constant *OpenMPIRBuilder::getOrCreateOMPInternalVariable(
    llvm::Type *Ty, const llvm::Twine &Name, unsigned AddressSpace) {
  // TODO: Replace the twine arg with stringref to get rid of the conversion
  // logic. However This is taken from current implementation in clang as is.
  // Since this method is used in many places exclusively for OMP internal use
  // we will keep it as is for temporarily until we move all users to the
  // builder and then, if possible, fix it everywhere in one go.
  SmallString<256> Buffer;
  llvm::raw_svector_ostream Out(Buffer);
  Out << Name;
  StringRef RuntimeName = Out.str();
  auto &Elem = *InternalVars.try_emplace(RuntimeName, nullptr).first;
  if (Elem.second) {
    assert(cast<PointerType>(Elem.second->getType())
               ->isOpaqueOrPointeeTypeMatches(Ty) &&
           "OMP internal variable has different type than requested");
  } else {
    // TODO: investigate the appropriate linkage type used for the global
    // variable for possibly changing that to internal or private, or maybe
    // create different versions of the function for different OMP internal
    // variables.
    Elem.second = new llvm::GlobalVariable(
        M, Ty, /*IsConstant*/ false, llvm::GlobalValue::CommonLinkage,
        llvm::Constant::getNullValue(Ty), Elem.first(),
        /*InsertBefore=*/nullptr, llvm::GlobalValue::NotThreadLocal,
        AddressSpace);
  }

  return Elem.second;
}

Value *OpenMPIRBuilder::getOMPCriticalRegionLock(StringRef CriticalName) {
  std::string Prefix = Twine("gomp_critical_user_", CriticalName).str();
  std::string Name = getNameWithSeparators({Prefix, "var"}, ".", ".");
  return getOrCreateOMPInternalVariable(KmpCriticalNameTy, Name);
}

GlobalVariable *
OpenMPIRBuilder::createOffloadMaptypes(SmallVectorImpl<uint64_t> &Mappings,
                                       std::string VarName) {
  llvm::Constant *MaptypesArrayInit =
      llvm::ConstantDataArray::get(M.getContext(), Mappings);
  auto *MaptypesArrayGlobal = new llvm::GlobalVariable(
      M, MaptypesArrayInit->getType(),
      /*isConstant=*/true, llvm::GlobalValue::PrivateLinkage, MaptypesArrayInit,
      VarName);
  MaptypesArrayGlobal->setUnnamedAddr(llvm::GlobalValue::UnnamedAddr::Global);
  return MaptypesArrayGlobal;
}

void OpenMPIRBuilder::createMapperAllocas(const LocationDescription &Loc,
                                          InsertPointTy AllocaIP,
                                          unsigned NumOperands,
                                          struct MapperAllocas &MapperAllocas) {
  if (!updateToLocation(Loc))
    return;

  auto *ArrI8PtrTy = ArrayType::get(Int8Ptr, NumOperands);
  auto *ArrI64Ty = ArrayType::get(Int64, NumOperands);
  Builder.restoreIP(AllocaIP);
  AllocaInst *ArgsBase = Builder.CreateAlloca(ArrI8PtrTy);
  AllocaInst *Args = Builder.CreateAlloca(ArrI8PtrTy);
  AllocaInst *ArgSizes = Builder.CreateAlloca(ArrI64Ty);
  Builder.restoreIP(Loc.IP);
  MapperAllocas.ArgsBase = ArgsBase;
  MapperAllocas.Args = Args;
  MapperAllocas.ArgSizes = ArgSizes;
}

void OpenMPIRBuilder::emitMapperCall(const LocationDescription &Loc,
                                     Function *MapperFunc, Value *SrcLocInfo,
                                     Value *MaptypesArg, Value *MapnamesArg,
                                     struct MapperAllocas &MapperAllocas,
                                     int64_t DeviceID, unsigned NumOperands) {
  if (!updateToLocation(Loc))
    return;

  auto *ArrI8PtrTy = ArrayType::get(Int8Ptr, NumOperands);
  auto *ArrI64Ty = ArrayType::get(Int64, NumOperands);
  Value *ArgsBaseGEP =
      Builder.CreateInBoundsGEP(ArrI8PtrTy, MapperAllocas.ArgsBase,
                                {Builder.getInt32(0), Builder.getInt32(0)});
  Value *ArgsGEP =
      Builder.CreateInBoundsGEP(ArrI8PtrTy, MapperAllocas.Args,
                                {Builder.getInt32(0), Builder.getInt32(0)});
  Value *ArgSizesGEP =
      Builder.CreateInBoundsGEP(ArrI64Ty, MapperAllocas.ArgSizes,
                                {Builder.getInt32(0), Builder.getInt32(0)});
  Value *NullPtr = Constant::getNullValue(Int8Ptr->getPointerTo());
  Builder.CreateCall(MapperFunc,
                     {SrcLocInfo, Builder.getInt64(DeviceID),
                      Builder.getInt32(NumOperands), ArgsBaseGEP, ArgsGEP,
                      ArgSizesGEP, MaptypesArg, MapnamesArg, NullPtr});
}

bool OpenMPIRBuilder::checkAndEmitFlushAfterAtomic(
    const LocationDescription &Loc, llvm::AtomicOrdering AO, AtomicKind AK) {
  assert(!(AO == AtomicOrdering::NotAtomic ||
           AO == llvm::AtomicOrdering::Unordered) &&
         "Unexpected Atomic Ordering.");

  bool Flush = false;
  llvm::AtomicOrdering FlushAO = AtomicOrdering::Monotonic;

  switch (AK) {
  case Read:
    if (AO == AtomicOrdering::Acquire || AO == AtomicOrdering::AcquireRelease ||
        AO == AtomicOrdering::SequentiallyConsistent) {
      FlushAO = AtomicOrdering::Acquire;
      Flush = true;
    }
    break;
  case Write:
  case Compare:
  case Update:
    if (AO == AtomicOrdering::Release || AO == AtomicOrdering::AcquireRelease ||
        AO == AtomicOrdering::SequentiallyConsistent) {
      FlushAO = AtomicOrdering::Release;
      Flush = true;
    }
    break;
  case Capture:
    switch (AO) {
    case AtomicOrdering::Acquire:
      FlushAO = AtomicOrdering::Acquire;
      Flush = true;
      break;
    case AtomicOrdering::Release:
      FlushAO = AtomicOrdering::Release;
      Flush = true;
      break;
    case AtomicOrdering::AcquireRelease:
    case AtomicOrdering::SequentiallyConsistent:
      FlushAO = AtomicOrdering::AcquireRelease;
      Flush = true;
      break;
    default:
      // do nothing - leave silently.
      break;
    }
  }

  if (Flush) {
    // Currently Flush RT call still doesn't take memory_ordering, so for when
    // that happens, this tries to do the resolution of which atomic ordering
    // to use with but issue the flush call
    // TODO: pass `FlushAO` after memory ordering support is added
    (void)FlushAO;
    emitFlush(Loc);
  }

  // for AO == AtomicOrdering::Monotonic and  all other case combinations
  // do nothing
  return Flush;
}

OpenMPIRBuilder::InsertPointTy
OpenMPIRBuilder::createAtomicRead(const LocationDescription &Loc,
                                  AtomicOpValue &X, AtomicOpValue &V,
                                  AtomicOrdering AO) {
  if (!updateToLocation(Loc))
    return Loc.IP;

  Type *XTy = X.Var->getType();
  assert(XTy->isPointerTy() && "OMP Atomic expects a pointer to target memory");
  Type *XElemTy = X.ElemTy;
  assert((XElemTy->isFloatingPointTy() || XElemTy->isIntegerTy() ||
          XElemTy->isPointerTy()) &&
         "OMP atomic read expected a scalar type");

  Value *XRead = nullptr;

  if (XElemTy->isIntegerTy()) {
    LoadInst *XLD =
        Builder.CreateLoad(XElemTy, X.Var, X.IsVolatile, "omp.atomic.read");
    XLD->setAtomic(AO);
    XRead = cast<Value>(XLD);
  } else {
    // We need to bitcast and perform atomic op as integer
    unsigned Addrspace = cast<PointerType>(XTy)->getAddressSpace();
    IntegerType *IntCastTy =
        IntegerType::get(M.getContext(), XElemTy->getScalarSizeInBits());
    Value *XBCast = Builder.CreateBitCast(
        X.Var, IntCastTy->getPointerTo(Addrspace), "atomic.src.int.cast");
    LoadInst *XLoad =
        Builder.CreateLoad(IntCastTy, XBCast, X.IsVolatile, "omp.atomic.load");
    XLoad->setAtomic(AO);
    if (XElemTy->isFloatingPointTy()) {
      XRead = Builder.CreateBitCast(XLoad, XElemTy, "atomic.flt.cast");
    } else {
      XRead = Builder.CreateIntToPtr(XLoad, XElemTy, "atomic.ptr.cast");
    }
  }
  checkAndEmitFlushAfterAtomic(Loc, AO, AtomicKind::Read);
  Builder.CreateStore(XRead, V.Var, V.IsVolatile);
  return Builder.saveIP();
}

OpenMPIRBuilder::InsertPointTy
OpenMPIRBuilder::createAtomicWrite(const LocationDescription &Loc,
                                   AtomicOpValue &X, Value *Expr,
                                   AtomicOrdering AO) {
  if (!updateToLocation(Loc))
    return Loc.IP;

  Type *XTy = X.Var->getType();
  assert(XTy->isPointerTy() && "OMP Atomic expects a pointer to target memory");
  Type *XElemTy = X.ElemTy;
  assert((XElemTy->isFloatingPointTy() || XElemTy->isIntegerTy() ||
          XElemTy->isPointerTy()) &&
         "OMP atomic write expected a scalar type");

  if (XElemTy->isIntegerTy()) {
    StoreInst *XSt = Builder.CreateStore(Expr, X.Var, X.IsVolatile);
    XSt->setAtomic(AO);
  } else {
    // We need to bitcast and perform atomic op as integers
    unsigned Addrspace = cast<PointerType>(XTy)->getAddressSpace();
    IntegerType *IntCastTy =
        IntegerType::get(M.getContext(), XElemTy->getScalarSizeInBits());
    Value *XBCast = Builder.CreateBitCast(
        X.Var, IntCastTy->getPointerTo(Addrspace), "atomic.dst.int.cast");
    Value *ExprCast =
        Builder.CreateBitCast(Expr, IntCastTy, "atomic.src.int.cast");
    StoreInst *XSt = Builder.CreateStore(ExprCast, XBCast, X.IsVolatile);
    XSt->setAtomic(AO);
  }

  checkAndEmitFlushAfterAtomic(Loc, AO, AtomicKind::Write);
  return Builder.saveIP();
}

OpenMPIRBuilder::InsertPointTy OpenMPIRBuilder::createAtomicUpdate(
    const LocationDescription &Loc, InsertPointTy AllocaIP, AtomicOpValue &X,
    Value *Expr, AtomicOrdering AO, AtomicRMWInst::BinOp RMWOp,
    AtomicUpdateCallbackTy &UpdateOp, bool IsXBinopExpr) {
  assert(!isConflictIP(Loc.IP, AllocaIP) && "IPs must not be ambiguous");
  if (!updateToLocation(Loc))
    return Loc.IP;

  LLVM_DEBUG({
    Type *XTy = X.Var->getType();
    assert(XTy->isPointerTy() &&
           "OMP Atomic expects a pointer to target memory");
    Type *XElemTy = X.ElemTy;
    assert((XElemTy->isFloatingPointTy() || XElemTy->isIntegerTy() ||
            XElemTy->isPointerTy()) &&
           "OMP atomic update expected a scalar type");
    assert((RMWOp != AtomicRMWInst::Max) && (RMWOp != AtomicRMWInst::Min) &&
           (RMWOp != AtomicRMWInst::UMax) && (RMWOp != AtomicRMWInst::UMin) &&
           "OpenMP atomic does not support LT or GT operations");
  });

  emitAtomicUpdate(AllocaIP, X.Var, X.ElemTy, Expr, AO, RMWOp, UpdateOp,
                   X.IsVolatile, IsXBinopExpr);
  checkAndEmitFlushAfterAtomic(Loc, AO, AtomicKind::Update);
  return Builder.saveIP();
}

Value *OpenMPIRBuilder::emitRMWOpAsInstruction(Value *Src1, Value *Src2,
                                               AtomicRMWInst::BinOp RMWOp) {
  switch (RMWOp) {
  case AtomicRMWInst::Add:
    return Builder.CreateAdd(Src1, Src2);
  case AtomicRMWInst::Sub:
    return Builder.CreateSub(Src1, Src2);
  case AtomicRMWInst::And:
    return Builder.CreateAnd(Src1, Src2);
  case AtomicRMWInst::Nand:
    return Builder.CreateNeg(Builder.CreateAnd(Src1, Src2));
  case AtomicRMWInst::Or:
    return Builder.CreateOr(Src1, Src2);
  case AtomicRMWInst::Xor:
    return Builder.CreateXor(Src1, Src2);
  case AtomicRMWInst::Xchg:
  case AtomicRMWInst::FAdd:
  case AtomicRMWInst::FSub:
  case AtomicRMWInst::BAD_BINOP:
  case AtomicRMWInst::Max:
  case AtomicRMWInst::Min:
  case AtomicRMWInst::UMax:
  case AtomicRMWInst::UMin:
    llvm_unreachable("Unsupported atomic update operation");
  }
  llvm_unreachable("Unsupported atomic update operation");
}

std::pair<Value *, Value *> OpenMPIRBuilder::emitAtomicUpdate(
    InsertPointTy AllocaIP, Value *X, Type *XElemTy, Value *Expr,
    AtomicOrdering AO, AtomicRMWInst::BinOp RMWOp,
    AtomicUpdateCallbackTy &UpdateOp, bool VolatileX, bool IsXBinopExpr) {
  // TODO: handle the case where XElemTy is not byte-sized or not a power of 2
  // or a complex datatype.
  bool emitRMWOp = false;
  switch (RMWOp) {
  case AtomicRMWInst::Add:
  case AtomicRMWInst::And:
  case AtomicRMWInst::Nand:
  case AtomicRMWInst::Or:
  case AtomicRMWInst::Xor:
  case AtomicRMWInst::Xchg:
    emitRMWOp = XElemTy;
    break;
  case AtomicRMWInst::Sub:
    emitRMWOp = (IsXBinopExpr && XElemTy);
    break;
  default:
    emitRMWOp = false;
  }
  emitRMWOp &= XElemTy->isIntegerTy();

  std::pair<Value *, Value *> Res;
  if (emitRMWOp) {
    Res.first = Builder.CreateAtomicRMW(RMWOp, X, Expr, llvm::MaybeAlign(), AO);
    // not needed except in case of postfix captures. Generate anyway for
    // consistency with the else part. Will be removed with any DCE pass.
    // AtomicRMWInst::Xchg does not have a coressponding instruction.
    if (RMWOp == AtomicRMWInst::Xchg)
      Res.second = Res.first;
    else
      Res.second = emitRMWOpAsInstruction(Res.first, Expr, RMWOp);
  } else {
    unsigned Addrspace = cast<PointerType>(X->getType())->getAddressSpace();
    IntegerType *IntCastTy =
        IntegerType::get(M.getContext(), XElemTy->getScalarSizeInBits());
    Value *XBCast =
        Builder.CreateBitCast(X, IntCastTy->getPointerTo(Addrspace));
    LoadInst *OldVal =
        Builder.CreateLoad(IntCastTy, XBCast, X->getName() + ".atomic.load");
    OldVal->setAtomic(AO);
    // CurBB
    // |     /---\
		// ContBB    |
    // |     \---/
    // ExitBB
    BasicBlock *CurBB = Builder.GetInsertBlock();
    Instruction *CurBBTI = CurBB->getTerminator();
    CurBBTI = CurBBTI ? CurBBTI : Builder.CreateUnreachable();
    BasicBlock *ExitBB =
        CurBB->splitBasicBlock(CurBBTI, X->getName() + ".atomic.exit");
    BasicBlock *ContBB = CurBB->splitBasicBlock(CurBB->getTerminator(),
                                                X->getName() + ".atomic.cont");
    ContBB->getTerminator()->eraseFromParent();
    Builder.restoreIP(AllocaIP);
    AllocaInst *NewAtomicAddr = Builder.CreateAlloca(XElemTy);
    NewAtomicAddr->setName(X->getName() + "x.new.val");
    Builder.SetInsertPoint(ContBB);
    llvm::PHINode *PHI = Builder.CreatePHI(OldVal->getType(), 2);
    PHI->addIncoming(OldVal, CurBB);
    IntegerType *NewAtomicCastTy =
        IntegerType::get(M.getContext(), XElemTy->getScalarSizeInBits());
    bool IsIntTy = XElemTy->isIntegerTy();
    Value *NewAtomicIntAddr =
        (IsIntTy)
            ? NewAtomicAddr
            : Builder.CreateBitCast(NewAtomicAddr,
                                    NewAtomicCastTy->getPointerTo(Addrspace));
    Value *OldExprVal = PHI;
    if (!IsIntTy) {
      if (XElemTy->isFloatingPointTy()) {
        OldExprVal = Builder.CreateBitCast(PHI, XElemTy,
                                           X->getName() + ".atomic.fltCast");
      } else {
        OldExprVal = Builder.CreateIntToPtr(PHI, XElemTy,
                                            X->getName() + ".atomic.ptrCast");
      }
    }

    Value *Upd = UpdateOp(OldExprVal, Builder);
    Builder.CreateStore(Upd, NewAtomicAddr);
    LoadInst *DesiredVal = Builder.CreateLoad(IntCastTy, NewAtomicIntAddr);
    Value *XAddr =
        (IsIntTy)
            ? X
            : Builder.CreateBitCast(X, IntCastTy->getPointerTo(Addrspace));
    AtomicOrdering Failure =
        llvm::AtomicCmpXchgInst::getStrongestFailureOrdering(AO);
    AtomicCmpXchgInst *Result = Builder.CreateAtomicCmpXchg(
        XAddr, PHI, DesiredVal, llvm::MaybeAlign(), AO, Failure);
    Result->setVolatile(VolatileX);
    Value *PreviousVal = Builder.CreateExtractValue(Result, /*Idxs=*/0);
    Value *SuccessFailureVal = Builder.CreateExtractValue(Result, /*Idxs=*/1);
    PHI->addIncoming(PreviousVal, Builder.GetInsertBlock());
    Builder.CreateCondBr(SuccessFailureVal, ExitBB, ContBB);

    Res.first = OldExprVal;
    Res.second = Upd;

    // set Insertion point in exit block
    if (UnreachableInst *ExitTI =
            dyn_cast<UnreachableInst>(ExitBB->getTerminator())) {
      CurBBTI->eraseFromParent();
      Builder.SetInsertPoint(ExitBB);
    } else {
      Builder.SetInsertPoint(ExitTI);
    }
  }

  return Res;
}

OpenMPIRBuilder::InsertPointTy OpenMPIRBuilder::createAtomicCapture(
    const LocationDescription &Loc, InsertPointTy AllocaIP, AtomicOpValue &X,
    AtomicOpValue &V, Value *Expr, AtomicOrdering AO,
    AtomicRMWInst::BinOp RMWOp, AtomicUpdateCallbackTy &UpdateOp,
    bool UpdateExpr, bool IsPostfixUpdate, bool IsXBinopExpr) {
  if (!updateToLocation(Loc))
    return Loc.IP;

  LLVM_DEBUG({
    Type *XTy = X.Var->getType();
    assert(XTy->isPointerTy() &&
           "OMP Atomic expects a pointer to target memory");
    Type *XElemTy = X.ElemTy;
    assert((XElemTy->isFloatingPointTy() || XElemTy->isIntegerTy() ||
            XElemTy->isPointerTy()) &&
           "OMP atomic capture expected a scalar type");
    assert((RMWOp != AtomicRMWInst::Max) && (RMWOp != AtomicRMWInst::Min) &&
           "OpenMP atomic does not support LT or GT operations");
  });

  // If UpdateExpr is 'x' updated with some `expr` not based on 'x',
  // 'x' is simply atomically rewritten with 'expr'.
  AtomicRMWInst::BinOp AtomicOp = (UpdateExpr ? RMWOp : AtomicRMWInst::Xchg);
  std::pair<Value *, Value *> Result =
      emitAtomicUpdate(AllocaIP, X.Var, X.ElemTy, Expr, AO, AtomicOp, UpdateOp,
                       X.IsVolatile, IsXBinopExpr);

  Value *CapturedVal = (IsPostfixUpdate ? Result.first : Result.second);
  Builder.CreateStore(CapturedVal, V.Var, V.IsVolatile);

  checkAndEmitFlushAfterAtomic(Loc, AO, AtomicKind::Capture);
  return Builder.saveIP();
}

OpenMPIRBuilder::InsertPointTy OpenMPIRBuilder::createAtomicCompare(
    const LocationDescription &Loc, AtomicOpValue &X, Value *E, Value *D,
    AtomicOrdering AO, OMPAtomicCompareOp Op, bool IsXBinopExpr) {
  if (!updateToLocation(Loc))
    return Loc.IP;

  assert(X.Var->getType()->isPointerTy() &&
         "OMP atomic expects a pointer to target memory");
  assert((X.ElemTy->isIntegerTy() || X.ElemTy->isPointerTy()) &&
         "OMP atomic compare expected a integer scalar type");

  if (Op == OMPAtomicCompareOp::EQ) {
    AtomicOrdering Failure = AtomicCmpXchgInst::getStrongestFailureOrdering(AO);
    // We don't need the result for now.
    (void)Builder.CreateAtomicCmpXchg(X.Var, E, D, MaybeAlign(), AO, Failure);
  } else {
    assert((Op == OMPAtomicCompareOp::MAX || Op == OMPAtomicCompareOp::MIN) &&
           "Op should be either max or min at this point");

    // Reverse the ordop as the OpenMP forms are different from LLVM forms.
    // Let's take max as example.
    // OpenMP form:
    // x = x > expr ? expr : x;
    // LLVM form:
    // *ptr = *ptr > val ? *ptr : val;
    // We need to transform to LLVM form.
    // x = x <= expr ? x : expr;
    AtomicRMWInst::BinOp NewOp;
    if (IsXBinopExpr) {
      if (X.IsSigned)
        NewOp = Op == OMPAtomicCompareOp::MAX ? AtomicRMWInst::Min
                                              : AtomicRMWInst::Max;
      else
        NewOp = Op == OMPAtomicCompareOp::MAX ? AtomicRMWInst::UMin
                                              : AtomicRMWInst::UMax;
    } else {
      if (X.IsSigned)
        NewOp = Op == OMPAtomicCompareOp::MAX ? AtomicRMWInst::Max
                                              : AtomicRMWInst::Min;
      else
        NewOp = Op == OMPAtomicCompareOp::MAX ? AtomicRMWInst::UMax
                                              : AtomicRMWInst::UMin;
    }
    // We dont' need the result for now.
    (void)Builder.CreateAtomicRMW(NewOp, X.Var, E, MaybeAlign(), AO);
  }

  checkAndEmitFlushAfterAtomic(Loc, AO, AtomicKind::Compare);

  return Builder.saveIP();
}

GlobalVariable *
OpenMPIRBuilder::createOffloadMapnames(SmallVectorImpl<llvm::Constant *> &Names,
                                       std::string VarName) {
  llvm::Constant *MapNamesArrayInit = llvm::ConstantArray::get(
      llvm::ArrayType::get(
          llvm::Type::getInt8Ty(M.getContext())->getPointerTo(), Names.size()),
      Names);
  auto *MapNamesArrayGlobal = new llvm::GlobalVariable(
      M, MapNamesArrayInit->getType(),
      /*isConstant=*/true, llvm::GlobalValue::PrivateLinkage, MapNamesArrayInit,
      VarName);
  return MapNamesArrayGlobal;
}

// Create all simple and struct types exposed by the runtime and remember
// the llvm::PointerTypes of them for easy access later.
void OpenMPIRBuilder::initializeTypes(Module &M) {
  LLVMContext &Ctx = M.getContext();
  StructType *T;
#define OMP_TYPE(VarName, InitValue) VarName = InitValue;
#define OMP_ARRAY_TYPE(VarName, ElemTy, ArraySize)                             \
  VarName##Ty = ArrayType::get(ElemTy, ArraySize);                             \
  VarName##PtrTy = PointerType::getUnqual(VarName##Ty);
#define OMP_FUNCTION_TYPE(VarName, IsVarArg, ReturnType, ...)                  \
  VarName = FunctionType::get(ReturnType, {__VA_ARGS__}, IsVarArg);            \
  VarName##Ptr = PointerType::getUnqual(VarName);
#define OMP_STRUCT_TYPE(VarName, StructName, ...)                              \
  T = StructType::getTypeByName(Ctx, StructName);                              \
  if (!T)                                                                      \
    T = StructType::create(Ctx, {__VA_ARGS__}, StructName);                    \
  VarName = T;                                                                 \
  VarName##Ptr = PointerType::getUnqual(T);
#include "llvm/Frontend/OpenMP/OMPKinds.def"
}

void OpenMPIRBuilder::OutlineInfo::collectBlocks(
    SmallPtrSetImpl<BasicBlock *> &BlockSet,
    SmallVectorImpl<BasicBlock *> &BlockVector) {
  SmallVector<BasicBlock *, 32> Worklist;
  BlockSet.insert(EntryBB);
  BlockSet.insert(ExitBB);

  Worklist.push_back(EntryBB);
  while (!Worklist.empty()) {
    BasicBlock *BB = Worklist.pop_back_val();
    BlockVector.push_back(BB);
    for (BasicBlock *SuccBB : successors(BB))
      if (BlockSet.insert(SuccBB).second)
        Worklist.push_back(SuccBB);
  }
}

void CanonicalLoopInfo::collectControlBlocks(
    SmallVectorImpl<BasicBlock *> &BBs) {
  // We only count those BBs as control block for which we do not need to
  // reverse the CFG, i.e. not the loop body which can contain arbitrary control
  // flow. For consistency, this also means we do not add the Body block, which
  // is just the entry to the body code.
  BBs.reserve(BBs.size() + 6);
  BBs.append({getPreheader(), Header, Cond, Latch, Exit, getAfter()});
}

BasicBlock *CanonicalLoopInfo::getPreheader() const {
  assert(isValid() && "Requires a valid canonical loop");
  for (BasicBlock *Pred : predecessors(Header)) {
    if (Pred != Latch)
      return Pred;
  }
  llvm_unreachable("Missing preheader");
}

void CanonicalLoopInfo::setTripCount(Value *TripCount) {
  assert(isValid() && "Requires a valid canonical loop");

  Instruction *CmpI = &getCond()->front();
  assert(isa<CmpInst>(CmpI) && "First inst must compare IV with TripCount");
  CmpI->setOperand(1, TripCount);

#ifndef NDEBUG
  assertOK();
#endif
}

void CanonicalLoopInfo::mapIndVar(
    llvm::function_ref<Value *(Instruction *)> Updater) {
  assert(isValid() && "Requires a valid canonical loop");

  Instruction *OldIV = getIndVar();

  // Record all uses excluding those introduced by the updater. Uses by the
  // CanonicalLoopInfo itself to keep track of the number of iterations are
  // excluded.
  SmallVector<Use *> ReplacableUses;
  for (Use &U : OldIV->uses()) {
    auto *User = dyn_cast<Instruction>(U.getUser());
    if (!User)
      continue;
    if (User->getParent() == getCond())
      continue;
    if (User->getParent() == getLatch())
      continue;
    ReplacableUses.push_back(&U);
  }

  // Run the updater that may introduce new uses
  Value *NewIV = Updater(OldIV);

  // Replace the old uses with the value returned by the updater.
  for (Use *U : ReplacableUses)
    U->set(NewIV);

#ifndef NDEBUG
  assertOK();
#endif
}

void CanonicalLoopInfo::assertOK() const {
#ifndef NDEBUG
  // No constraints if this object currently does not describe a loop.
  if (!isValid())
    return;

  BasicBlock *Preheader = getPreheader();
  BasicBlock *Body = getBody();
  BasicBlock *After = getAfter();

  // Verify standard control-flow we use for OpenMP loops.
  assert(Preheader);
  assert(isa<BranchInst>(Preheader->getTerminator()) &&
         "Preheader must terminate with unconditional branch");
  assert(Preheader->getSingleSuccessor() == Header &&
         "Preheader must jump to header");

  assert(Header);
  assert(isa<BranchInst>(Header->getTerminator()) &&
         "Header must terminate with unconditional branch");
  assert(Header->getSingleSuccessor() == Cond &&
         "Header must jump to exiting block");

  assert(Cond);
  assert(Cond->getSinglePredecessor() == Header &&
         "Exiting block only reachable from header");

  assert(isa<BranchInst>(Cond->getTerminator()) &&
         "Exiting block must terminate with conditional branch");
  assert(size(successors(Cond)) == 2 &&
         "Exiting block must have two successors");
  assert(cast<BranchInst>(Cond->getTerminator())->getSuccessor(0) == Body &&
         "Exiting block's first successor jump to the body");
  assert(cast<BranchInst>(Cond->getTerminator())->getSuccessor(1) == Exit &&
         "Exiting block's second successor must exit the loop");

  assert(Body);
  assert(Body->getSinglePredecessor() == Cond &&
         "Body only reachable from exiting block");
  assert(!isa<PHINode>(Body->front()));

  assert(Latch);
  assert(isa<BranchInst>(Latch->getTerminator()) &&
         "Latch must terminate with unconditional branch");
  assert(Latch->getSingleSuccessor() == Header && "Latch must jump to header");
  // TODO: To support simple redirecting of the end of the body code that has
  // multiple; introduce another auxiliary basic block like preheader and after.
  assert(Latch->getSinglePredecessor() != nullptr);
  assert(!isa<PHINode>(Latch->front()));

  assert(Exit);
  assert(isa<BranchInst>(Exit->getTerminator()) &&
         "Exit block must terminate with unconditional branch");
  assert(Exit->getSingleSuccessor() == After &&
         "Exit block must jump to after block");

  assert(After);
  assert(After->getSinglePredecessor() == Exit &&
         "After block only reachable from exit block");
  assert(After->empty() || !isa<PHINode>(After->front()));

  Instruction *IndVar = getIndVar();
  assert(IndVar && "Canonical induction variable not found?");
  assert(isa<IntegerType>(IndVar->getType()) &&
         "Induction variable must be an integer");
  assert(cast<PHINode>(IndVar)->getParent() == Header &&
         "Induction variable must be a PHI in the loop header");
  assert(cast<PHINode>(IndVar)->getIncomingBlock(0) == Preheader);
  assert(
      cast<ConstantInt>(cast<PHINode>(IndVar)->getIncomingValue(0))->isZero());
  assert(cast<PHINode>(IndVar)->getIncomingBlock(1) == Latch);

  auto *NextIndVar = cast<PHINode>(IndVar)->getIncomingValue(1);
  assert(cast<Instruction>(NextIndVar)->getParent() == Latch);
  assert(cast<BinaryOperator>(NextIndVar)->getOpcode() == BinaryOperator::Add);
  assert(cast<BinaryOperator>(NextIndVar)->getOperand(0) == IndVar);
  assert(cast<ConstantInt>(cast<BinaryOperator>(NextIndVar)->getOperand(1))
             ->isOne());

  Value *TripCount = getTripCount();
  assert(TripCount && "Loop trip count not found?");
  assert(IndVar->getType() == TripCount->getType() &&
         "Trip count and induction variable must have the same type");

  auto *CmpI = cast<CmpInst>(&Cond->front());
  assert(CmpI->getPredicate() == CmpInst::ICMP_ULT &&
         "Exit condition must be a signed less-than comparison");
  assert(CmpI->getOperand(0) == IndVar &&
         "Exit condition must compare the induction variable");
  assert(CmpI->getOperand(1) == TripCount &&
         "Exit condition must compare with the trip count");
#endif
}

void CanonicalLoopInfo::invalidate() {
  Header = nullptr;
  Cond = nullptr;
  Latch = nullptr;
  Exit = nullptr;
}<|MERGE_RESOLUTION|>--- conflicted
+++ resolved
@@ -902,7 +902,6 @@
   return Builder.saveIP();
 }
 
-<<<<<<< HEAD
 void OpenMPIRBuilder::emitOffloadingEntry(Constant *Addr, StringRef Name,
                                           uint64_t Size, int32_t Flags,
                                           StringRef SectionName) {
@@ -941,16 +940,10 @@
   Entry->setAlignment(Align(1));
 }
 
-void OpenMPIRBuilder::emitCancelationCheckImpl(Value *CancelFlag,
-                                               omp::Directive CanceledDirective,
-                                               FinalizeCallbackTy ExitCB) {
-  assert(isLastFinalizationInfoCancellable(CanceledDirective) &&
-=======
 void OpenMPIRBuilder::emitCancelationCheckImpl(
     LocationDescription Loc, Value *CancelFlag,
-    omp::Directive CancelledDirective, omp::Directive CancelledBy) {
-  assert(isLastFinalizationInfoCancellable(CancelledDirective) &&
->>>>>>> 38ee9a42
+    omp::Directive CancelledDirective, omp::Directive CancelledBy) { 
+  assert(isLastFinalizationInfoCancellable(CanceledDirective) &&
          "Unexpected cancellation!");
 
   // For a cancel barrier we create two new blocks.
