--- conflicted
+++ resolved
@@ -1185,191 +1185,6 @@
 static void eraseDebugIntrinsicsWithNonLocalRefs(Function &F) {
   for (Instruction &I : instructions(F)) {
     SmallVector<DbgVariableIntrinsic *, 4> DbgUsers;
-    SmallVector<DPValue *, 4> DPValues;
-    findDbgUsers(DbgUsers, &I, &DPValues);
-    for (DbgVariableIntrinsic *DVI : DbgUsers)
-      if (DVI->getFunction() != &F)
-        DVI->eraseFromParent();
-    for (DPValue *DPV : DPValues)
-      if (DPV->getFunction() != &F)
-        DPV->eraseFromParent();
-  }
-}
-
-/// Fix up the debug info in the old and new functions by pointing line
-/// locations and debug intrinsics to the new subprogram scope, and by deleting
-/// intrinsics which point to values outside of the new function.
-static void fixupDebugInfoPostExtraction(Function &OldFunc, Function &NewFunc,
-                                         CallInst &TheCall) {
-  DISubprogram *OldSP = OldFunc.getSubprogram();
-  LLVMContext &Ctx = OldFunc.getContext();
-
-<<<<<<< HEAD
-=======
-    // Find proper insertion point.
-    BasicBlock::iterator InsertPt;
-    // In case OutI is an invoke, we insert the store at the beginning in the
-    // 'normal destination' BB. Otherwise we insert the store right after OutI.
-    if (auto *InvokeI = dyn_cast<InvokeInst>(OutI))
-      InsertPt = InvokeI->getNormalDest()->getFirstInsertionPt();
-    else if (auto *Phi = dyn_cast<PHINode>(OutI))
-      InsertPt = Phi->getParent()->getFirstInsertionPt();
-    else
-      InsertPt = std::next(OutI->getIterator());
-
-    assert((InsertPt->getFunction() == newFunction ||
-            Blocks.count(InsertPt->getParent())) &&
-           "InsertPt should be in new function");
-    if (AggregateArgs && StructValues.contains(outputs[i])) {
-      assert(AggOutputArgBegin != newFunction->arg_end() &&
-             "Number of aggregate output arguments should match "
-             "the number of defined values");
-      Value *Idx[2];
-      Idx[0] = Constant::getNullValue(Type::getInt32Ty(Context));
-      Idx[1] = ConstantInt::get(Type::getInt32Ty(Context), aggIdx);
-      GetElementPtrInst *GEP = GetElementPtrInst::Create(
-          StructArgTy, &*AggOutputArgBegin, Idx, "gep_" + outputs[i]->getName(),
-          InsertPt);
-      new StoreInst(outputs[i], GEP, InsertPt);
-      ++aggIdx;
-      // Since there should be only one struct argument aggregating
-      // all the output values, we shouldn't increment AggOutputArgBegin, which
-      // always points to the struct argument, in this case.
-    } else {
-      assert(ScalarOutputArgBegin != newFunction->arg_end() &&
-             "Number of scalar output arguments should match "
-             "the number of defined values");
-      new StoreInst(outputs[i], &*ScalarOutputArgBegin, InsertPt);
-      ++ScalarOutputArgBegin;
-    }
-  }
-
-  // Now that we've done the deed, simplify the switch instruction.
-  Type *OldFnRetTy = TheSwitch->getParent()->getParent()->getReturnType();
-  switch (NumExitBlocks) {
-  case 0:
-    // There are no successors (the block containing the switch itself), which
-    // means that previously this was the last part of the function, and hence
-    // this should be rewritten as a `ret` or `unreachable`.
-    if (newFunction->doesNotReturn()) {
-      // If fn is no return, end with an unreachable terminator.
-      (void)new UnreachableInst(Context, TheSwitch->getIterator());
-    } else if (OldFnRetTy->isVoidTy()) {
-      // We have no return value.
-      ReturnInst::Create(Context, nullptr,
-                         TheSwitch->getIterator()); // Return void
-    } else if (OldFnRetTy == TheSwitch->getCondition()->getType()) {
-      // return what we have
-      ReturnInst::Create(Context, TheSwitch->getCondition(),
-                         TheSwitch->getIterator());
-    } else {
-      // Otherwise we must have code extracted an unwind or something, just
-      // return whatever we want.
-      ReturnInst::Create(Context, Constant::getNullValue(OldFnRetTy),
-                         TheSwitch->getIterator());
-    }
-
-    TheSwitch->eraseFromParent();
-    break;
-  case 1:
-    // Only a single destination, change the switch into an unconditional
-    // branch.
-    BranchInst::Create(TheSwitch->getSuccessor(1), TheSwitch->getIterator());
-    TheSwitch->eraseFromParent();
-    break;
-  case 2:
-    BranchInst::Create(TheSwitch->getSuccessor(1), TheSwitch->getSuccessor(2),
-                       call, TheSwitch->getIterator());
-    TheSwitch->eraseFromParent();
-    break;
-  default:
-    // Otherwise, make the default destination of the switch instruction be one
-    // of the other successors.
-    TheSwitch->setCondition(call);
-    TheSwitch->setDefaultDest(TheSwitch->getSuccessor(NumExitBlocks));
-    // Remove redundant case
-    TheSwitch->removeCase(SwitchInst::CaseIt(TheSwitch, NumExitBlocks-1));
-    break;
-  }
-
-  // Insert lifetime markers around the reloads of any output values. The
-  // allocas output values are stored in are only in-use in the codeRepl block.
-  insertLifetimeMarkersSurroundingCall(M, ReloadOutputs, ReloadOutputs, call);
-
-  return call;
-}
-
-void CodeExtractor::moveCodeToFunction(Function *newFunction) {
-  auto newFuncIt = newFunction->front().getIterator();
-  for (BasicBlock *Block : Blocks) {
-    // Delete the basic block from the old function, and the list of blocks
-    Block->removeFromParent();
-
-    // Insert this basic block into the new function
-    // Insert the original blocks after the entry block created
-    // for the new function. The entry block may be followed
-    // by a set of exit blocks at this point, but these exit
-    // blocks better be placed at the end of the new function.
-    newFuncIt = newFunction->insert(std::next(newFuncIt), Block);
-  }
-}
-
-void CodeExtractor::calculateNewCallTerminatorWeights(
-    BasicBlock *CodeReplacer,
-    DenseMap<BasicBlock *, BlockFrequency> &ExitWeights,
-    BranchProbabilityInfo *BPI) {
-  using Distribution = BlockFrequencyInfoImplBase::Distribution;
-  using BlockNode = BlockFrequencyInfoImplBase::BlockNode;
-
-  // Update the branch weights for the exit block.
-  Instruction *TI = CodeReplacer->getTerminator();
-  SmallVector<unsigned, 8> BranchWeights(TI->getNumSuccessors(), 0);
-
-  // Block Frequency distribution with dummy node.
-  Distribution BranchDist;
-
-  SmallVector<BranchProbability, 4> EdgeProbabilities(
-      TI->getNumSuccessors(), BranchProbability::getUnknown());
-
-  // Add each of the frequencies of the successors.
-  for (unsigned i = 0, e = TI->getNumSuccessors(); i < e; ++i) {
-    BlockNode ExitNode(i);
-    uint64_t ExitFreq = ExitWeights[TI->getSuccessor(i)].getFrequency();
-    if (ExitFreq != 0)
-      BranchDist.addExit(ExitNode, ExitFreq);
-    else
-      EdgeProbabilities[i] = BranchProbability::getZero();
-  }
-
-  // Check for no total weight.
-  if (BranchDist.Total == 0) {
-    BPI->setEdgeProbability(CodeReplacer, EdgeProbabilities);
-    return;
-  }
-
-  // Normalize the distribution so that they can fit in unsigned.
-  BranchDist.normalize();
-
-  // Create normalized branch weights and set the metadata.
-  for (unsigned I = 0, E = BranchDist.Weights.size(); I < E; ++I) {
-    const auto &Weight = BranchDist.Weights[I];
-
-    // Get the weight and update the current BFI.
-    BranchWeights[Weight.TargetNode.Index] = Weight.Amount;
-    BranchProbability BP(Weight.Amount, BranchDist.Total);
-    EdgeProbabilities[Weight.TargetNode.Index] = BP;
-  }
-  BPI->setEdgeProbability(CodeReplacer, EdgeProbabilities);
-  TI->setMetadata(
-      LLVMContext::MD_prof,
-      MDBuilder(TI->getContext()).createBranchWeights(BranchWeights));
-}
-
-/// Erase debug info intrinsics which refer to values in \p F but aren't in
-/// \p F.
-static void eraseDebugIntrinsicsWithNonLocalRefs(Function &F) {
-  for (Instruction &I : instructions(F)) {
-    SmallVector<DbgVariableIntrinsic *, 4> DbgUsers;
     SmallVector<DbgVariableRecord *, 4> DbgVariableRecords;
     findDbgUsers(DbgUsers, &I, &DbgVariableRecords);
     for (DbgVariableIntrinsic *DVI : DbgUsers)
@@ -1389,7 +1204,6 @@
   DISubprogram *OldSP = OldFunc.getSubprogram();
   LLVMContext &Ctx = OldFunc.getContext();
 
->>>>>>> ffd08c77
   if (!OldSP) {
     // Erase any debug info the new function contains.
     stripDebugInfo(NewFunc);
