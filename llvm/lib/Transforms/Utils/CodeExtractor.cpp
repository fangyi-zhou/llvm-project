//===- CodeExtractor.cpp - Pull code region into a new function -----------===//
//
// Part of the LLVM Project, under the Apache License v2.0 with LLVM Exceptions.
// See https://llvm.org/LICENSE.txt for license information.
// SPDX-License-Identifier: Apache-2.0 WITH LLVM-exception
//
//===----------------------------------------------------------------------===//
//
// This file implements the interface to tear out a code region, such as an
// individual loop or a parallel section, into a new function, replacing it with
// a call to the new function.
//
//===----------------------------------------------------------------------===//

#include "llvm/Transforms/Utils/CodeExtractor.h"
#include "llvm/ADT/ArrayRef.h"
#include "llvm/ADT/DenseMap.h"
#include "llvm/ADT/STLExtras.h"
#include "llvm/ADT/SetVector.h"
#include "llvm/ADT/SmallPtrSet.h"
#include "llvm/ADT/SmallVector.h"
#include "llvm/Analysis/AssumptionCache.h"
#include "llvm/Analysis/BlockFrequencyInfo.h"
#include "llvm/Analysis/BlockFrequencyInfoImpl.h"
#include "llvm/Analysis/BranchProbabilityInfo.h"
#include "llvm/IR/Argument.h"
#include "llvm/IR/Attributes.h"
#include "llvm/IR/BasicBlock.h"
#include "llvm/IR/CFG.h"
#include "llvm/IR/Constant.h"
#include "llvm/IR/Constants.h"
#include "llvm/IR/DIBuilder.h"
#include "llvm/IR/DataLayout.h"
#include "llvm/IR/DebugInfo.h"
#include "llvm/IR/DebugInfoMetadata.h"
#include "llvm/IR/DerivedTypes.h"
#include "llvm/IR/Dominators.h"
#include "llvm/IR/Function.h"
#include "llvm/IR/GlobalValue.h"
#include "llvm/IR/InstIterator.h"
#include "llvm/IR/InstrTypes.h"
#include "llvm/IR/Instruction.h"
#include "llvm/IR/Instructions.h"
#include "llvm/IR/IntrinsicInst.h"
#include "llvm/IR/Intrinsics.h"
#include "llvm/IR/LLVMContext.h"
#include "llvm/IR/MDBuilder.h"
#include "llvm/IR/Module.h"
#include "llvm/IR/PatternMatch.h"
#include "llvm/IR/Type.h"
#include "llvm/IR/User.h"
#include "llvm/IR/Value.h"
#include "llvm/IR/Verifier.h"
#include "llvm/Support/BlockFrequency.h"
#include "llvm/Support/BranchProbability.h"
#include "llvm/Support/Casting.h"
#include "llvm/Support/CommandLine.h"
#include "llvm/Support/Debug.h"
#include "llvm/Support/ErrorHandling.h"
#include "llvm/Support/raw_ostream.h"
#include "llvm/Transforms/Utils/BasicBlockUtils.h"
#include "llvm/Transforms/Utils/Cloning.h"
#include "llvm/Transforms/Utils/SSAUpdater.h"
#include <cassert>
#include <cstdint>
#include <iterator>
#include <map>
#include <utility>
#include <vector>

using namespace llvm;
using namespace llvm::PatternMatch;
using ProfileCount = Function::ProfileCount;

#define DEBUG_TYPE "code-extractor"

// Provide a command-line option to aggregate function arguments into a struct
// for functions produced by the code extractor. This is useful when converting
// extracted functions to pthread-based code, as only one argument (void*) can
// be passed in to pthread_create().
static cl::opt<bool>
AggregateArgsOpt("aggregate-extracted-args", cl::Hidden,
                 cl::desc("Aggregate arguments to code-extracted functions"));

/// Test whether a block is valid for extraction.
static bool isBlockValidForExtraction(const BasicBlock &BB,
                                      const SetVector<BasicBlock *> &Result,
                                      bool AllowVarArgs, bool AllowAlloca) {
  // taking the address of a basic block moved to another function is illegal
  if (BB.hasAddressTaken())
    return false;

  // don't hoist code that uses another basicblock address, as it's likely to
  // lead to unexpected behavior, like cross-function jumps
  SmallPtrSet<User const *, 16> Visited;
  SmallVector<User const *, 16> ToVisit;

  for (Instruction const &Inst : BB)
    ToVisit.push_back(&Inst);

  while (!ToVisit.empty()) {
    User const *Curr = ToVisit.pop_back_val();
    if (!Visited.insert(Curr).second)
      continue;
    if (isa<BlockAddress const>(Curr))
      return false; // even a reference to self is likely to be not compatible

    if (isa<Instruction>(Curr) && cast<Instruction>(Curr)->getParent() != &BB)
      continue;

    for (auto const &U : Curr->operands()) {
      if (auto *UU = dyn_cast<User>(U))
        ToVisit.push_back(UU);
    }
  }

  // If explicitly requested, allow vastart and alloca. For invoke instructions
  // verify that extraction is valid.
  for (BasicBlock::const_iterator I = BB.begin(), E = BB.end(); I != E; ++I) {
    if (isa<AllocaInst>(I)) {
       if (!AllowAlloca)
         return false;
       continue;
    }

    if (const auto *II = dyn_cast<InvokeInst>(I)) {
      // Unwind destination (either a landingpad, catchswitch, or cleanuppad)
      // must be a part of the subgraph which is being extracted.
      if (auto *UBB = II->getUnwindDest())
        if (!Result.count(UBB))
          return false;
      continue;
    }

    // All catch handlers of a catchswitch instruction as well as the unwind
    // destination must be in the subgraph.
    if (const auto *CSI = dyn_cast<CatchSwitchInst>(I)) {
      if (auto *UBB = CSI->getUnwindDest())
        if (!Result.count(UBB))
          return false;
      for (const auto *HBB : CSI->handlers())
        if (!Result.count(const_cast<BasicBlock*>(HBB)))
          return false;
      continue;
    }

    // Make sure that entire catch handler is within subgraph. It is sufficient
    // to check that catch return's block is in the list.
    if (const auto *CPI = dyn_cast<CatchPadInst>(I)) {
      for (const auto *U : CPI->users())
        if (const auto *CRI = dyn_cast<CatchReturnInst>(U))
          if (!Result.count(const_cast<BasicBlock*>(CRI->getParent())))
            return false;
      continue;
    }

    // And do similar checks for cleanup handler - the entire handler must be
    // in subgraph which is going to be extracted. For cleanup return should
    // additionally check that the unwind destination is also in the subgraph.
    if (const auto *CPI = dyn_cast<CleanupPadInst>(I)) {
      for (const auto *U : CPI->users())
        if (const auto *CRI = dyn_cast<CleanupReturnInst>(U))
          if (!Result.count(const_cast<BasicBlock*>(CRI->getParent())))
            return false;
      continue;
    }
    if (const auto *CRI = dyn_cast<CleanupReturnInst>(I)) {
      if (auto *UBB = CRI->getUnwindDest())
        if (!Result.count(UBB))
          return false;
      continue;
    }

    if (const CallInst *CI = dyn_cast<CallInst>(I)) {
      if (const Function *F = CI->getCalledFunction()) {
        auto IID = F->getIntrinsicID();
        if (IID == Intrinsic::vastart) {
          if (AllowVarArgs)
            continue;
          else
            return false;
        }

        // Currently, we miscompile outlined copies of eh_typid_for. There are
        // proposals for fixing this in llvm.org/PR39545.
        if (IID == Intrinsic::eh_typeid_for)
          return false;
      }
    }
  }

  return true;
}

/// Build a set of blocks to extract if the input blocks are viable.
static SetVector<BasicBlock *>
buildExtractionBlockSet(ArrayRef<BasicBlock *> BBs, DominatorTree *DT,
                        bool AllowVarArgs, bool AllowAlloca,
                        bool KeepOldBlocks) {
  assert(!BBs.empty() && "The set of blocks to extract must be non-empty");
  SetVector<BasicBlock *> Result;

  // Loop over the blocks, adding them to our set-vector, and aborting with an
  // empty set if we encounter invalid blocks.
  for (BasicBlock *BB : BBs) {
    // If this block is dead, don't process it.
    if (DT && !DT->isReachableFromEntry(BB))
      continue;

    if (!Result.insert(BB))
      llvm_unreachable("Repeated basic blocks in extraction input");
  }

  LLVM_DEBUG(dbgs() << "Region front block: " << Result.front()->getName()
                    << '\n');

  for (auto *BB : Result) {
    if (!isBlockValidForExtraction(*BB, Result, AllowVarArgs, AllowAlloca))
      return {};

    // Make sure that the first block is not a landing pad.
    if (BB == Result.front()) {
      if (BB->isEHPad()) {
        LLVM_DEBUG(dbgs() << "The first block cannot be an unwind block\n");
        return {};
      }
      continue;
    }

    // All blocks other than the first must not have predecessors outside of
    // the subgraph which is being extracted. KeepOldBlocks relaxes this
    // requirement.
    if (!KeepOldBlocks) {
      for (auto *PBB : predecessors(BB))
        if (!Result.count(PBB)) {
          LLVM_DEBUG(dbgs()
                     << "No blocks in this region may have entries from "
                        "outside the region except for the first block!\n"
                     << "Problematic source BB: " << BB->getName() << "\n"
                     << "Problematic destination BB: " << PBB->getName()
                     << "\n");
          return {};
        }
    }
  }

  return Result;
}

CodeExtractor::CodeExtractor(ArrayRef<BasicBlock *> BBs, DominatorTree *DT,
                             bool AggregateArgs, BlockFrequencyInfo *BFI,
                             BranchProbabilityInfo *BPI, AssumptionCache *AC,
                             bool AllowVarArgs, bool AllowAlloca,
                             BasicBlock *AllocationBlock, std::string Suffix,
<<<<<<< HEAD
                             bool KeepOldBlocks, bool ArgsInZeroAddressSpace)
=======
                             bool ArgsInZeroAddressSpace, bool KeepOldBlocks)
>>>>>>> 94ea43a6
    : DT(DT), AggregateArgs(AggregateArgs || AggregateArgsOpt), BFI(BFI),
      BPI(BPI), AC(AC), AllocationBlock(AllocationBlock),
      AllowVarArgs(AllowVarArgs), KeepOldBlocks(KeepOldBlocks),
      Blocks(buildExtractionBlockSet(BBs, DT, AllowVarArgs, AllowAlloca,
                                     KeepOldBlocks)),
      Suffix(Suffix), ArgsInZeroAddressSpace(ArgsInZeroAddressSpace) {}
<<<<<<< HEAD
=======

CodeExtractor::CodeExtractor(DominatorTree &DT, Loop &L, bool AggregateArgs,
                             BlockFrequencyInfo *BFI,
                             BranchProbabilityInfo *BPI, AssumptionCache *AC,
                             std::string Suffix)
    : DT(&DT), AggregateArgs(AggregateArgs || AggregateArgsOpt), BFI(BFI),
      BPI(BPI), AC(AC), AllocationBlock(nullptr), AllowVarArgs(false),
      KeepOldBlocks(false),
      Blocks(buildExtractionBlockSet(L.getBlocks(), &DT,
                                     /* AllowVarArgs */ false,
                                     /* AllowAlloca */ false,
                                     /* KeepOldBlocks */ false)),
      Suffix(Suffix), ArgsInZeroAddressSpace(false) {}
>>>>>>> 94ea43a6

/// definedInRegion - Return true if the specified value is defined in the
/// extracted region.
static bool definedInRegion(const SetVector<BasicBlock *> &Blocks, Value *V) {
  if (Instruction *I = dyn_cast<Instruction>(V))
    if (Blocks.count(I->getParent()))
      return true;
  return false;
}

/// definedInCaller - Return true if the specified value is defined in the
/// function being code extracted, but not in the region being extracted.
/// These values must be passed in as live-ins to the function.
static bool definedInCaller(const SetVector<BasicBlock *> &Blocks, Value *V) {
  if (isa<Argument>(V)) return true;
  if (Instruction *I = dyn_cast<Instruction>(V))
    if (!Blocks.count(I->getParent()))
      return true;
  return false;
}

static BasicBlock *getCommonExitBlock(const SetVector<BasicBlock *> &Blocks) {
  BasicBlock *CommonExitBlock = nullptr;
  auto hasNonCommonExitSucc = [&](BasicBlock *Block) {
    for (auto *Succ : successors(Block)) {
      // Internal edges, ok.
      if (Blocks.count(Succ))
        continue;
      if (!CommonExitBlock) {
        CommonExitBlock = Succ;
        continue;
      }
      if (CommonExitBlock != Succ)
        return true;
    }
    return false;
  };

  if (any_of(Blocks, hasNonCommonExitSucc))
    return nullptr;

  return CommonExitBlock;
}

CodeExtractorAnalysisCache::CodeExtractorAnalysisCache(Function &F) {
  for (BasicBlock &BB : F) {
    for (Instruction &II : BB.instructionsWithoutDebug())
      if (auto *AI = dyn_cast<AllocaInst>(&II))
        Allocas.push_back(AI);

    findSideEffectInfoForBlock(BB);
  }
}

void CodeExtractorAnalysisCache::findSideEffectInfoForBlock(BasicBlock &BB) {
  for (Instruction &II : BB.instructionsWithoutDebug()) {
    unsigned Opcode = II.getOpcode();
    Value *MemAddr = nullptr;
    switch (Opcode) {
    case Instruction::Store:
    case Instruction::Load: {
      if (Opcode == Instruction::Store) {
        StoreInst *SI = cast<StoreInst>(&II);
        MemAddr = SI->getPointerOperand();
      } else {
        LoadInst *LI = cast<LoadInst>(&II);
        MemAddr = LI->getPointerOperand();
      }
      // Global variable can not be aliased with locals.
      if (isa<Constant>(MemAddr))
        break;
      Value *Base = MemAddr->stripInBoundsConstantOffsets();
      if (!isa<AllocaInst>(Base)) {
        SideEffectingBlocks.insert(&BB);
        return;
      }
      BaseMemAddrs[&BB].insert(Base);
      break;
    }
    default: {
      IntrinsicInst *IntrInst = dyn_cast<IntrinsicInst>(&II);
      if (IntrInst) {
        if (IntrInst->isLifetimeStartOrEnd())
          break;
        SideEffectingBlocks.insert(&BB);
        return;
      }
      // Treat all the other cases conservatively if it has side effects.
      if (II.mayHaveSideEffects()) {
        SideEffectingBlocks.insert(&BB);
        return;
      }
    }
    }
  }
}

bool CodeExtractorAnalysisCache::doesBlockContainClobberOfAddr(
    BasicBlock &BB, AllocaInst *Addr) const {
  if (SideEffectingBlocks.count(&BB))
    return true;
  auto It = BaseMemAddrs.find(&BB);
  if (It != BaseMemAddrs.end())
    return It->second.count(Addr);
  return false;
}

bool CodeExtractor::isLegalToShrinkwrapLifetimeMarkers(
    const CodeExtractorAnalysisCache &CEAC, Instruction *Addr) const {
  AllocaInst *AI = cast<AllocaInst>(Addr->stripInBoundsConstantOffsets());
  Function *Func = (*Blocks.begin())->getParent();
  for (BasicBlock &BB : *Func) {
    if (Blocks.count(&BB))
      continue;
    if (CEAC.doesBlockContainClobberOfAddr(BB, AI))
      return false;
  }
  return true;
}

BasicBlock *
CodeExtractor::findOrCreateBlockForHoisting(BasicBlock *CommonExitBlock) {
  BasicBlock *SinglePredFromOutlineRegion = nullptr;
  assert(!Blocks.count(CommonExitBlock) &&
         "Expect a block outside the region!");
  for (auto *Pred : predecessors(CommonExitBlock)) {
    if (!Blocks.count(Pred))
      continue;
    if (!SinglePredFromOutlineRegion) {
      SinglePredFromOutlineRegion = Pred;
    } else if (SinglePredFromOutlineRegion != Pred) {
      SinglePredFromOutlineRegion = nullptr;
      break;
    }
  }

  if (SinglePredFromOutlineRegion)
    return SinglePredFromOutlineRegion;

#ifndef NDEBUG
  auto getFirstPHI = [](BasicBlock *BB) {
    BasicBlock::iterator I = BB->begin();
    PHINode *FirstPhi = nullptr;
    while (I != BB->end()) {
      PHINode *Phi = dyn_cast<PHINode>(I);
      if (!Phi)
        break;
      if (!FirstPhi) {
        FirstPhi = Phi;
        break;
      }
    }
    return FirstPhi;
  };
  // If there are any phi nodes, the single pred either exists or has already
  // be created before code extraction.
  assert(!getFirstPHI(CommonExitBlock) && "Phi not expected");
#endif

  BasicBlock *NewExitBlock = CommonExitBlock->splitBasicBlock(
      CommonExitBlock->getFirstNonPHI()->getIterator());

  for (BasicBlock *Pred :
       llvm::make_early_inc_range(predecessors(CommonExitBlock))) {
    if (Blocks.count(Pred))
      continue;
    Pred->getTerminator()->replaceUsesOfWith(CommonExitBlock, NewExitBlock);
  }
  // Now add the old exit block to the outline region.
  Blocks.insert(CommonExitBlock);
  return CommonExitBlock;
}

// Find the pair of life time markers for address 'Addr' that are either
// defined inside the outline region or can legally be shrinkwrapped into the
// outline region. If there are not other untracked uses of the address, return
// the pair of markers if found; otherwise return a pair of nullptr.
CodeExtractor::LifetimeMarkerInfo
CodeExtractor::getLifetimeMarkers(const CodeExtractorAnalysisCache &CEAC,
                                  Instruction *Addr,
                                  BasicBlock *ExitBlock) const {
  LifetimeMarkerInfo Info;

  for (User *U : Addr->users()) {
    IntrinsicInst *IntrInst = dyn_cast<IntrinsicInst>(U);
    if (IntrInst) {
      // We don't model addresses with multiple start/end markers, but the
      // markers do not need to be in the region.
      if (IntrInst->getIntrinsicID() == Intrinsic::lifetime_start) {
        if (Info.LifeStart)
          return {};
        Info.LifeStart = IntrInst;
        continue;
      }
      if (IntrInst->getIntrinsicID() == Intrinsic::lifetime_end) {
        if (Info.LifeEnd)
          return {};
        Info.LifeEnd = IntrInst;
        continue;
      }
      // At this point, permit debug uses outside of the region.
      // This is fixed in a later call to fixupDebugInfoPostExtraction().
      if (isa<DbgInfoIntrinsic>(IntrInst))
        continue;
    }
    // Find untracked uses of the address, bail.
    if (!definedInRegion(Blocks, U))
      return {};
  }

  if (!Info.LifeStart || !Info.LifeEnd)
    return {};

  Info.SinkLifeStart = !definedInRegion(Blocks, Info.LifeStart);
  Info.HoistLifeEnd = !definedInRegion(Blocks, Info.LifeEnd);
  // Do legality check.
  if ((Info.SinkLifeStart || Info.HoistLifeEnd) &&
      !isLegalToShrinkwrapLifetimeMarkers(CEAC, Addr))
    return {};

  // Check to see if we have a place to do hoisting, if not, bail.
  if (Info.HoistLifeEnd && !ExitBlock)
    return {};

  return Info;
}

void CodeExtractor::findAllocas(const CodeExtractorAnalysisCache &CEAC,
                                ValueSet &SinkCands, ValueSet &HoistCands,
                                BasicBlock *&ExitBlock) const {
  Function *Func = (*Blocks.begin())->getParent();
  ExitBlock = getCommonExitBlock(Blocks);

  auto moveOrIgnoreLifetimeMarkers =
      [&](const LifetimeMarkerInfo &LMI) -> bool {
    if (!LMI.LifeStart)
      return false;
    if (LMI.SinkLifeStart) {
      LLVM_DEBUG(dbgs() << "Sinking lifetime.start: " << *LMI.LifeStart
                        << "\n");
      SinkCands.insert(LMI.LifeStart);
    }
    if (LMI.HoistLifeEnd) {
      LLVM_DEBUG(dbgs() << "Hoisting lifetime.end: " << *LMI.LifeEnd << "\n");
      HoistCands.insert(LMI.LifeEnd);
    }
    return true;
  };

  // Look up allocas in the original function in CodeExtractorAnalysisCache, as
  // this is much faster than walking all the instructions.
  for (AllocaInst *AI : CEAC.getAllocas()) {
    BasicBlock *BB = AI->getParent();
    if (Blocks.count(BB))
      continue;

    // As a prior call to extractCodeRegion() may have shrinkwrapped the alloca,
    // check whether it is actually still in the original function.
    Function *AIFunc = BB->getParent();
    if (AIFunc != Func)
      continue;

    LifetimeMarkerInfo MarkerInfo = getLifetimeMarkers(CEAC, AI, ExitBlock);
    bool Moved = moveOrIgnoreLifetimeMarkers(MarkerInfo);
    if (Moved) {
      LLVM_DEBUG(dbgs() << "Sinking alloca: " << *AI << "\n");
      SinkCands.insert(AI);
      continue;
    }

    // Find bitcasts in the outlined region that have lifetime marker users
    // outside that region. Replace the lifetime marker use with an
    // outside region bitcast to avoid unnecessary alloca/reload instructions
    // and extra lifetime markers.
    SmallVector<Instruction *, 2> LifetimeBitcastUsers;
    for (User *U : AI->users()) {
      if (!definedInRegion(Blocks, U))
        continue;

      if (U->stripInBoundsConstantOffsets() != AI)
        continue;

      Instruction *Bitcast = cast<Instruction>(U);
      for (User *BU : Bitcast->users()) {
        IntrinsicInst *IntrInst = dyn_cast<IntrinsicInst>(BU);
        if (!IntrInst)
          continue;

        if (!IntrInst->isLifetimeStartOrEnd())
          continue;

        if (definedInRegion(Blocks, IntrInst))
          continue;

        LLVM_DEBUG(dbgs() << "Replace use of extracted region bitcast"
                          << *Bitcast << " in out-of-region lifetime marker "
                          << *IntrInst << "\n");
        LifetimeBitcastUsers.push_back(IntrInst);
      }
    }

    for (Instruction *I : LifetimeBitcastUsers) {
      Module *M = AIFunc->getParent();
      LLVMContext &Ctx = M->getContext();
      auto *Int8PtrTy = PointerType::getUnqual(Ctx);
      CastInst *CastI =
          CastInst::CreatePointerCast(AI, Int8PtrTy, "lt.cast", I->getIterator());
      I->replaceUsesOfWith(I->getOperand(1), CastI);
    }

    // Follow any bitcasts.
    SmallVector<Instruction *, 2> Bitcasts;
    SmallVector<LifetimeMarkerInfo, 2> BitcastLifetimeInfo;
    for (User *U : AI->users()) {
      if (U->stripInBoundsConstantOffsets() == AI) {
        Instruction *Bitcast = cast<Instruction>(U);
        LifetimeMarkerInfo LMI = getLifetimeMarkers(CEAC, Bitcast, ExitBlock);
        if (LMI.LifeStart) {
          Bitcasts.push_back(Bitcast);
          BitcastLifetimeInfo.push_back(LMI);
          continue;
        }
      }

      // Found unknown use of AI.
      if (!definedInRegion(Blocks, U)) {
        Bitcasts.clear();
        break;
      }
    }

    // Either no bitcasts reference the alloca or there are unknown uses.
    if (Bitcasts.empty())
      continue;

    LLVM_DEBUG(dbgs() << "Sinking alloca (via bitcast): " << *AI << "\n");
    SinkCands.insert(AI);
    for (unsigned I = 0, E = Bitcasts.size(); I != E; ++I) {
      Instruction *BitcastAddr = Bitcasts[I];
      const LifetimeMarkerInfo &LMI = BitcastLifetimeInfo[I];
      assert(LMI.LifeStart &&
             "Unsafe to sink bitcast without lifetime markers");
      moveOrIgnoreLifetimeMarkers(LMI);
      if (!definedInRegion(Blocks, BitcastAddr)) {
        LLVM_DEBUG(dbgs() << "Sinking bitcast-of-alloca: " << *BitcastAddr
                          << "\n");
        SinkCands.insert(BitcastAddr);
      }
    }
  }
}

bool CodeExtractor::isEligible() const {
  if (Blocks.empty())
    return false;
  BasicBlock *Header = *Blocks.begin();
  Function *F = Header->getParent();

  // For functions with varargs, check that varargs handling is only done in the
  // outlined function, i.e vastart and vaend are only used in outlined blocks.
  if (AllowVarArgs && F->getFunctionType()->isVarArg()) {
    auto containsVarArgIntrinsic = [](const Instruction &I) {
      if (const CallInst *CI = dyn_cast<CallInst>(&I))
        if (const Function *Callee = CI->getCalledFunction())
          return Callee->getIntrinsicID() == Intrinsic::vastart ||
                 Callee->getIntrinsicID() == Intrinsic::vaend;
      return false;
    };

    for (auto &BB : *F) {
      if (Blocks.count(&BB))
        continue;
      if (llvm::any_of(BB, containsVarArgIntrinsic))
        return false;
    }
  }
  return true;
}

void CodeExtractor::findInputsOutputs(ValueSet &Inputs, ValueSet &Outputs,
                                      const ValueSet &SinkCands,
                                      bool CollectGlobalInputs) const {
  for (BasicBlock *BB : Blocks) {
    // If a used value is defined outside the region, it's an input.  If an
    // instruction is used outside the region, it's an output.
    for (Instruction &II : *BB) {
      // Ignore assumptions if not been removed yet.
      if (isa<AssumeInst>(II))
        continue;

      for (auto &OI : II.operands()) {
        Value *V = OI;
        if (!SinkCands.count(V) &&
            (definedInCaller(Blocks, V) ||
             (CollectGlobalInputs && llvm::isa<llvm::GlobalVariable>(V))))
          Inputs.insert(V);
      }

      for (User *U : II.users())
        if (!definedInRegion(Blocks, U)) {
          Outputs.insert(&II);
          break;
        }
    }
  }
}

/// severSplitPHINodesOfEntry - If a PHI node has multiple inputs from outside
/// of the region, we need to split the entry block of the region so that the
/// PHI node is easier to deal with.
void CodeExtractor::severSplitPHINodesOfEntry(BasicBlock *&Header) {
  unsigned NumPredsFromRegion = 0;
  unsigned NumPredsOutsideRegion = 0;

  if (Header != &Header->getParent()->getEntryBlock()) {
    PHINode *PN = dyn_cast<PHINode>(Header->begin());
    if (!PN) return;  // No PHI nodes.

    // If the header node contains any PHI nodes, check to see if there is more
    // than one entry from outside the region.  If so, we need to sever the
    // header block into two.
    for (unsigned i = 0, e = PN->getNumIncomingValues(); i != e; ++i)
      if (Blocks.count(PN->getIncomingBlock(i)))
        ++NumPredsFromRegion;
      else
        ++NumPredsOutsideRegion;

    // If there is one (or fewer) predecessor from outside the region, we don't
    // need to do anything special.
    if (NumPredsOutsideRegion <= 1) return;
  }

  // Otherwise, we need to split the header block into two pieces: one
  // containing PHI nodes merging values from outside of the region, and a
  // second that contains all of the code for the block and merges back any
  // incoming values from inside of the region.
  BasicBlock *NewBB = SplitBlock(Header, Header->getFirstNonPHI(), DT);

  // We only want to code extract the second block now, and it becomes the new
  // header of the region.
  BasicBlock *OldPred = Header;
  Blocks.remove(OldPred);
  Blocks.insert(NewBB);
  Header = NewBB;

  // Okay, now we need to adjust the PHI nodes and any branches from within the
  // region to go to the new header block instead of the old header block.
  if (NumPredsFromRegion) {
    PHINode *PN = cast<PHINode>(OldPred->begin());
    // Loop over all of the predecessors of OldPred that are in the region,
    // changing them to branch to NewBB instead.
    for (unsigned i = 0, e = PN->getNumIncomingValues(); i != e; ++i)
      if (Blocks.count(PN->getIncomingBlock(i))) {
        Instruction *TI = PN->getIncomingBlock(i)->getTerminator();
        TI->replaceUsesOfWith(OldPred, NewBB);
      }

    // Okay, everything within the region is now branching to the right block, we
    // just have to update the PHI nodes now, inserting PHI nodes into NewBB.
    BasicBlock::iterator AfterPHIs;
    for (AfterPHIs = OldPred->begin(); isa<PHINode>(AfterPHIs); ++AfterPHIs) {
      PHINode *PN = cast<PHINode>(AfterPHIs);
      // Create a new PHI node in the new region, which has an incoming value
      // from OldPred of PN.
      PHINode *NewPN = PHINode::Create(PN->getType(), 1 + NumPredsFromRegion,
                                       PN->getName() + ".ce");
      NewPN->insertBefore(NewBB->begin());
      PN->replaceAllUsesWith(NewPN);
      NewPN->addIncoming(PN, OldPred);

      // Loop over all of the incoming value in PN, moving them to NewPN if they
      // are from the extracted region.
      for (unsigned i = 0; i != PN->getNumIncomingValues(); ++i) {
        if (Blocks.count(PN->getIncomingBlock(i))) {
          NewPN->addIncoming(PN->getIncomingValue(i), PN->getIncomingBlock(i));
          PN->removeIncomingValue(i);
          --i;
        }
      }
    }
  }
}

/// severSplitPHINodesOfExits - if PHI nodes in exit blocks have inputs from
/// outlined region, we split these PHIs on two: one with inputs from region
/// and other with remaining incoming blocks; then first PHIs are placed in
/// outlined region.
void CodeExtractor::severSplitPHINodesOfExits() {
  for (BasicBlock *ExitBB : SwitchCases) {
    BasicBlock *NewBB = nullptr;

    for (PHINode &PN : ExitBB->phis()) {
      // Find all incoming values from the outlining region.
      SmallVector<unsigned, 2> IncomingVals;
      for (unsigned i = 0; i < PN.getNumIncomingValues(); ++i)
        if (Blocks.count(PN.getIncomingBlock(i)))
          IncomingVals.push_back(i);

      // Do not process PHI if there is one (or fewer) predecessor from region.
      // If PHI has exactly one predecessor from region, only this one incoming
      // will be replaced on codeRepl block, so it should be safe to skip PHI.
      if (IncomingVals.size() <= 1)
        continue;

      // Create block for new PHIs and add it to the list of outlined if it
      // wasn't done before.
      if (!NewBB) {
        NewBB = BasicBlock::Create(ExitBB->getContext(),
                                   ExitBB->getName() + ".split",
                                   ExitBB->getParent(), ExitBB);
        NewBB->IsNewDbgInfoFormat = ExitBB->IsNewDbgInfoFormat;
        SmallVector<BasicBlock *, 4> Preds(predecessors(ExitBB));
        for (BasicBlock *PredBB : Preds)
          if (Blocks.count(PredBB))
            PredBB->getTerminator()->replaceUsesOfWith(ExitBB, NewBB);
        BranchInst::Create(ExitBB, NewBB);
        Blocks.insert(NewBB);
      }

      // Split this PHI.
      PHINode *NewPN = PHINode::Create(PN.getType(), IncomingVals.size(),
                                       PN.getName() + ".ce");
      NewPN->insertBefore(NewBB->getFirstNonPHIIt());
      for (unsigned i : IncomingVals)
        NewPN->addIncoming(PN.getIncomingValue(i), PN.getIncomingBlock(i));
      for (unsigned i : reverse(IncomingVals))
        PN.removeIncomingValue(i, false);
      PN.addIncoming(NewPN, NewBB);
    }
  }
}

void CodeExtractor::splitReturnBlocks() {
  for (BasicBlock *Block : Blocks)
    if (ReturnInst *RI = dyn_cast<ReturnInst>(Block->getTerminator())) {
      BasicBlock *New =
          Block->splitBasicBlock(RI->getIterator(), Block->getName() + ".ret");
      if (DT) {
        // Old dominates New. New node dominates all other nodes dominated
        // by Old.
        DomTreeNode *OldNode = DT->getNode(Block);
        SmallVector<DomTreeNode *, 8> Children(OldNode->begin(),
                                               OldNode->end());

        DomTreeNode *NewNode = DT->addNewBlock(New, Block);

        for (DomTreeNode *I : Children)
          DT->changeImmediateDominator(I, NewNode);
      }
    }
}

Function *CodeExtractor::constructFunctionDeclaration(
    const ValueSet &inputs, const ValueSet &outputs, BlockFrequency EntryFreq,
    const Twine &Name, ValueSet &StructValues, StructType *&StructTy) {
  LLVM_DEBUG(dbgs() << "inputs: " << inputs.size() << "\n");
  LLVM_DEBUG(dbgs() << "outputs: " << outputs.size() << "\n");

  Function *oldFunction = Blocks.front()->getParent();
  Module *M = Blocks.front()->getModule();

  // Assemble the function's parameter lists.
  std::vector<Type *> ParamTy;
  std::vector<Type *> AggParamTy;
  const DataLayout &DL = M->getDataLayout();

  // Add the types of the input values to the function's argument list
  for (Value *value : inputs) {
    LLVM_DEBUG(dbgs() << "value used in func: " << *value << "\n");
    if (AggregateArgs && !ExcludeArgsFromAggregate.contains(value)) {
      AggParamTy.push_back(value->getType());
      StructValues.insert(value);
    } else
      ParamTy.push_back(value->getType());
  }

  // Add the types of the output values to the function's argument list.
  for (Value *output : outputs) {
    LLVM_DEBUG(dbgs() << "instr used in func: " << *output << "\n");
    if (AggregateArgs && !ExcludeArgsFromAggregate.contains(output)) {
      AggParamTy.push_back(output->getType());
      StructValues.insert(output);
    } else
      ParamTy.push_back(
          PointerType::get(output->getType(), DL.getAllocaAddrSpace()));
  }

  assert(
      (ParamTy.size() + AggParamTy.size()) ==
          (inputs.size() + outputs.size()) &&
      "Number of scalar and aggregate params does not match inputs, outputs");
  assert((StructValues.empty() || AggregateArgs) &&
         "Expeced StructValues only with AggregateArgs set");

  // Concatenate scalar and aggregate params in ParamTy.
  if (!AggParamTy.empty()) {
    StructTy = StructType::get(M->getContext(), AggParamTy);
    ParamTy.push_back(PointerType::get(
        StructTy, ArgsInZeroAddressSpace ? 0 : DL.getAllocaAddrSpace()));
  }

  Type *RetTy = getSwitchType();
  LLVM_DEBUG({
    dbgs() << "Function type: " << *RetTy << " f(";
    for (Type *i : ParamTy)
      dbgs() << *i << ", ";
    dbgs() << ")\n";
  });

  FunctionType *funcType = FunctionType::get(
      RetTy, ParamTy, AllowVarArgs && oldFunction->isVarArg());

  // Create the new function
  Function *newFunction =
      Function::Create(funcType, GlobalValue::InternalLinkage,
                       oldFunction->getAddressSpace(), Name, M);

  // Propagate personality info to the new function if there is one.
  if (oldFunction->hasPersonalityFn())
    newFunction->setPersonalityFn(oldFunction->getPersonalityFn());

  // Inherit all of the target dependent attributes and white-listed
  // target independent attributes.
  //  (e.g. If the extracted region contains a call to an x86.sse
  //  instruction we need to make sure that the extracted region has the
  //  "target-features" attribute allowing it to be lowered.
  // FIXME: This should be changed to check to see if a specific
  //           attribute can not be inherited.
  for (const auto &Attr : oldFunction->getAttributes().getFnAttrs()) {
    if (Attr.isStringAttribute()) {
      if (Attr.getKindAsString() == "thunk")
        continue;
    } else
      switch (Attr.getKindAsEnum()) {
      // Those attributes cannot be propagated safely. Explicitly list them
      // here so we get a warning if new attributes are added.
      case Attribute::AllocSize:
      case Attribute::Builtin:
      case Attribute::Convergent:
      case Attribute::JumpTable:
      case Attribute::Naked:
      case Attribute::NoBuiltin:
      case Attribute::NoMerge:
      case Attribute::NoReturn:
      case Attribute::NoSync:
      case Attribute::ReturnsTwice:
      case Attribute::Speculatable:
      case Attribute::StackAlignment:
      case Attribute::WillReturn:
      case Attribute::AllocKind:
      case Attribute::PresplitCoroutine:
      case Attribute::Memory:
      case Attribute::NoFPClass:
      case Attribute::CoroDestroyOnlyWhenComplete:
      case Attribute::CoroElideSafe:
      case Attribute::NoDivergenceSource:
        continue;
      // Those attributes should be safe to propagate to the extracted function.
      case Attribute::AlwaysInline:
      case Attribute::Cold:
      case Attribute::DisableSanitizerInstrumentation:
      case Attribute::FnRetThunkExtern:
      case Attribute::Hot:
      case Attribute::HybridPatchable:
      case Attribute::NoRecurse:
      case Attribute::InlineHint:
      case Attribute::MinSize:
      case Attribute::NoCallback:
      case Attribute::NoDuplicate:
      case Attribute::NoFree:
      case Attribute::NoImplicitFloat:
      case Attribute::NoInline:
      case Attribute::NonLazyBind:
      case Attribute::NoRedZone:
      case Attribute::NoUnwind:
      case Attribute::NoSanitizeBounds:
      case Attribute::NoSanitizeCoverage:
      case Attribute::NullPointerIsValid:
      case Attribute::OptimizeForDebugging:
      case Attribute::OptForFuzzing:
      case Attribute::OptimizeNone:
      case Attribute::OptimizeForSize:
      case Attribute::SafeStack:
      case Attribute::ShadowCallStack:
      case Attribute::SanitizeAddress:
      case Attribute::SanitizeMemory:
      case Attribute::SanitizeNumericalStability:
      case Attribute::SanitizeThread:
      case Attribute::SanitizeHWAddress:
      case Attribute::SanitizeMemTag:
      case Attribute::SanitizeRealtime:
      case Attribute::SanitizeRealtimeBlocking:
      case Attribute::SpeculativeLoadHardening:
      case Attribute::StackProtect:
      case Attribute::StackProtectReq:
      case Attribute::StackProtectStrong:
      case Attribute::StrictFP:
      case Attribute::UWTable:
      case Attribute::VScaleRange:
      case Attribute::NoCfCheck:
      case Attribute::MustProgress:
      case Attribute::NoProfile:
      case Attribute::SkipProfile:
        break;
      // These attributes cannot be applied to functions.
      case Attribute::Alignment:
      case Attribute::AllocatedPointer:
      case Attribute::AllocAlign:
      case Attribute::ByVal:
      case Attribute::Dereferenceable:
      case Attribute::DereferenceableOrNull:
      case Attribute::ElementType:
      case Attribute::InAlloca:
      case Attribute::InReg:
      case Attribute::Nest:
      case Attribute::NoAlias:
      case Attribute::NoCapture:
      case Attribute::NoUndef:
      case Attribute::NonNull:
      case Attribute::Preallocated:
      case Attribute::ReadNone:
      case Attribute::ReadOnly:
      case Attribute::Returned:
      case Attribute::SExt:
      case Attribute::StructRet:
      case Attribute::SwiftError:
      case Attribute::SwiftSelf:
      case Attribute::SwiftAsync:
      case Attribute::ZExt:
      case Attribute::ImmArg:
      case Attribute::ByRef:
      case Attribute::WriteOnly:
      case Attribute::Writable:
      case Attribute::DeadOnUnwind:
      case Attribute::Range:
      case Attribute::Initializes:
      case Attribute::NoExt:
      //  These are not really attributes.
      case Attribute::None:
      case Attribute::EndAttrKinds:
      case Attribute::EmptyKey:
      case Attribute::TombstoneKey:
        llvm_unreachable("Not a function attribute");
      }

    newFunction->addFnAttr(Attr);
  }

  // Create scalar and aggregate iterators to name all of the arguments we
  // inserted.
  Function::arg_iterator ScalarAI = newFunction->arg_begin();

  // Set names and attributes for input and output arguments.
  ScalarAI = newFunction->arg_begin();
  for (Value *input : inputs) {
    if (StructValues.contains(input))
      continue;

    ScalarAI->setName(input->getName());
    if (input->isSwiftError())
      newFunction->addParamAttr(ScalarAI - newFunction->arg_begin(),
                                Attribute::SwiftError);
    ++ScalarAI;
  }
  for (Value *output : outputs) {
    if (StructValues.contains(output))
      continue;

    ScalarAI->setName(output->getName() + ".out");
    ++ScalarAI;
  }

  // Update the entry count of the function.
  if (BFI) {
    auto Count = BFI->getProfileCountFromFreq(EntryFreq);
    if (Count.has_value())
      newFunction->setEntryCount(
          ProfileCount(*Count, Function::PCT_Real)); // FIXME
  }

  return newFunction;
}

static void applyFirstDebugLoc(Function *oldFunction,
                               ArrayRef<BasicBlock *> Blocks,
                               Instruction *BranchI) {
  if (oldFunction->getSubprogram()) {
    any_of(Blocks, [&BranchI](const BasicBlock *BB) {
      return any_of(*BB, [&BranchI](const Instruction &I) {
        if (!I.getDebugLoc())
          return false;
        BranchI->setDebugLoc(I.getDebugLoc());
        return true;
      });
    });
  }
}

/// Erase lifetime.start markers which reference inputs to the extraction
/// region, and insert the referenced memory into \p LifetimesStart.
///
/// The extraction region is defined by a set of blocks (\p Blocks), and a set
/// of allocas which will be moved from the caller function into the extracted
/// function (\p SunkAllocas).
static void eraseLifetimeMarkersOnInputs(const SetVector<BasicBlock *> &Blocks,
                                         const SetVector<Value *> &SunkAllocas,
                                         SetVector<Value *> &LifetimesStart) {
  for (BasicBlock *BB : Blocks) {
    for (Instruction &I : llvm::make_early_inc_range(*BB)) {
      auto *II = dyn_cast<IntrinsicInst>(&I);
      if (!II || !II->isLifetimeStartOrEnd())
        continue;

      // Get the memory operand of the lifetime marker. If the underlying
      // object is a sunk alloca, or is otherwise defined in the extraction
      // region, the lifetime marker must not be erased.
      Value *Mem = II->getOperand(1)->stripInBoundsOffsets();
      if (SunkAllocas.count(Mem) || definedInRegion(Blocks, Mem))
        continue;

      if (II->getIntrinsicID() == Intrinsic::lifetime_start)
        LifetimesStart.insert(Mem);
      II->eraseFromParent();
    }
  }
}

/// Insert lifetime start/end markers surrounding the call to the new function
/// for objects defined in the caller.
static void insertLifetimeMarkersSurroundingCall(
    Module *M, ArrayRef<Value *> LifetimesStart, ArrayRef<Value *> LifetimesEnd,
    CallInst *TheCall) {
  LLVMContext &Ctx = M->getContext();
  auto NegativeOne = ConstantInt::getSigned(Type::getInt64Ty(Ctx), -1);
  Instruction *Term = TheCall->getParent()->getTerminator();

  // Emit lifetime markers for the pointers given in \p Objects. Insert the
  // markers before the call if \p InsertBefore, and after the call otherwise.
  auto insertMarkers = [&](Intrinsic::ID MarkerFunc, ArrayRef<Value *> Objects,
                           bool InsertBefore) {
    for (Value *Mem : Objects) {
      assert((!isa<Instruction>(Mem) || cast<Instruction>(Mem)->getFunction() ==
                                            TheCall->getFunction()) &&
             "Input memory not defined in original function");

      Function *Func =
          Intrinsic::getOrInsertDeclaration(M, MarkerFunc, Mem->getType());
      auto Marker = CallInst::Create(Func, {NegativeOne, Mem});
      if (InsertBefore)
        Marker->insertBefore(TheCall);
      else
        Marker->insertBefore(Term);
    }
  };

  if (!LifetimesStart.empty()) {
    insertMarkers(Intrinsic::lifetime_start, LifetimesStart,
                  /*InsertBefore=*/true);
  }

  if (!LifetimesEnd.empty()) {
    insertMarkers(Intrinsic::lifetime_end, LifetimesEnd,
                  /*InsertBefore=*/false);
  }
}

void CodeExtractor::moveCodeToFunction(Function *newFunction) {
  auto newFuncIt = newFunction->begin();
  for (BasicBlock *Block : Blocks) {
    // Delete the basic block from the old function, and the list of blocks
    Block->removeFromParent();

    // Insert this basic block into the new function
    // Insert the original blocks after the entry block created
    // for the new function. The entry block may be followed
    // by a set of exit blocks at this point, but these exit
    // blocks better be placed at the end of the new function.
    newFuncIt = newFunction->insert(std::next(newFuncIt), Block);
  }
}

void CodeExtractor::calculateNewCallTerminatorWeights(
    BasicBlock *CodeReplacer,
    const DenseMap<BasicBlock *, BlockFrequency> &ExitWeights,
    BranchProbabilityInfo *BPI) {
  using Distribution = BlockFrequencyInfoImplBase::Distribution;
  using BlockNode = BlockFrequencyInfoImplBase::BlockNode;

  // Update the branch weights for the exit block.
  Instruction *TI = CodeReplacer->getTerminator();
  SmallVector<unsigned, 8> BranchWeights(TI->getNumSuccessors(), 0);

  // Block Frequency distribution with dummy node.
  Distribution BranchDist;

  SmallVector<BranchProbability, 4> EdgeProbabilities(
      TI->getNumSuccessors(), BranchProbability::getUnknown());

  // Add each of the frequencies of the successors.
  for (unsigned i = 0, e = TI->getNumSuccessors(); i < e; ++i) {
    BlockNode ExitNode(i);
    uint64_t ExitFreq = ExitWeights.lookup(TI->getSuccessor(i)).getFrequency();
    if (ExitFreq != 0)
      BranchDist.addExit(ExitNode, ExitFreq);
    else
      EdgeProbabilities[i] = BranchProbability::getZero();
  }

  // Check for no total weight.
  if (BranchDist.Total == 0) {
    BPI->setEdgeProbability(CodeReplacer, EdgeProbabilities);
    return;
  }

  // Normalize the distribution so that they can fit in unsigned.
  BranchDist.normalize();

  // Create normalized branch weights and set the metadata.
  for (unsigned I = 0, E = BranchDist.Weights.size(); I < E; ++I) {
    const auto &Weight = BranchDist.Weights[I];

    // Get the weight and update the current BFI.
    BranchWeights[Weight.TargetNode.Index] = Weight.Amount;
    BranchProbability BP(Weight.Amount, BranchDist.Total);
    EdgeProbabilities[Weight.TargetNode.Index] = BP;
  }
  BPI->setEdgeProbability(CodeReplacer, EdgeProbabilities);
  TI->setMetadata(
      LLVMContext::MD_prof,
      MDBuilder(TI->getContext()).createBranchWeights(BranchWeights));
}

/// Erase debug info intrinsics which refer to values in \p F but aren't in
/// \p F.
static void eraseDebugIntrinsicsWithNonLocalRefs(Function &F) {
  for (Instruction &I : instructions(F)) {
    SmallVector<DbgVariableIntrinsic *, 4> DbgUsers;
    SmallVector<DbgVariableRecord *, 4> DbgVariableRecords;
    findDbgUsers(DbgUsers, &I, &DbgVariableRecords);
    for (DbgVariableIntrinsic *DVI : DbgUsers)
      if (DVI->getFunction() != &F)
        DVI->eraseFromParent();
    for (DbgVariableRecord *DVR : DbgVariableRecords)
      if (DVR->getFunction() != &F)
        DVR->eraseFromParent();
  }
}

/// Fix up the debug info in the old and new functions by pointing line
/// locations and debug intrinsics to the new subprogram scope, and by deleting
/// intrinsics which point to values outside of the new function.
static void fixupDebugInfoPostExtraction(Function &OldFunc, Function &NewFunc,
                                         CallInst &TheCall) {
  DISubprogram *OldSP = OldFunc.getSubprogram();
  LLVMContext &Ctx = OldFunc.getContext();

  if (!OldSP) {
    // Erase any debug info the new function contains.
    stripDebugInfo(NewFunc);
    // Make sure the old function doesn't contain any non-local metadata refs.
    eraseDebugIntrinsicsWithNonLocalRefs(NewFunc);
    return;
  }

  // Create a subprogram for the new function. Leave out a description of the
  // function arguments, as the parameters don't correspond to anything at the
  // source level.
  assert(OldSP->getUnit() && "Missing compile unit for subprogram");
  DIBuilder DIB(*OldFunc.getParent(), /*AllowUnresolved=*/false,
                OldSP->getUnit());
  auto SPType = DIB.createSubroutineType(DIB.getOrCreateTypeArray({}));
  DISubprogram::DISPFlags SPFlags = DISubprogram::SPFlagDefinition |
                                    DISubprogram::SPFlagOptimized |
                                    DISubprogram::SPFlagLocalToUnit;
  auto NewSP = DIB.createFunction(
      OldSP->getUnit(), NewFunc.getName(), NewFunc.getName(), OldSP->getFile(),
      /*LineNo=*/0, SPType, /*ScopeLine=*/0, DINode::FlagZero, SPFlags);
  NewFunc.setSubprogram(NewSP);

  auto IsInvalidLocation = [&NewFunc](Value *Location) {
    // Location is invalid if it isn't a constant or an instruction, or is an
    // instruction but isn't in the new function.
    if (!Location ||
        (!isa<Constant>(Location) && !isa<Instruction>(Location)))
      return true;
    Instruction *LocationInst = dyn_cast<Instruction>(Location);
    return LocationInst && LocationInst->getFunction() != &NewFunc;
  };

  // Debug intrinsics in the new function need to be updated in one of two
  // ways:
  //  1) They need to be deleted, because they describe a value in the old
  //     function.
  //  2) They need to point to fresh metadata, e.g. because they currently
  //     point to a variable in the wrong scope.
  SmallDenseMap<DINode *, DINode *> RemappedMetadata;
  SmallVector<Instruction *, 4> DebugIntrinsicsToDelete;
  SmallVector<DbgVariableRecord *, 4> DVRsToDelete;
  DenseMap<const MDNode *, MDNode *> Cache;

  auto GetUpdatedDIVariable = [&](DILocalVariable *OldVar) {
    DINode *&NewVar = RemappedMetadata[OldVar];
    if (!NewVar) {
      DILocalScope *NewScope = DILocalScope::cloneScopeForSubprogram(
          *OldVar->getScope(), *NewSP, Ctx, Cache);
      NewVar = DIB.createAutoVariable(
          NewScope, OldVar->getName(), OldVar->getFile(), OldVar->getLine(),
          OldVar->getType(), /*AlwaysPreserve=*/false, DINode::FlagZero,
          OldVar->getAlignInBits());
    }
    return cast<DILocalVariable>(NewVar);
  };

  auto UpdateDbgLabel = [&](auto *LabelRecord) {
    // Point the label record to a fresh label within the new function if
    // the record was not inlined from some other function.
    if (LabelRecord->getDebugLoc().getInlinedAt())
      return;
    DILabel *OldLabel = LabelRecord->getLabel();
    DINode *&NewLabel = RemappedMetadata[OldLabel];
    if (!NewLabel) {
      DILocalScope *NewScope = DILocalScope::cloneScopeForSubprogram(
          *OldLabel->getScope(), *NewSP, Ctx, Cache);
      NewLabel = DILabel::get(Ctx, NewScope, OldLabel->getName(),
                              OldLabel->getFile(), OldLabel->getLine());
    }
    LabelRecord->setLabel(cast<DILabel>(NewLabel));
  };

  auto UpdateDbgRecordsOnInst = [&](Instruction &I) -> void {
    for (DbgRecord &DR : I.getDbgRecordRange()) {
      if (DbgLabelRecord *DLR = dyn_cast<DbgLabelRecord>(&DR)) {
        UpdateDbgLabel(DLR);
        continue;
      }

      DbgVariableRecord &DVR = cast<DbgVariableRecord>(DR);
      // Apply the two updates that dbg.values get: invalid operands, and
      // variable metadata fixup.
      if (any_of(DVR.location_ops(), IsInvalidLocation)) {
        DVRsToDelete.push_back(&DVR);
        continue;
      }
      if (DVR.isDbgAssign() && IsInvalidLocation(DVR.getAddress())) {
        DVRsToDelete.push_back(&DVR);
        continue;
      }
      if (!DVR.getDebugLoc().getInlinedAt())
        DVR.setVariable(GetUpdatedDIVariable(DVR.getVariable()));
    }
  };

  for (Instruction &I : instructions(NewFunc)) {
    UpdateDbgRecordsOnInst(I);

    auto *DII = dyn_cast<DbgInfoIntrinsic>(&I);
    if (!DII)
      continue;

    // Point the intrinsic to a fresh label within the new function if the
    // intrinsic was not inlined from some other function.
    if (auto *DLI = dyn_cast<DbgLabelInst>(&I)) {
      UpdateDbgLabel(DLI);
      continue;
    }

    auto *DVI = cast<DbgVariableIntrinsic>(DII);
    // If any of the used locations are invalid, delete the intrinsic.
    if (any_of(DVI->location_ops(), IsInvalidLocation)) {
      DebugIntrinsicsToDelete.push_back(DVI);
      continue;
    }
    // DbgAssign intrinsics have an extra Value argument:
    if (auto *DAI = dyn_cast<DbgAssignIntrinsic>(DVI);
        DAI && IsInvalidLocation(DAI->getAddress())) {
      DebugIntrinsicsToDelete.push_back(DVI);
      continue;
    }
    // If the variable was in the scope of the old function, i.e. it was not
    // inlined, point the intrinsic to a fresh variable within the new function.
    if (!DVI->getDebugLoc().getInlinedAt())
      DVI->setVariable(GetUpdatedDIVariable(DVI->getVariable()));
  }

  for (auto *DII : DebugIntrinsicsToDelete)
    DII->eraseFromParent();
  for (auto *DVR : DVRsToDelete)
    DVR->getMarker()->MarkedInstr->dropOneDbgRecord(DVR);
  DIB.finalizeSubprogram(NewSP);

  // Fix up the scope information attached to the line locations and the
  // debug assignment metadata in the new function.
  DenseMap<DIAssignID *, DIAssignID *> AssignmentIDMap;
  for (Instruction &I : instructions(NewFunc)) {
    if (const DebugLoc &DL = I.getDebugLoc())
      I.setDebugLoc(
          DebugLoc::replaceInlinedAtSubprogram(DL, *NewSP, Ctx, Cache));
    for (DbgRecord &DR : I.getDbgRecordRange())
      DR.setDebugLoc(DebugLoc::replaceInlinedAtSubprogram(DR.getDebugLoc(),
                                                          *NewSP, Ctx, Cache));

    // Loop info metadata may contain line locations. Fix them up.
    auto updateLoopInfoLoc = [&Ctx, &Cache, NewSP](Metadata *MD) -> Metadata * {
      if (auto *Loc = dyn_cast_or_null<DILocation>(MD))
        return DebugLoc::replaceInlinedAtSubprogram(Loc, *NewSP, Ctx, Cache);
      return MD;
    };
    updateLoopMetadataDebugLocations(I, updateLoopInfoLoc);
    at::remapAssignID(AssignmentIDMap, I);
  }
  if (!TheCall.getDebugLoc())
    TheCall.setDebugLoc(DILocation::get(Ctx, 0, 0, OldSP));

  eraseDebugIntrinsicsWithNonLocalRefs(NewFunc);
}

Function *
CodeExtractor::extractCodeRegion(const CodeExtractorAnalysisCache &CEAC) {
  ValueSet Inputs, Outputs;
  return extractCodeRegion(CEAC, Inputs, Outputs);
}

Function *
CodeExtractor::extractCodeRegion(const CodeExtractorAnalysisCache &CEAC,
                                 ValueSet &inputs, ValueSet &outputs) {
  if (!isEligible())
    return nullptr;

  // Assumption: this is a single-entry code region, and the header is the first
  // block in the region.
  BasicBlock *header = *Blocks.begin();
  Function *oldFunction = header->getParent();

  normalizeCFGForExtraction(header);

  if (!KeepOldBlocks) {
    // Remove @llvm.assume calls that will be moved to the new function from the
    // old function's assumption cache.
    for (BasicBlock *Block : Blocks) {
      for (Instruction &I : llvm::make_early_inc_range(*Block)) {
        if (auto *AI = dyn_cast<AssumeInst>(&I)) {
          if (AC)
            AC->unregisterAssumption(AI);
          AI->eraseFromParent();
        }
      }
    }
  }

  ValueSet SinkingCands, HoistingCands;
  BasicBlock *CommonExit = nullptr;
  findAllocas(CEAC, SinkingCands, HoistingCands, CommonExit);
  assert(HoistingCands.empty() || CommonExit);

  // Find inputs to, outputs from the code region.
  findInputsOutputs(inputs, outputs, SinkingCands);

  // Collect objects which are inputs to the extraction region and also
  // referenced by lifetime start markers within it. The effects of these
  // markers must be replicated in the calling function to prevent the stack
  // coloring pass from merging slots which store input objects.
  ValueSet LifetimesStart;
  eraseLifetimeMarkersOnInputs(Blocks, SinkingCands, LifetimesStart);

  if (!HoistingCands.empty()) {
    auto *HoistToBlock = findOrCreateBlockForHoisting(CommonExit);
    Instruction *TI = HoistToBlock->getTerminator();
    for (auto *II : HoistingCands)
      cast<Instruction>(II)->moveBefore(TI);
    recomputeSwitchCases();
  }

  // CFG/ExitBlocks must not change hereafter

  // Calculate the entry frequency of the new function before we change the root
  //   block.
  BlockFrequency EntryFreq;
  DenseMap<BasicBlock *, BlockFrequency> ExitWeights;
  if (BFI) {
    assert(BPI && "Both BPI and BFI are required to preserve profile info");
    for (BasicBlock *Pred : predecessors(header)) {
      if (Blocks.count(Pred))
        continue;
      EntryFreq +=
          BFI->getBlockFreq(Pred) * BPI->getEdgeProbability(Pred, header);
    }

    for (BasicBlock *Succ : SwitchCases) {
      for (BasicBlock *Block : predecessors(Succ)) {
        if (!Blocks.count(Block))
          continue;

        // Update the branch weight for this successor.
        BlockFrequency &BF = ExitWeights[Succ];
        BF += BFI->getBlockFreq(Block) * BPI->getEdgeProbability(Block, Succ);
      }
    }
  }

  // Determine position for the replacement code. Do so before header is moved
  // to the new function.
  BasicBlock *ReplIP = header;
  if (!KeepOldBlocks) {
    while (ReplIP && Blocks.count(ReplIP))
      ReplIP = ReplIP->getNextNode();
  }

  // Construct new function based on inputs/outputs & add allocas for all defs.
  std::string SuffixToUse =
      Suffix.empty()
          ? (header->getName().empty() ? "extracted" : header->getName().str())
          : Suffix;

  ValueSet StructValues;
  StructType *StructTy;
  Function *newFunction = constructFunctionDeclaration(
      inputs, outputs, EntryFreq, oldFunction->getName() + "." + SuffixToUse,
      StructValues, StructTy);
  newFunction->IsNewDbgInfoFormat = oldFunction->IsNewDbgInfoFormat;

  emitFunctionBody(inputs, outputs, StructValues, newFunction, StructTy, header,
                   SinkingCands);

  std::vector<Value *> Reloads;
  CallInst *TheCall = emitReplacerCall(
      inputs, outputs, StructValues, newFunction, StructTy, oldFunction, ReplIP,
      EntryFreq, LifetimesStart.getArrayRef(), Reloads);

  insertReplacerCall(oldFunction, header, TheCall->getParent(), outputs,
                     Reloads, ExitWeights);

  fixupDebugInfoPostExtraction(*oldFunction, *newFunction, *TheCall);

  LLVM_DEBUG(if (verifyFunction(*newFunction, &errs())) {
    newFunction->dump();
    report_fatal_error("verification of newFunction failed!");
  });
  LLVM_DEBUG(if (verifyFunction(*oldFunction))
                 report_fatal_error("verification of oldFunction failed!"));
  LLVM_DEBUG(if (AC && verifyAssumptionCache(*oldFunction, *newFunction, AC))
                 report_fatal_error("Stale Asumption cache for old Function!"));
  return newFunction;
}

void CodeExtractor::normalizeCFGForExtraction(BasicBlock *&header) {
  // If we have any return instructions in the region, split those blocks so
  // that the return is not in the region.
  splitReturnBlocks();

  // If we have to split PHI nodes of the entry or exit blocks, do so now.
  severSplitPHINodesOfEntry(header);

  // If a PHI in an exit block has multiple invoming values from the outlined
  // region, create a new PHI for those values within the region such that only
  // PHI itself becomes an output value, not each of its incoming values
  // individually.
  recomputeSwitchCases();
  severSplitPHINodesOfExits();

  // If the option was given, ensure there are no PHI nodes at all in the exit
  // nodes themselves.
  if (KeepOldBlocks) {
    for (BasicBlock *Block : Blocks) {
      for (BasicBlock *Succ : make_early_inc_range(successors(Block))) {
        if (Blocks.count(Succ))
          continue;

        if (!Succ->getSinglePredecessor())
          Succ = SplitEdge(Block, Succ, DT);

        // Ensure no PHI node in exit block (still possible with single
        // predecessor, e.g. LCSSA)
        while (auto *P = dyn_cast<PHINode>(&Succ->front())) {
          assert(P->getNumIncomingValues() == 1);
          P->replaceAllUsesWith(P->getIncomingValue(0));
          P->eraseFromParent();
        }
      }
    }

    // Exit nodes may have changed by SplitEdge.
    recomputeSwitchCases();
  }
}

void CodeExtractor::recomputeSwitchCases() {
  SwitchCases.clear();

  SmallPtrSet<BasicBlock *, 2> ExitBlocks;
  for (BasicBlock *Block : Blocks) {
    for (BasicBlock *Succ : successors(Block)) {
      if (Blocks.count(Succ))
        continue;

      bool IsNew = ExitBlocks.insert(Succ).second;
      if (IsNew)
        SwitchCases.push_back(Succ);
    }
  }
}

Type *CodeExtractor::getSwitchType() {
  LLVMContext &Context = Blocks.front()->getContext();

  assert(SwitchCases.size() < 0xffff && "too many exit blocks for switch");
  switch (SwitchCases.size()) {
  case 0:
  case 1:
    return Type::getVoidTy(Context);
  case 2:
    // Conditional branch, return a bool
    return Type::getInt1Ty(Context);
  default:
    return Type::getInt16Ty(Context);
  }
}

void CodeExtractor::emitFunctionBody(
    const ValueSet &inputs, const ValueSet &outputs,
    const ValueSet &StructValues, Function *newFunction,
    StructType *StructArgTy, BasicBlock *header, const ValueSet &SinkingCands) {
  Function *oldFunction = header->getParent();
  LLVMContext &Context = oldFunction->getContext();

  // The new function needs a root node because other nodes can branch to the
  // head of the region, but the entry node of a function cannot have preds.
  BasicBlock *newFuncRoot =
      BasicBlock::Create(Context, "newFuncRoot", newFunction);
  newFuncRoot->IsNewDbgInfoFormat = oldFunction->IsNewDbgInfoFormat;

  // The map of values from the original function to the corresponding values in
  // the extracted function; only used with KeepOldBlocks.
  ValueToValueMapTy VMap;

  // Additional instructions not in a extracted block whose operands need to be
  // remapped.
  SmallVector<Instruction *> AdditionalRemap;

  // Copy or move (depending on KeepOldBlocks) an instruction to the new
  // function.
  auto MoveOrCopyInst = [this, newFuncRoot, &VMap,
                         &AdditionalRemap](Instruction *I) -> Instruction * {
    BasicBlock::iterator IP = newFuncRoot->getFirstInsertionPt();
    if (!KeepOldBlocks) {
      I->moveBefore(*newFuncRoot, IP);
      return I;
    }

    Instruction *ClonedI = I->clone();
    ClonedI->setName(I->getName());
    ClonedI->insertInto(newFuncRoot, IP);
    AdditionalRemap.push_back(ClonedI);
    VMap[I] = ClonedI;
    return ClonedI;
  };

  // Now sink all instructions which only have non-phi uses inside the region.
  // Group the allocas at the start of the block, so that any bitcast uses of
  // the allocas are well-defined.
  for (auto *II : SinkingCands) {
    if (!isa<AllocaInst>(II)) {
      MoveOrCopyInst(cast<Instruction>(II));
    }
  }
  for (auto *II : SinkingCands) {
    if (auto *AI = dyn_cast<AllocaInst>(II)) {
      MoveOrCopyInst(AI);
    }
  }

  Function::arg_iterator ScalarAI = newFunction->arg_begin();
  Argument *AggArg = StructValues.empty()
                         ? nullptr
                         : newFunction->getArg(newFunction->arg_size() - 1);

  // Rewrite all users of the inputs in the extracted region to use the
  // arguments (or appropriate addressing into struct) instead.
  SmallVector<Value *> NewValues;
  for (unsigned i = 0, e = inputs.size(), aggIdx = 0; i != e; ++i) {
    Value *RewriteVal;
    if (StructValues.contains(inputs[i])) {
      Value *Idx[2];
      Idx[0] = Constant::getNullValue(Type::getInt32Ty(header->getContext()));
      Idx[1] = ConstantInt::get(Type::getInt32Ty(header->getContext()), aggIdx);
      GetElementPtrInst *GEP = GetElementPtrInst::Create(
          StructArgTy, AggArg, Idx, "gep_" + inputs[i]->getName(), newFuncRoot);
      RewriteVal = new LoadInst(StructArgTy->getElementType(aggIdx), GEP,
                                "loadgep_" + inputs[i]->getName(), newFuncRoot);
      ++aggIdx;
    } else
      RewriteVal = &*ScalarAI++;

    NewValues.push_back(RewriteVal);
  }

  if (KeepOldBlocks) {
    // Copy blocks and instrutions to newFunction.
    for (BasicBlock *Block : Blocks) {
      BasicBlock *CBB = CloneBasicBlock(
          Block, VMap, {}, newFunction, /* CodeInfo */ nullptr,
          /* DIFinder */ nullptr,
          [](const Instruction *I) -> bool { return !isa<AssumeInst>(I); });

      // Add basic block mapping.
      VMap[Block] = CBB;

      // It is only legal to clone a function if a block address within that
      // function is never referenced outside of the function.  Given that, we
      // want to map block addresses from the old function to block addresses in
      // the clone. (This is different from the generic ValueMapper
      // implementation, which generates an invalid blockaddress when
      // cloning a function.)
      if (Block->hasAddressTaken()) {
        Constant *OldBBAddr = BlockAddress::get(oldFunction, Block);
        VMap[OldBBAddr] = BlockAddress::get(newFunction, CBB);
      }

      // Non-header block may have branches from outside the region. These
      // continue to branch to the original blocks, hence remove their PHI
      // entries.
      if (Block != header)
        for (auto &&P : CBB->phis()) {
          unsigned NumIncoming = P.getNumIncomingValues();
          for (int Idx = NumIncoming - 1; Idx >= 0; --Idx) {
            BasicBlock *IncomingBlock = P.getIncomingBlock(Idx);
            if (Blocks.count(IncomingBlock))
              continue;
            P.removeIncomingValue(Idx, /*DeletePHIIfEmpty=*/false);
          }
        }
    }

    for (auto P : enumerate(inputs))
      VMap[P.value()] = NewValues[P.index()];

  } else {
    moveCodeToFunction(newFunction);

    for (unsigned i = 0, e = inputs.size(); i != e; ++i) {
      Value *RewriteVal = NewValues[i];

      std::vector<User *> Users(inputs[i]->user_begin(), inputs[i]->user_end());
      for (User *use : Users)
        if (Instruction *inst = dyn_cast<Instruction>(use))
          if (Blocks.count(inst->getParent()))
            inst->replaceUsesOfWith(inputs[i], RewriteVal);
    }
  }

  // Since there may be multiple exits from the original region, make the new
  // function return an unsigned, switch on that number.  This loop iterates
  // over all of the blocks in the extracted region, updating any terminator
  // instructions in the to-be-extracted region that branch to blocks that are
  // not in the region to be extracted.
  std::map<BasicBlock *, BasicBlock *> ExitBlockMap;

  // Iterate over the previously collected targets, and create new blocks inside
  // the function to branch to.
  for (auto P : enumerate(SwitchCases)) {
    BasicBlock *OldTarget = P.value();
    size_t SuccNum = P.index();

    BasicBlock *NewTarget = BasicBlock::Create(
        Context, OldTarget->getName() + ".exitStub", newFunction);
    ExitBlockMap[OldTarget] = NewTarget;
    if (KeepOldBlocks)
      VMap[OldTarget] = NewTarget;

    Value *brVal = nullptr;
    Type *RetTy = getSwitchType();
    assert(SwitchCases.size() < 0xffff && "too many exit blocks for switch");
    switch (SwitchCases.size()) {
    case 0:
    case 1:
      // No value needed.
      break;
    case 2: // Conditional branch, return a bool
      brVal = ConstantInt::get(RetTy, !SuccNum);
      break;
    default:
      brVal = ConstantInt::get(RetTy, SuccNum);
      break;
    }

    ReturnInst::Create(Context, brVal, NewTarget);
  }

  for (BasicBlock *Block : Blocks) {
    Instruction *TI = Block->getTerminator();
    for (unsigned i = 0, e = TI->getNumSuccessors(); i != e; ++i) {
      if (Blocks.count(TI->getSuccessor(i)))
        continue;
      BasicBlock *OldTarget = TI->getSuccessor(i);
      // add a new basic block which returns the appropriate value
      BasicBlock *NewTarget = ExitBlockMap[OldTarget];
      assert(NewTarget && "Unknown target block!");

      if (KeepOldBlocks) {
        VMap[OldTarget] = NewTarget;
      } else {
        // rewrite the original branch instruction with this new target
        TI->setSuccessor(i, NewTarget);
      }
    }
  }

  // Update values references to point to the new function.
  if (KeepOldBlocks) {
    for (BasicBlock *Pred : predecessors(header)) {
      if (VMap.count(Pred))
        continue;
      VMap[Pred] = newFuncRoot;
    }

    for (Instruction *II : AdditionalRemap)
      RemapInstruction(II, VMap, RF_NoModuleLevelChanges);

    // Loop over all of the instructions in the new function, fixing up operand
    // references as we go. This uses VMap to do all the hard work.
    for (BasicBlock *Block : Blocks) {
      WeakTrackingVH NewBlock = VMap.lookup(Block);
      if (!NewBlock)
        continue;

      // Loop over all instructions, fixing each one as we find it...
      for (Instruction &II : cast<BasicBlock>(*NewBlock))
        RemapInstruction(&II, VMap, RF_NoModuleLevelChanges);
    }
  } else {
    // Loop over all of the PHI nodes in the header and exit blocks, and change
    // any references to the old incoming edge to be the new incoming edge.
    for (BasicBlock::iterator I = header->begin(); isa<PHINode>(I); ++I) {
      PHINode *PN = cast<PHINode>(I);
      for (unsigned i = 0, e = PN->getNumIncomingValues(); i != e; ++i)
        if (!Blocks.count(PN->getIncomingBlock(i)))
          PN->setIncomingBlock(i, newFuncRoot);
    }
  }

  BasicBlock *NewHeader =
      KeepOldBlocks ? cast<BasicBlock>(VMap.lookup(header)) : header;
  assert(NewHeader && "Header must have been cloned/moved to newFunction");

  // Connect newFunction entry block to new header.
  BranchInst *BranchI = BranchInst::Create(NewHeader, newFuncRoot);
  applyFirstDebugLoc(oldFunction, Blocks.getArrayRef(), BranchI);

  // Store the arguments right after the definition of output value.
  // This should be proceeded after creating exit stubs to be ensure that invoke
  // result restore will be placed in the outlined function.
  ScalarAI = newFunction->arg_begin();
  unsigned AggIdx = 0;
  for (Value *Input : inputs) {
    if (StructValues.contains(Input))
      ++AggIdx;
    else
      ++ScalarAI;
  }

  for (Value *Output : outputs) {
    if (KeepOldBlocks)
      Output = VMap.lookup(Output);

    // Find proper insertion point.
    // In case Output is an invoke, we insert the store at the beginning in the
    // 'normal destination' BB. Otherwise we insert the store right after
    // Output.
    BasicBlock::iterator InsertPt;
    if (auto *InvokeI = dyn_cast<InvokeInst>(Output))
      InsertPt = InvokeI->getNormalDest()->getFirstInsertionPt();
    else if (auto *Phi = dyn_cast<PHINode>(Output))
      InsertPt = Phi->getParent()->getFirstInsertionPt();
    else if (auto *OutI = dyn_cast<Instruction>(Output))
      InsertPt = std::next(OutI->getIterator());
    else {
      // Globals don't need to be updated, just advance to the next argument.
      if (StructValues.contains(Output))
        ++AggIdx;
      else
        ++ScalarAI;
      continue;
    }

    assert((InsertPt->getFunction() == newFunction ||
            Blocks.count(InsertPt->getParent())) &&
           "InsertPt should be in new function");

    if (StructValues.contains(Output)) {
      assert(AggArg && "Number of aggregate output arguments should match "
                       "the number of defined values");
      Value *Idx[2];
      Idx[0] = Constant::getNullValue(Type::getInt32Ty(Context));
      Idx[1] = ConstantInt::get(Type::getInt32Ty(Context), AggIdx);
      GetElementPtrInst *GEP = GetElementPtrInst::Create(
          StructArgTy, AggArg, Idx, "gep_" + Output->getName(), InsertPt);
      new StoreInst(Output, GEP, InsertPt);
      ++AggIdx;
    } else {
      assert(ScalarAI != newFunction->arg_end() &&
             "Number of scalar output arguments should match "
             "the number of defined values");
      new StoreInst(Output, &*ScalarAI, InsertPt);
      ++ScalarAI;
    }
  }

  if (SwitchCases.empty()) {
    // Mark the new function `noreturn` if applicable. Terminators which resume
    // exception propagation are treated as returning instructions. This is to
    // avoid inserting traps after calls to outlined functions which unwind.
    if (none_of(Blocks, [](const BasicBlock *BB) {
          const Instruction *Term = BB->getTerminator();
          return isa<ReturnInst>(Term) || isa<ResumeInst>(Term);
        }))
      newFunction->setDoesNotReturn();
  }
}

CallInst *CodeExtractor::emitReplacerCall(
    const ValueSet &inputs, const ValueSet &outputs,
    const ValueSet &StructValues, Function *newFunction,
    StructType *StructArgTy, Function *oldFunction, BasicBlock *ReplIP,
    BlockFrequency EntryFreq, ArrayRef<Value *> LifetimesStart,
    std::vector<Value *> &Reloads) {
  LLVMContext &Context = oldFunction->getContext();
  Module *M = oldFunction->getParent();
  const DataLayout &DL = M->getDataLayout();

  // This takes place of the original loop
  BasicBlock *codeReplacer =
      BasicBlock::Create(Context, "codeRepl", oldFunction, ReplIP);
  codeReplacer->IsNewDbgInfoFormat = oldFunction->IsNewDbgInfoFormat;
  BasicBlock *AllocaBlock =
      AllocationBlock ? AllocationBlock : &oldFunction->getEntryBlock();
  AllocaBlock->IsNewDbgInfoFormat = oldFunction->IsNewDbgInfoFormat;

  // Update the entry count of the function.
  if (BFI)
    BFI->setBlockFreq(codeReplacer, EntryFreq);

  std::vector<Value *> params;

  // Add inputs as params, or to be filled into the struct
  for (Value *input : inputs) {
    if (StructValues.contains(input))
      continue;

    params.push_back(input);
  }

  // Create allocas for the outputs
  std::vector<Value *> ReloadOutputs;
  for (Value *output : outputs) {
    if (StructValues.contains(output))
      continue;

    AllocaInst *alloca = new AllocaInst(
        output->getType(), DL.getAllocaAddrSpace(), nullptr,
        output->getName() + ".loc", AllocaBlock->getFirstInsertionPt());
    params.push_back(alloca);
    ReloadOutputs.push_back(alloca);
  }

  AllocaInst *Struct = nullptr;
  if (!StructValues.empty()) {
    Struct = new AllocaInst(StructArgTy, DL.getAllocaAddrSpace(), nullptr,
<<<<<<< HEAD
                            "structArg", AllocaBlock->getFirstInsertionPt());
=======
                            "structArg", &*AllocaBlock->getFirstInsertionPt());
>>>>>>> 94ea43a6
    if (ArgsInZeroAddressSpace && DL.getAllocaAddrSpace() != 0) {
      auto *StructSpaceCast = new AddrSpaceCastInst(
          Struct, PointerType ::get(Context, 0), "structArg.ascast");
      StructSpaceCast->insertAfter(Struct);
      params.push_back(StructSpaceCast);
    } else {
      params.push_back(Struct);
    }

    unsigned AggIdx = 0;
    for (Value *input : inputs) {
      if (!StructValues.contains(input))
        continue;

      Value *Idx[2];
      Idx[0] = Constant::getNullValue(Type::getInt32Ty(Context));
      Idx[1] = ConstantInt::get(Type::getInt32Ty(Context), AggIdx);
      GetElementPtrInst *GEP = GetElementPtrInst::Create(
          StructArgTy, Struct, Idx, "gep_" + input->getName());
      GEP->insertInto(codeReplacer, codeReplacer->end());
      new StoreInst(input, GEP, codeReplacer);

      ++AggIdx;
    }
  }

  // Emit the call to the function
  CallInst *call = CallInst::Create(newFunction, params,
                                    SwitchCases.size() > 1 ? "targetBlock" : "",
                                    codeReplacer);

  // Set swifterror parameter attributes.
  unsigned ParamIdx = 0;
  unsigned AggIdx = 0;
  for (auto input : inputs) {
    if (StructValues.contains(input)) {
      ++AggIdx;
    } else {
      if (input->isSwiftError())
        call->addParamAttr(ParamIdx, Attribute::SwiftError);
      ++ParamIdx;
    }
  }

  // Add debug location to the new call, if the original function has debug
  // info. In that case, the terminator of the entry block of the extracted
  // function contains the first debug location of the extracted function,
  // set in extractCodeRegion.
  if (codeReplacer->getParent()->getSubprogram()) {
    if (auto DL = newFunction->getEntryBlock().getTerminator()->getDebugLoc())
      call->setDebugLoc(DL);
  }

  // Reload the outputs passed in by reference, use the struct if output is in
  // the aggregate or reload from the scalar argument.
  for (unsigned i = 0, e = outputs.size(), scalarIdx = 0; i != e; ++i) {
    Value *Output = nullptr;
    if (StructValues.contains(outputs[i])) {
      Value *Idx[2];
      Idx[0] = Constant::getNullValue(Type::getInt32Ty(Context));
      Idx[1] = ConstantInt::get(Type::getInt32Ty(Context), AggIdx);
      GetElementPtrInst *GEP = GetElementPtrInst::Create(
          StructArgTy, Struct, Idx, "gep_reload_" + outputs[i]->getName());
      GEP->insertInto(codeReplacer, codeReplacer->end());
      Output = GEP;
      ++AggIdx;
    } else {
      Output = ReloadOutputs[scalarIdx];
      ++scalarIdx;
    }
    LoadInst *load =
        new LoadInst(outputs[i]->getType(), Output,
                     outputs[i]->getName() + ".reload", codeReplacer);
    Reloads.push_back(load);
  }

  // Now we can emit a switch statement using the call as a value.
  SwitchInst *TheSwitch =
      SwitchInst::Create(Constant::getNullValue(Type::getInt16Ty(Context)),
                         codeReplacer, 0, codeReplacer);
  for (auto P : enumerate(SwitchCases)) {
    BasicBlock *OldTarget = P.value();
    size_t SuccNum = P.index();

    TheSwitch->addCase(ConstantInt::get(Type::getInt16Ty(Context), SuccNum),
                       OldTarget);
  }

  // Now that we've done the deed, simplify the switch instruction.
  Type *OldFnRetTy = TheSwitch->getParent()->getParent()->getReturnType();
  switch (SwitchCases.size()) {
  case 0:
    // There are no successors (the block containing the switch itself), which
    // means that previously this was the last part of the function, and hence
    // this should be rewritten as a `ret` or `unreachable`.
    if (newFunction->doesNotReturn()) {
      // If fn is no return, end with an unreachable terminator.
      (void)new UnreachableInst(Context, TheSwitch->getIterator());
    } else if (OldFnRetTy->isVoidTy()) {
      // We have no return value.
      ReturnInst::Create(Context, nullptr,
                         TheSwitch->getIterator()); // Return void
    } else if (OldFnRetTy == TheSwitch->getCondition()->getType()) {
      // return what we have
      ReturnInst::Create(Context, TheSwitch->getCondition(),
                         TheSwitch->getIterator());
    } else {
      // Otherwise we must have code extracted an unwind or something, just
      // return whatever we want.
      ReturnInst::Create(Context, Constant::getNullValue(OldFnRetTy),
                         TheSwitch->getIterator());
    }

    TheSwitch->eraseFromParent();
    break;
  case 1:
    // Only a single destination, change the switch into an unconditional
    // branch.
    BranchInst::Create(TheSwitch->getSuccessor(1), TheSwitch->getIterator());
    TheSwitch->eraseFromParent();
    break;
  case 2:
    // Only two destinations, convert to a condition branch.
    // Remark: This also swaps the target branches:
    // 0 -> false -> getSuccessor(2); 1 -> true -> getSuccessor(1)
    BranchInst::Create(TheSwitch->getSuccessor(1), TheSwitch->getSuccessor(2),
                       call, TheSwitch->getIterator());
    TheSwitch->eraseFromParent();
    break;
  default:
    // Otherwise, make the default destination of the switch instruction be one
    // of the other successors.
    TheSwitch->setCondition(call);
    TheSwitch->setDefaultDest(TheSwitch->getSuccessor(SwitchCases.size()));
    // Remove redundant case
    TheSwitch->removeCase(
        SwitchInst::CaseIt(TheSwitch, SwitchCases.size() - 1));
    break;
  }

  // Insert lifetime markers around the reloads of any output values. The
  // allocas output values are stored in are only in-use in the codeRepl block.
  insertLifetimeMarkersSurroundingCall(M, ReloadOutputs, ReloadOutputs, call);

  // Replicate the effects of any lifetime start/end markers which referenced
  // input objects in the extraction region by placing markers around the call.
  insertLifetimeMarkersSurroundingCall(oldFunction->getParent(), LifetimesStart,
                                       {}, call);

  return call;
}

void CodeExtractor::insertReplacerCall(
    Function *oldFunction, BasicBlock *header, BasicBlock *codeReplacer,
    const ValueSet &outputs, ArrayRef<Value *> Reloads,
    const DenseMap<BasicBlock *, BlockFrequency> &ExitWeights) {

  // Rewrite branches to basic blocks outside of the loop to new dummy blocks
  // within the new function. This must be done before we lose track of which
  // blocks were originally in the code region.
  std::vector<User *> Users(header->user_begin(), header->user_end());
  for (auto &U : Users)
    // The BasicBlock which contains the branch is not in the region
    // modify the branch target to a new block
    if (Instruction *I = dyn_cast<Instruction>(U))
      if (I->isTerminator() && I->getFunction() == oldFunction &&
          !Blocks.count(I->getParent()))
        I->replaceUsesOfWith(header, codeReplacer);

  if (KeepOldBlocks) {
    // Change references to output values after the call to use either the value
    // written by the extracted function or the original value if we skipped the
    // call. Use SSAUpdater to propagate the new PHI since the CFG has changed.

    SSAUpdater SSA;
    for (auto P : enumerate(outputs)) {
      size_t OutIdx = P.index();
      Instruction *OldVal = cast<Instruction>(P.value());
      Value *NewVal = Reloads[OutIdx];

      SSA.Initialize(OldVal->getType(),
                     (OldVal->getName() + ".merge_with_extracted").str());
      SSA.AddAvailableValue(codeReplacer, NewVal);

      // Could help SSAUpdater by determining in advance which output values are
      // available in which exit blocks (from DT).
      SSA.AddAvailableValue(OldVal->getParent(), OldVal);

      for (Use &U : make_early_inc_range(OldVal->uses())) {
        auto *User = dyn_cast<Instruction>(U.getUser());
        if (!User)
          continue;
        BasicBlock *EffectiveUser = User->getParent();
        if (auto *PHI = dyn_cast<PHINode>(User))
          EffectiveUser = PHI->getIncomingBlock(U);

        if (EffectiveUser == codeReplacer || Blocks.count(EffectiveUser))
          continue;

        SSA.RewriteUseAfterInsertions(U);
      }
    }
  } else {
    // When moving the code region it is sufficient to replace all uses to the
    // extracted function values. Since the original definition's block
    // dominated its use, it will also be dominated by codeReplacer's switch
    // which joined multiple exit blocks.

    for (BasicBlock *ExitBB : SwitchCases)
      for (PHINode &PN : ExitBB->phis()) {
        Value *IncomingCodeReplacerVal = nullptr;
        for (unsigned i = 0, e = PN.getNumIncomingValues(); i != e; ++i) {
          // Ignore incoming values from outside of the extracted region.
          if (!Blocks.count(PN.getIncomingBlock(i)))
            continue;

          // Ensure that there is only one incoming value from codeReplacer.
          if (!IncomingCodeReplacerVal) {
            PN.setIncomingBlock(i, codeReplacer);
            IncomingCodeReplacerVal = PN.getIncomingValue(i);
          } else
            assert(IncomingCodeReplacerVal == PN.getIncomingValue(i) &&
                   "PHI has two incompatbile incoming values from codeRepl");
        }
      }

    for (unsigned i = 0, e = outputs.size(); i != e; ++i) {
      Value *load = Reloads[i];
      std::vector<User *> Users(outputs[i]->user_begin(),
                                outputs[i]->user_end());
      for (User *U : Users) {
        Instruction *inst = cast<Instruction>(U);
        if (inst->getParent()->getParent() == oldFunction)
          inst->replaceUsesOfWith(outputs[i], load);
      }
    }
  }

  // Update the branch weights for the exit block.
  if (BFI && SwitchCases.size() > 1)
    calculateNewCallTerminatorWeights(codeReplacer, ExitWeights, BPI);
}

bool CodeExtractor::verifyAssumptionCache(const Function &OldFunc,
                                          const Function &NewFunc,
                                          AssumptionCache *AC) {
  for (auto AssumeVH : AC->assumptions()) {
    auto *I = dyn_cast_or_null<CallInst>(AssumeVH);
    if (!I)
      continue;

    // There shouldn't be any llvm.assume intrinsics in the new function.
    if (I->getFunction() != &OldFunc)
      return true;

    // There shouldn't be any stale affected values in the assumption cache
    // that were previously in the old function, but that have now been moved
    // to the new function.
    for (auto AffectedValVH : AC->assumptionsFor(I->getOperand(0))) {
      auto *AffectedCI = dyn_cast_or_null<CallInst>(AffectedValVH);
      if (!AffectedCI)
        continue;
      if (AffectedCI->getFunction() != &OldFunc)
        return true;
      auto *AssumedInst = cast<Instruction>(AffectedCI->getOperand(0));
      if (AssumedInst->getFunction() != &OldFunc)
        return true;
    }
  }
  return false;
}

void CodeExtractor::excludeArgFromAggregate(Value *Arg) {
  ExcludeArgsFromAggregate.insert(Arg);
}<|MERGE_RESOLUTION|>--- conflicted
+++ resolved
@@ -252,19 +252,13 @@
                              BranchProbabilityInfo *BPI, AssumptionCache *AC,
                              bool AllowVarArgs, bool AllowAlloca,
                              BasicBlock *AllocationBlock, std::string Suffix,
-<<<<<<< HEAD
-                             bool KeepOldBlocks, bool ArgsInZeroAddressSpace)
-=======
                              bool ArgsInZeroAddressSpace, bool KeepOldBlocks)
->>>>>>> 94ea43a6
     : DT(DT), AggregateArgs(AggregateArgs || AggregateArgsOpt), BFI(BFI),
       BPI(BPI), AC(AC), AllocationBlock(AllocationBlock),
       AllowVarArgs(AllowVarArgs), KeepOldBlocks(KeepOldBlocks),
       Blocks(buildExtractionBlockSet(BBs, DT, AllowVarArgs, AllowAlloca,
                                      KeepOldBlocks)),
       Suffix(Suffix), ArgsInZeroAddressSpace(ArgsInZeroAddressSpace) {}
-<<<<<<< HEAD
-=======
 
 CodeExtractor::CodeExtractor(DominatorTree &DT, Loop &L, bool AggregateArgs,
                              BlockFrequencyInfo *BFI,
@@ -278,7 +272,6 @@
                                      /* AllowAlloca */ false,
                                      /* KeepOldBlocks */ false)),
       Suffix(Suffix), ArgsInZeroAddressSpace(false) {}
->>>>>>> 94ea43a6
 
 /// definedInRegion - Return true if the specified value is defined in the
 /// extracted region.
@@ -1945,11 +1938,7 @@
   AllocaInst *Struct = nullptr;
   if (!StructValues.empty()) {
     Struct = new AllocaInst(StructArgTy, DL.getAllocaAddrSpace(), nullptr,
-<<<<<<< HEAD
                             "structArg", AllocaBlock->getFirstInsertionPt());
-=======
-                            "structArg", &*AllocaBlock->getFirstInsertionPt());
->>>>>>> 94ea43a6
     if (ArgsInZeroAddressSpace && DL.getAllocaAddrSpace() != 0) {
       auto *StructSpaceCast = new AddrSpaceCastInst(
           Struct, PointerType ::get(Context, 0), "structArg.ascast");
