//===- InstCombineSelect.cpp ----------------------------------------------===//
//
// Part of the LLVM Project, under the Apache License v2.0 with LLVM Exceptions.
// See https://llvm.org/LICENSE.txt for license information.
// SPDX-License-Identifier: Apache-2.0 WITH LLVM-exception
//
//===----------------------------------------------------------------------===//
//
// This file implements the visitSelect function.
//
//===----------------------------------------------------------------------===//

#include "InstCombineInternal.h"
#include "llvm/ADT/APInt.h"
#include "llvm/ADT/STLExtras.h"
#include "llvm/ADT/SmallVector.h"
#include "llvm/Analysis/AssumptionCache.h"
#include "llvm/Analysis/CmpInstAnalysis.h"
#include "llvm/Analysis/InstructionSimplify.h"
#include "llvm/Analysis/OverflowInstAnalysis.h"
#include "llvm/Analysis/ValueTracking.h"
#include "llvm/Analysis/VectorUtils.h"
#include "llvm/IR/BasicBlock.h"
#include "llvm/IR/Constant.h"
#include "llvm/IR/ConstantRange.h"
#include "llvm/IR/Constants.h"
#include "llvm/IR/DerivedTypes.h"
#include "llvm/IR/IRBuilder.h"
#include "llvm/IR/InstrTypes.h"
#include "llvm/IR/Instruction.h"
#include "llvm/IR/Instructions.h"
#include "llvm/IR/IntrinsicInst.h"
#include "llvm/IR/Intrinsics.h"
#include "llvm/IR/Operator.h"
#include "llvm/IR/PatternMatch.h"
#include "llvm/IR/Type.h"
#include "llvm/IR/User.h"
#include "llvm/IR/Value.h"
#include "llvm/Support/Casting.h"
#include "llvm/Support/ErrorHandling.h"
#include "llvm/Support/KnownBits.h"
#include "llvm/Transforms/InstCombine/InstCombiner.h"
#include <cassert>
#include <utility>

#define DEBUG_TYPE "instcombine"
#include "llvm/Transforms/Utils/InstructionWorklist.h"

using namespace llvm;
using namespace PatternMatch;


/// Replace a select operand based on an equality comparison with the identity
/// constant of a binop.
static Instruction *foldSelectBinOpIdentity(SelectInst &Sel,
                                            const TargetLibraryInfo &TLI,
                                            InstCombinerImpl &IC) {
  // The select condition must be an equality compare with a constant operand.
  Value *X;
  Constant *C;
  CmpInst::Predicate Pred;
  if (!match(Sel.getCondition(), m_Cmp(Pred, m_Value(X), m_Constant(C))))
    return nullptr;

  bool IsEq;
  if (ICmpInst::isEquality(Pred))
    IsEq = Pred == ICmpInst::ICMP_EQ;
  else if (Pred == FCmpInst::FCMP_OEQ)
    IsEq = true;
  else if (Pred == FCmpInst::FCMP_UNE)
    IsEq = false;
  else
    return nullptr;

  // A select operand must be a binop.
  BinaryOperator *BO;
  if (!match(Sel.getOperand(IsEq ? 1 : 2), m_BinOp(BO)))
    return nullptr;

  // The compare constant must be the identity constant for that binop.
  // If this a floating-point compare with 0.0, any zero constant will do.
  Type *Ty = BO->getType();
  Constant *IdC = ConstantExpr::getBinOpIdentity(BO->getOpcode(), Ty, true);
  if (IdC != C) {
    if (!IdC || !CmpInst::isFPPredicate(Pred))
      return nullptr;
    if (!match(IdC, m_AnyZeroFP()) || !match(C, m_AnyZeroFP()))
      return nullptr;
  }

  // Last, match the compare variable operand with a binop operand.
  Value *Y;
  if (!BO->isCommutative() && !match(BO, m_BinOp(m_Value(Y), m_Specific(X))))
    return nullptr;
  if (!match(BO, m_c_BinOp(m_Value(Y), m_Specific(X))))
    return nullptr;

  // +0.0 compares equal to -0.0, and so it does not behave as required for this
  // transform. Bail out if we can not exclude that possibility.
  if (isa<FPMathOperator>(BO))
    if (!BO->hasNoSignedZeros() && !CannotBeNegativeZero(Y, &TLI))
      return nullptr;

  // BO = binop Y, X
  // S = { select (cmp eq X, C), BO, ? } or { select (cmp ne X, C), ?, BO }
  // =>
  // S = { select (cmp eq X, C),  Y, ? } or { select (cmp ne X, C), ?,  Y }
  return IC.replaceOperand(Sel, IsEq ? 1 : 2, Y);
}

/// This folds:
///  select (icmp eq (and X, C1)), TC, FC
///    iff C1 is a power 2 and the difference between TC and FC is a power-of-2.
/// To something like:
///  (shr (and (X, C1)), (log2(C1) - log2(TC-FC))) + FC
/// Or:
///  (shl (and (X, C1)), (log2(TC-FC) - log2(C1))) + FC
/// With some variations depending if FC is larger than TC, or the shift
/// isn't needed, or the bit widths don't match.
static Value *foldSelectICmpAnd(SelectInst &Sel, ICmpInst *Cmp,
                                InstCombiner::BuilderTy &Builder) {
  const APInt *SelTC, *SelFC;
  if (!match(Sel.getTrueValue(), m_APInt(SelTC)) ||
      !match(Sel.getFalseValue(), m_APInt(SelFC)))
    return nullptr;

  // If this is a vector select, we need a vector compare.
  Type *SelType = Sel.getType();
  if (SelType->isVectorTy() != Cmp->getType()->isVectorTy())
    return nullptr;

  Value *V;
  APInt AndMask;
  bool CreateAnd = false;
  ICmpInst::Predicate Pred = Cmp->getPredicate();
  if (ICmpInst::isEquality(Pred)) {
    if (!match(Cmp->getOperand(1), m_Zero()))
      return nullptr;

    V = Cmp->getOperand(0);
    const APInt *AndRHS;
    if (!match(V, m_And(m_Value(), m_Power2(AndRHS))))
      return nullptr;

    AndMask = *AndRHS;
  } else if (decomposeBitTestICmp(Cmp->getOperand(0), Cmp->getOperand(1),
                                  Pred, V, AndMask)) {
    assert(ICmpInst::isEquality(Pred) && "Not equality test?");
    if (!AndMask.isPowerOf2())
      return nullptr;

    CreateAnd = true;
  } else {
    return nullptr;
  }

  // In general, when both constants are non-zero, we would need an offset to
  // replace the select. This would require more instructions than we started
  // with. But there's one special-case that we handle here because it can
  // simplify/reduce the instructions.
  APInt TC = *SelTC;
  APInt FC = *SelFC;
  if (!TC.isZero() && !FC.isZero()) {
    // If the select constants differ by exactly one bit and that's the same
    // bit that is masked and checked by the select condition, the select can
    // be replaced by bitwise logic to set/clear one bit of the constant result.
    if (TC.getBitWidth() != AndMask.getBitWidth() || (TC ^ FC) != AndMask)
      return nullptr;
    if (CreateAnd) {
      // If we have to create an 'and', then we must kill the cmp to not
      // increase the instruction count.
      if (!Cmp->hasOneUse())
        return nullptr;
      V = Builder.CreateAnd(V, ConstantInt::get(SelType, AndMask));
    }
    bool ExtraBitInTC = TC.ugt(FC);
    if (Pred == ICmpInst::ICMP_EQ) {
      // If the masked bit in V is clear, clear or set the bit in the result:
      // (V & AndMaskC) == 0 ? TC : FC --> (V & AndMaskC) ^ TC
      // (V & AndMaskC) == 0 ? TC : FC --> (V & AndMaskC) | TC
      Constant *C = ConstantInt::get(SelType, TC);
      return ExtraBitInTC ? Builder.CreateXor(V, C) : Builder.CreateOr(V, C);
    }
    if (Pred == ICmpInst::ICMP_NE) {
      // If the masked bit in V is set, set or clear the bit in the result:
      // (V & AndMaskC) != 0 ? TC : FC --> (V & AndMaskC) | FC
      // (V & AndMaskC) != 0 ? TC : FC --> (V & AndMaskC) ^ FC
      Constant *C = ConstantInt::get(SelType, FC);
      return ExtraBitInTC ? Builder.CreateOr(V, C) : Builder.CreateXor(V, C);
    }
    llvm_unreachable("Only expecting equality predicates");
  }

  // Make sure one of the select arms is a power-of-2.
  if (!TC.isPowerOf2() && !FC.isPowerOf2())
    return nullptr;

  // Determine which shift is needed to transform result of the 'and' into the
  // desired result.
  const APInt &ValC = !TC.isZero() ? TC : FC;
  unsigned ValZeros = ValC.logBase2();
  unsigned AndZeros = AndMask.logBase2();

  // Insert the 'and' instruction on the input to the truncate.
  if (CreateAnd)
    V = Builder.CreateAnd(V, ConstantInt::get(V->getType(), AndMask));

  // If types don't match, we can still convert the select by introducing a zext
  // or a trunc of the 'and'.
  if (ValZeros > AndZeros) {
    V = Builder.CreateZExtOrTrunc(V, SelType);
    V = Builder.CreateShl(V, ValZeros - AndZeros);
  } else if (ValZeros < AndZeros) {
    V = Builder.CreateLShr(V, AndZeros - ValZeros);
    V = Builder.CreateZExtOrTrunc(V, SelType);
  } else {
    V = Builder.CreateZExtOrTrunc(V, SelType);
  }

  // Okay, now we know that everything is set up, we just don't know whether we
  // have a icmp_ne or icmp_eq and whether the true or false val is the zero.
  bool ShouldNotVal = !TC.isZero();
  ShouldNotVal ^= Pred == ICmpInst::ICMP_NE;
  if (ShouldNotVal)
    V = Builder.CreateXor(V, ValC);

  return V;
}

/// We want to turn code that looks like this:
///   %C = or %A, %B
///   %D = select %cond, %C, %A
/// into:
///   %C = select %cond, %B, 0
///   %D = or %A, %C
///
/// Assuming that the specified instruction is an operand to the select, return
/// a bitmask indicating which operands of this instruction are foldable if they
/// equal the other incoming value of the select.
static unsigned getSelectFoldableOperands(BinaryOperator *I) {
  switch (I->getOpcode()) {
  case Instruction::Add:
  case Instruction::FAdd:
  case Instruction::Mul:
  case Instruction::FMul:
  case Instruction::And:
  case Instruction::Or:
  case Instruction::Xor:
    return 3;              // Can fold through either operand.
  case Instruction::Sub:   // Can only fold on the amount subtracted.
  case Instruction::FSub:
  case Instruction::FDiv:  // Can only fold on the divisor amount.
  case Instruction::Shl:   // Can only fold on the shift amount.
  case Instruction::LShr:
  case Instruction::AShr:
    return 1;
  default:
    return 0;              // Cannot fold
  }
}

/// We have (select c, TI, FI), and we know that TI and FI have the same opcode.
Instruction *InstCombinerImpl::foldSelectOpOp(SelectInst &SI, Instruction *TI,
                                              Instruction *FI) {
  // Don't break up min/max patterns. The hasOneUse checks below prevent that
  // for most cases, but vector min/max with bitcasts can be transformed. If the
  // one-use restrictions are eased for other patterns, we still don't want to
  // obfuscate min/max.
  if ((match(&SI, m_SMin(m_Value(), m_Value())) ||
       match(&SI, m_SMax(m_Value(), m_Value())) ||
       match(&SI, m_UMin(m_Value(), m_Value())) ||
       match(&SI, m_UMax(m_Value(), m_Value()))))
    return nullptr;

  // If this is a cast from the same type, merge.
  Value *Cond = SI.getCondition();
  Type *CondTy = Cond->getType();
  if (TI->getNumOperands() == 1 && TI->isCast()) {
    Type *FIOpndTy = FI->getOperand(0)->getType();
    if (TI->getOperand(0)->getType() != FIOpndTy)
      return nullptr;

    // The select condition may be a vector. We may only change the operand
    // type if the vector width remains the same (and matches the condition).
    if (auto *CondVTy = dyn_cast<VectorType>(CondTy)) {
      if (!FIOpndTy->isVectorTy() ||
          CondVTy->getElementCount() !=
              cast<VectorType>(FIOpndTy)->getElementCount())
        return nullptr;

      // TODO: If the backend knew how to deal with casts better, we could
      // remove this limitation. For now, there's too much potential to create
      // worse codegen by promoting the select ahead of size-altering casts
      // (PR28160).
      //
      // Note that ValueTracking's matchSelectPattern() looks through casts
      // without checking 'hasOneUse' when it matches min/max patterns, so this
      // transform may end up happening anyway.
      if (TI->getOpcode() != Instruction::BitCast &&
          (!TI->hasOneUse() || !FI->hasOneUse()))
        return nullptr;
    } else if (!TI->hasOneUse() || !FI->hasOneUse()) {
      // TODO: The one-use restrictions for a scalar select could be eased if
      // the fold of a select in visitLoadInst() was enhanced to match a pattern
      // that includes a cast.
      return nullptr;
    }

    // Fold this by inserting a select from the input values.
    Value *NewSI =
        Builder.CreateSelect(Cond, TI->getOperand(0), FI->getOperand(0),
                             SI.getName() + ".v", &SI);
    return CastInst::Create(Instruction::CastOps(TI->getOpcode()), NewSI,
                            TI->getType());
  }

  Value *OtherOpT, *OtherOpF;
  bool MatchIsOpZero;
  auto getCommonOp = [&](Instruction *TI, Instruction *FI, bool Commute,
                         bool Swapped = false) -> Value * {
    assert(!(Commute && Swapped) &&
           "Commute and Swapped can't set at the same time");
    if (!Swapped) {
      if (TI->getOperand(0) == FI->getOperand(0)) {
        OtherOpT = TI->getOperand(1);
        OtherOpF = FI->getOperand(1);
        MatchIsOpZero = true;
        return TI->getOperand(0);
      } else if (TI->getOperand(1) == FI->getOperand(1)) {
        OtherOpT = TI->getOperand(0);
        OtherOpF = FI->getOperand(0);
        MatchIsOpZero = false;
        return TI->getOperand(1);
      }
    }

    if (!Commute && !Swapped)
      return nullptr;

    // If we are allowing commute or swap of operands, then
    // allow a cross-operand match. In that case, MatchIsOpZero
    // means that TI's operand 0 (FI's operand 1) is the common op.
    if (TI->getOperand(0) == FI->getOperand(1)) {
      OtherOpT = TI->getOperand(1);
      OtherOpF = FI->getOperand(0);
      MatchIsOpZero = true;
      return TI->getOperand(0);
    } else if (TI->getOperand(1) == FI->getOperand(0)) {
      OtherOpT = TI->getOperand(0);
      OtherOpF = FI->getOperand(1);
      MatchIsOpZero = false;
      return TI->getOperand(1);
    }
    return nullptr;
  };

  if (TI->hasOneUse() || FI->hasOneUse()) {
    // Cond ? -X : -Y --> -(Cond ? X : Y)
    Value *X, *Y;
    if (match(TI, m_FNeg(m_Value(X))) && match(FI, m_FNeg(m_Value(Y)))) {
      // Intersect FMF from the fneg instructions and union those with the
      // select.
      FastMathFlags FMF = TI->getFastMathFlags();
      FMF &= FI->getFastMathFlags();
      FMF |= SI.getFastMathFlags();
      Value *NewSel =
          Builder.CreateSelect(Cond, X, Y, SI.getName() + ".v", &SI);
      if (auto *NewSelI = dyn_cast<Instruction>(NewSel))
        NewSelI->setFastMathFlags(FMF);
      Instruction *NewFNeg = UnaryOperator::CreateFNeg(NewSel);
      NewFNeg->setFastMathFlags(FMF);
      return NewFNeg;
    }

    // Min/max intrinsic with a common operand can have the common operand
    // pulled after the select. This is the same transform as below for binops,
    // but specialized for intrinsic matching and without the restrictive uses
    // clause.
    auto *TII = dyn_cast<IntrinsicInst>(TI);
    auto *FII = dyn_cast<IntrinsicInst>(FI);
    if (TII && FII && TII->getIntrinsicID() == FII->getIntrinsicID()) {
      if (match(TII, m_MaxOrMin(m_Value(), m_Value()))) {
        if (Value *MatchOp = getCommonOp(TI, FI, true)) {
          Value *NewSel =
              Builder.CreateSelect(Cond, OtherOpT, OtherOpF, "minmaxop", &SI);
          return CallInst::Create(TII->getCalledFunction(), {NewSel, MatchOp});
        }
      }
    }

    // icmp with a common operand also can have the common operand
    // pulled after the select.
    ICmpInst::Predicate TPred, FPred;
    if (match(TI, m_ICmp(TPred, m_Value(), m_Value())) &&
        match(FI, m_ICmp(FPred, m_Value(), m_Value()))) {
      if (TPred == FPred || TPred == CmpInst::getSwappedPredicate(FPred)) {
        bool Swapped = TPred != FPred;
        if (Value *MatchOp =
                getCommonOp(TI, FI, ICmpInst::isEquality(TPred), Swapped)) {
          Value *NewSel = Builder.CreateSelect(Cond, OtherOpT, OtherOpF,
                                               SI.getName() + ".v", &SI);
          return new ICmpInst(
              MatchIsOpZero ? TPred : CmpInst::getSwappedPredicate(TPred),
              MatchOp, NewSel);
        }
      }
    }
  }

  // Only handle binary operators (including two-operand getelementptr) with
  // one-use here. As with the cast case above, it may be possible to relax the
  // one-use constraint, but that needs be examined carefully since it may not
  // reduce the total number of instructions.
  if (TI->getNumOperands() != 2 || FI->getNumOperands() != 2 ||
      !TI->isSameOperationAs(FI) ||
      (!isa<BinaryOperator>(TI) && !isa<GetElementPtrInst>(TI)) ||
      !TI->hasOneUse() || !FI->hasOneUse())
    return nullptr;

  // Figure out if the operations have any operands in common.
  Value *MatchOp = getCommonOp(TI, FI, TI->isCommutative());
  if (!MatchOp)
    return nullptr;

  // If the select condition is a vector, the operands of the original select's
  // operands also must be vectors. This may not be the case for getelementptr
  // for example.
  if (CondTy->isVectorTy() && (!OtherOpT->getType()->isVectorTy() ||
                               !OtherOpF->getType()->isVectorTy()))
    return nullptr;

  // If we reach here, they do have operations in common.
  Value *NewSI = Builder.CreateSelect(Cond, OtherOpT, OtherOpF,
                                      SI.getName() + ".v", &SI);
  Value *Op0 = MatchIsOpZero ? MatchOp : NewSI;
  Value *Op1 = MatchIsOpZero ? NewSI : MatchOp;
  if (auto *BO = dyn_cast<BinaryOperator>(TI)) {
    BinaryOperator *NewBO = BinaryOperator::Create(BO->getOpcode(), Op0, Op1);
    NewBO->copyIRFlags(TI);
    NewBO->andIRFlags(FI);
    return NewBO;
  }
  if (auto *TGEP = dyn_cast<GetElementPtrInst>(TI)) {
    auto *FGEP = cast<GetElementPtrInst>(FI);
    Type *ElementType = TGEP->getResultElementType();
    return TGEP->isInBounds() && FGEP->isInBounds()
               ? GetElementPtrInst::CreateInBounds(ElementType, Op0, {Op1})
               : GetElementPtrInst::Create(ElementType, Op0, {Op1});
  }
  llvm_unreachable("Expected BinaryOperator or GEP");
  return nullptr;
}

static bool isSelect01(const APInt &C1I, const APInt &C2I) {
  if (!C1I.isZero() && !C2I.isZero()) // One side must be zero.
    return false;
  return C1I.isOne() || C1I.isAllOnes() || C2I.isOne() || C2I.isAllOnes();
}

/// Try to fold the select into one of the operands to allow further
/// optimization.
Instruction *InstCombinerImpl::foldSelectIntoOp(SelectInst &SI, Value *TrueVal,
                                                Value *FalseVal) {
  // See the comment above GetSelectFoldableOperands for a description of the
  // transformation we are doing here.
  auto TryFoldSelectIntoOp = [&](SelectInst &SI, Value *TrueVal,
                                 Value *FalseVal,
                                 bool Swapped) -> Instruction * {
    auto *TVI = dyn_cast<BinaryOperator>(TrueVal);
    if (!TVI || !TVI->hasOneUse() || isa<Constant>(FalseVal))
      return nullptr;

    unsigned SFO = getSelectFoldableOperands(TVI);
    unsigned OpToFold = 0;
    if ((SFO & 1) && FalseVal == TVI->getOperand(0))
      OpToFold = 1;
    else if ((SFO & 2) && FalseVal == TVI->getOperand(1))
      OpToFold = 2;

    if (!OpToFold)
      return nullptr;

    // TODO: We probably ought to revisit cases where the select and FP
    // instructions have different flags and add tests to ensure the
    // behaviour is correct.
    FastMathFlags FMF;
    if (isa<FPMathOperator>(&SI))
      FMF = SI.getFastMathFlags();
    Constant *C = ConstantExpr::getBinOpIdentity(
        TVI->getOpcode(), TVI->getType(), true, FMF.noSignedZeros());
    Value *OOp = TVI->getOperand(2 - OpToFold);
    // Avoid creating select between 2 constants unless it's selecting
    // between 0, 1 and -1.
    const APInt *OOpC;
    bool OOpIsAPInt = match(OOp, m_APInt(OOpC));
    if (!isa<Constant>(OOp) ||
        (OOpIsAPInt && isSelect01(C->getUniqueInteger(), *OOpC))) {
      Value *NewSel = Builder.CreateSelect(SI.getCondition(), Swapped ? C : OOp,
                                           Swapped ? OOp : C);
      if (isa<FPMathOperator>(&SI))
        cast<Instruction>(NewSel)->setFastMathFlags(FMF);
      NewSel->takeName(TVI);
      BinaryOperator *BO =
          BinaryOperator::Create(TVI->getOpcode(), FalseVal, NewSel);
      BO->copyIRFlags(TVI);
      return BO;
    }
    return nullptr;
  };

  if (Instruction *R = TryFoldSelectIntoOp(SI, TrueVal, FalseVal, false))
    return R;

  if (Instruction *R = TryFoldSelectIntoOp(SI, FalseVal, TrueVal, true))
    return R;

  return nullptr;
}

/// We want to turn:
///   (select (icmp eq (and X, Y), 0), (and (lshr X, Z), 1), 1)
/// into:
///   zext (icmp ne i32 (and X, (or Y, (shl 1, Z))), 0)
/// Note:
///   Z may be 0 if lshr is missing.
/// Worst-case scenario is that we will replace 5 instructions with 5 different
/// instructions, but we got rid of select.
static Instruction *foldSelectICmpAndAnd(Type *SelType, const ICmpInst *Cmp,
                                         Value *TVal, Value *FVal,
                                         InstCombiner::BuilderTy &Builder) {
  if (!(Cmp->hasOneUse() && Cmp->getOperand(0)->hasOneUse() &&
        Cmp->getPredicate() == ICmpInst::ICMP_EQ &&
        match(Cmp->getOperand(1), m_Zero()) && match(FVal, m_One())))
    return nullptr;

  // The TrueVal has general form of:  and %B, 1
  Value *B;
  if (!match(TVal, m_OneUse(m_And(m_Value(B), m_One()))))
    return nullptr;

  // Where %B may be optionally shifted:  lshr %X, %Z.
  Value *X, *Z;
  const bool HasShift = match(B, m_OneUse(m_LShr(m_Value(X), m_Value(Z))));

  // The shift must be valid.
  // TODO: This restricts the fold to constant shift amounts. Is there a way to
  //       handle variable shifts safely? PR47012
  if (HasShift &&
      !match(Z, m_SpecificInt_ICMP(CmpInst::ICMP_ULT,
                                   APInt(SelType->getScalarSizeInBits(),
                                         SelType->getScalarSizeInBits()))))
    return nullptr;

  if (!HasShift)
    X = B;

  Value *Y;
  if (!match(Cmp->getOperand(0), m_c_And(m_Specific(X), m_Value(Y))))
    return nullptr;

  // ((X & Y) == 0) ? ((X >> Z) & 1) : 1 --> (X & (Y | (1 << Z))) != 0
  // ((X & Y) == 0) ? (X & 1) : 1 --> (X & (Y | 1)) != 0
  Constant *One = ConstantInt::get(SelType, 1);
  Value *MaskB = HasShift ? Builder.CreateShl(One, Z) : One;
  Value *FullMask = Builder.CreateOr(Y, MaskB);
  Value *MaskedX = Builder.CreateAnd(X, FullMask);
  Value *ICmpNeZero = Builder.CreateIsNotNull(MaskedX);
  return new ZExtInst(ICmpNeZero, SelType);
}

/// We want to turn:
///   (select (icmp sgt x, C), lshr (X, Y), ashr (X, Y)); iff C s>= -1
///   (select (icmp slt x, C), ashr (X, Y), lshr (X, Y)); iff C s>= 0
/// into:
///   ashr (X, Y)
static Value *foldSelectICmpLshrAshr(const ICmpInst *IC, Value *TrueVal,
                                     Value *FalseVal,
                                     InstCombiner::BuilderTy &Builder) {
  ICmpInst::Predicate Pred = IC->getPredicate();
  Value *CmpLHS = IC->getOperand(0);
  Value *CmpRHS = IC->getOperand(1);
  if (!CmpRHS->getType()->isIntOrIntVectorTy())
    return nullptr;

  Value *X, *Y;
  unsigned Bitwidth = CmpRHS->getType()->getScalarSizeInBits();
  if ((Pred != ICmpInst::ICMP_SGT ||
       !match(CmpRHS,
              m_SpecificInt_ICMP(ICmpInst::ICMP_SGE, APInt(Bitwidth, -1)))) &&
      (Pred != ICmpInst::ICMP_SLT ||
       !match(CmpRHS,
              m_SpecificInt_ICMP(ICmpInst::ICMP_SGE, APInt(Bitwidth, 0)))))
    return nullptr;

  // Canonicalize so that ashr is in FalseVal.
  if (Pred == ICmpInst::ICMP_SLT)
    std::swap(TrueVal, FalseVal);

  if (match(TrueVal, m_LShr(m_Value(X), m_Value(Y))) &&
      match(FalseVal, m_AShr(m_Specific(X), m_Specific(Y))) &&
      match(CmpLHS, m_Specific(X))) {
    const auto *Ashr = cast<Instruction>(FalseVal);
    // if lshr is not exact and ashr is, this new ashr must not be exact.
    bool IsExact = Ashr->isExact() && cast<Instruction>(TrueVal)->isExact();
    return Builder.CreateAShr(X, Y, IC->getName(), IsExact);
  }

  return nullptr;
}

/// We want to turn:
///   (select (icmp eq (and X, C1), 0), Y, (or Y, C2))
/// into:
///   (or (shl (and X, C1), C3), Y)
/// iff:
///   C1 and C2 are both powers of 2
/// where:
///   C3 = Log(C2) - Log(C1)
///
/// This transform handles cases where:
/// 1. The icmp predicate is inverted
/// 2. The select operands are reversed
/// 3. The magnitude of C2 and C1 are flipped
static Value *foldSelectICmpAndOr(const ICmpInst *IC, Value *TrueVal,
                                  Value *FalseVal,
                                  InstCombiner::BuilderTy &Builder) {
  // Only handle integer compares. Also, if this is a vector select, we need a
  // vector compare.
  if (!TrueVal->getType()->isIntOrIntVectorTy() ||
      TrueVal->getType()->isVectorTy() != IC->getType()->isVectorTy())
    return nullptr;

  Value *CmpLHS = IC->getOperand(0);
  Value *CmpRHS = IC->getOperand(1);

  Value *V;
  unsigned C1Log;
  bool IsEqualZero;
  bool NeedAnd = false;
  if (IC->isEquality()) {
    if (!match(CmpRHS, m_Zero()))
      return nullptr;

    const APInt *C1;
    if (!match(CmpLHS, m_And(m_Value(), m_Power2(C1))))
      return nullptr;

    V = CmpLHS;
    C1Log = C1->logBase2();
    IsEqualZero = IC->getPredicate() == ICmpInst::ICMP_EQ;
  } else if (IC->getPredicate() == ICmpInst::ICMP_SLT ||
             IC->getPredicate() == ICmpInst::ICMP_SGT) {
    // We also need to recognize (icmp slt (trunc (X)), 0) and
    // (icmp sgt (trunc (X)), -1).
    IsEqualZero = IC->getPredicate() == ICmpInst::ICMP_SGT;
    if ((IsEqualZero && !match(CmpRHS, m_AllOnes())) ||
        (!IsEqualZero && !match(CmpRHS, m_Zero())))
      return nullptr;

    if (!match(CmpLHS, m_OneUse(m_Trunc(m_Value(V)))))
      return nullptr;

    C1Log = CmpLHS->getType()->getScalarSizeInBits() - 1;
    NeedAnd = true;
  } else {
    return nullptr;
  }

  const APInt *C2;
  bool OrOnTrueVal = false;
  bool OrOnFalseVal = match(FalseVal, m_Or(m_Specific(TrueVal), m_Power2(C2)));
  if (!OrOnFalseVal)
    OrOnTrueVal = match(TrueVal, m_Or(m_Specific(FalseVal), m_Power2(C2)));

  if (!OrOnFalseVal && !OrOnTrueVal)
    return nullptr;

  Value *Y = OrOnFalseVal ? TrueVal : FalseVal;

  unsigned C2Log = C2->logBase2();

  bool NeedXor = (!IsEqualZero && OrOnFalseVal) || (IsEqualZero && OrOnTrueVal);
  bool NeedShift = C1Log != C2Log;
  bool NeedZExtTrunc = Y->getType()->getScalarSizeInBits() !=
                       V->getType()->getScalarSizeInBits();

  // Make sure we don't create more instructions than we save.
  Value *Or = OrOnFalseVal ? FalseVal : TrueVal;
  if ((NeedShift + NeedXor + NeedZExtTrunc) >
      (IC->hasOneUse() + Or->hasOneUse()))
    return nullptr;

  if (NeedAnd) {
    // Insert the AND instruction on the input to the truncate.
    APInt C1 = APInt::getOneBitSet(V->getType()->getScalarSizeInBits(), C1Log);
    V = Builder.CreateAnd(V, ConstantInt::get(V->getType(), C1));
  }

  if (C2Log > C1Log) {
    V = Builder.CreateZExtOrTrunc(V, Y->getType());
    V = Builder.CreateShl(V, C2Log - C1Log);
  } else if (C1Log > C2Log) {
    V = Builder.CreateLShr(V, C1Log - C2Log);
    V = Builder.CreateZExtOrTrunc(V, Y->getType());
  } else
    V = Builder.CreateZExtOrTrunc(V, Y->getType());

  if (NeedXor)
    V = Builder.CreateXor(V, *C2);

  return Builder.CreateOr(V, Y);
}

/// Canonicalize a set or clear of a masked set of constant bits to
/// select-of-constants form.
static Instruction *foldSetClearBits(SelectInst &Sel,
                                     InstCombiner::BuilderTy &Builder) {
  Value *Cond = Sel.getCondition();
  Value *T = Sel.getTrueValue();
  Value *F = Sel.getFalseValue();
  Type *Ty = Sel.getType();
  Value *X;
  const APInt *NotC, *C;

  // Cond ? (X & ~C) : (X | C) --> (X & ~C) | (Cond ? 0 : C)
  if (match(T, m_And(m_Value(X), m_APInt(NotC))) &&
      match(F, m_OneUse(m_Or(m_Specific(X), m_APInt(C)))) && *NotC == ~(*C)) {
    Constant *Zero = ConstantInt::getNullValue(Ty);
    Constant *OrC = ConstantInt::get(Ty, *C);
    Value *NewSel = Builder.CreateSelect(Cond, Zero, OrC, "masksel", &Sel);
    return BinaryOperator::CreateOr(T, NewSel);
  }

  // Cond ? (X | C) : (X & ~C) --> (X & ~C) | (Cond ? C : 0)
  if (match(F, m_And(m_Value(X), m_APInt(NotC))) &&
      match(T, m_OneUse(m_Or(m_Specific(X), m_APInt(C)))) && *NotC == ~(*C)) {
    Constant *Zero = ConstantInt::getNullValue(Ty);
    Constant *OrC = ConstantInt::get(Ty, *C);
    Value *NewSel = Builder.CreateSelect(Cond, OrC, Zero, "masksel", &Sel);
    return BinaryOperator::CreateOr(F, NewSel);
  }

  return nullptr;
}

//   select (x == 0), 0, x * y --> freeze(y) * x
//   select (y == 0), 0, x * y --> freeze(x) * y
//   select (x == 0), undef, x * y --> freeze(y) * x
//   select (x == undef), 0, x * y --> freeze(y) * x
// Usage of mul instead of 0 will make the result more poisonous,
// so the operand that was not checked in the condition should be frozen.
// The latter folding is applied only when a constant compared with x is
// is a vector consisting of 0 and undefs. If a constant compared with x
// is a scalar undefined value or undefined vector then an expression
// should be already folded into a constant.
static Instruction *foldSelectZeroOrMul(SelectInst &SI, InstCombinerImpl &IC) {
  auto *CondVal = SI.getCondition();
  auto *TrueVal = SI.getTrueValue();
  auto *FalseVal = SI.getFalseValue();
  Value *X, *Y;
  ICmpInst::Predicate Predicate;

  // Assuming that constant compared with zero is not undef (but it may be
  // a vector with some undef elements). Otherwise (when a constant is undef)
  // the select expression should be already simplified.
  if (!match(CondVal, m_ICmp(Predicate, m_Value(X), m_Zero())) ||
      !ICmpInst::isEquality(Predicate))
    return nullptr;

  if (Predicate == ICmpInst::ICMP_NE)
    std::swap(TrueVal, FalseVal);

  // Check that TrueVal is a constant instead of matching it with m_Zero()
  // to handle the case when it is a scalar undef value or a vector containing
  // non-zero elements that are masked by undef elements in the compare
  // constant.
  auto *TrueValC = dyn_cast<Constant>(TrueVal);
  if (TrueValC == nullptr ||
      !match(FalseVal, m_c_Mul(m_Specific(X), m_Value(Y))) ||
      !isa<Instruction>(FalseVal))
    return nullptr;

  auto *ZeroC = cast<Constant>(cast<Instruction>(CondVal)->getOperand(1));
  auto *MergedC = Constant::mergeUndefsWith(TrueValC, ZeroC);
  // If X is compared with 0 then TrueVal could be either zero or undef.
  // m_Zero match vectors containing some undef elements, but for scalars
  // m_Undef should be used explicitly.
  if (!match(MergedC, m_Zero()) && !match(MergedC, m_Undef()))
    return nullptr;

  auto *FalseValI = cast<Instruction>(FalseVal);
  auto *FrY = IC.InsertNewInstBefore(new FreezeInst(Y, Y->getName() + ".fr"),
                                     *FalseValI);
  IC.replaceOperand(*FalseValI, FalseValI->getOperand(0) == Y ? 0 : 1, FrY);
  return IC.replaceInstUsesWith(SI, FalseValI);
}

/// Transform patterns such as (a > b) ? a - b : 0 into usub.sat(a, b).
/// There are 8 commuted/swapped variants of this pattern.
/// TODO: Also support a - UMIN(a,b) patterns.
static Value *canonicalizeSaturatedSubtract(const ICmpInst *ICI,
                                            const Value *TrueVal,
                                            const Value *FalseVal,
                                            InstCombiner::BuilderTy &Builder) {
  ICmpInst::Predicate Pred = ICI->getPredicate();
  Value *A = ICI->getOperand(0);
  Value *B = ICI->getOperand(1);

  // (b > a) ? 0 : a - b -> (b <= a) ? a - b : 0
  // (a == 0) ? 0 : a - 1 -> (a != 0) ? a - 1 : 0
  if (match(TrueVal, m_Zero())) {
    Pred = ICmpInst::getInversePredicate(Pred);
    std::swap(TrueVal, FalseVal);
  }

  if (!match(FalseVal, m_Zero()))
    return nullptr;

  // ugt 0 is canonicalized to ne 0 and requires special handling
  // (a != 0) ? a + -1 : 0 -> usub.sat(a, 1)
  if (Pred == ICmpInst::ICMP_NE) {
    if (match(B, m_Zero()) && match(TrueVal, m_Add(m_Specific(A), m_AllOnes())))
      return Builder.CreateBinaryIntrinsic(Intrinsic::usub_sat, A,
                                           ConstantInt::get(A->getType(), 1));
    return nullptr;
  }

  if (!ICmpInst::isUnsigned(Pred))
    return nullptr;

  if (Pred == ICmpInst::ICMP_ULE || Pred == ICmpInst::ICMP_ULT) {
    // (b < a) ? a - b : 0 -> (a > b) ? a - b : 0
    std::swap(A, B);
    Pred = ICmpInst::getSwappedPredicate(Pred);
  }

  assert((Pred == ICmpInst::ICMP_UGE || Pred == ICmpInst::ICMP_UGT) &&
         "Unexpected isUnsigned predicate!");

  // Ensure the sub is of the form:
  //  (a > b) ? a - b : 0 -> usub.sat(a, b)
  //  (a > b) ? b - a : 0 -> -usub.sat(a, b)
  // Checking for both a-b and a+(-b) as a constant.
  bool IsNegative = false;
  const APInt *C;
  if (match(TrueVal, m_Sub(m_Specific(B), m_Specific(A))) ||
      (match(A, m_APInt(C)) &&
       match(TrueVal, m_Add(m_Specific(B), m_SpecificInt(-*C)))))
    IsNegative = true;
  else if (!match(TrueVal, m_Sub(m_Specific(A), m_Specific(B))) &&
           !(match(B, m_APInt(C)) &&
             match(TrueVal, m_Add(m_Specific(A), m_SpecificInt(-*C)))))
    return nullptr;

  // If we are adding a negate and the sub and icmp are used anywhere else, we
  // would end up with more instructions.
  if (IsNegative && !TrueVal->hasOneUse() && !ICI->hasOneUse())
    return nullptr;

  // (a > b) ? a - b : 0 -> usub.sat(a, b)
  // (a > b) ? b - a : 0 -> -usub.sat(a, b)
  Value *Result = Builder.CreateBinaryIntrinsic(Intrinsic::usub_sat, A, B);
  if (IsNegative)
    Result = Builder.CreateNeg(Result);
  return Result;
}

static Value *canonicalizeSaturatedAdd(ICmpInst *Cmp, Value *TVal, Value *FVal,
                                       InstCombiner::BuilderTy &Builder) {
  if (!Cmp->hasOneUse())
    return nullptr;

  // Match unsigned saturated add with constant.
  Value *Cmp0 = Cmp->getOperand(0);
  Value *Cmp1 = Cmp->getOperand(1);
  ICmpInst::Predicate Pred = Cmp->getPredicate();
  Value *X;
  const APInt *C, *CmpC;
  if (Pred == ICmpInst::ICMP_ULT &&
      match(TVal, m_Add(m_Value(X), m_APInt(C))) && X == Cmp0 &&
      match(FVal, m_AllOnes()) && match(Cmp1, m_APInt(CmpC)) && *CmpC == ~*C) {
    // (X u< ~C) ? (X + C) : -1 --> uadd.sat(X, C)
    return Builder.CreateBinaryIntrinsic(
        Intrinsic::uadd_sat, X, ConstantInt::get(X->getType(), *C));
  }

  // Match unsigned saturated add of 2 variables with an unnecessary 'not'.
  // There are 8 commuted variants.
  // Canonicalize -1 (saturated result) to true value of the select.
  if (match(FVal, m_AllOnes())) {
    std::swap(TVal, FVal);
    Pred = CmpInst::getInversePredicate(Pred);
  }
  if (!match(TVal, m_AllOnes()))
    return nullptr;

  // Canonicalize predicate to less-than or less-or-equal-than.
  if (Pred == ICmpInst::ICMP_UGT || Pred == ICmpInst::ICMP_UGE) {
    std::swap(Cmp0, Cmp1);
    Pred = CmpInst::getSwappedPredicate(Pred);
  }
  if (Pred != ICmpInst::ICMP_ULT && Pred != ICmpInst::ICMP_ULE)
    return nullptr;

  // Match unsigned saturated add of 2 variables with an unnecessary 'not'.
  // Strictness of the comparison is irrelevant.
  Value *Y;
  if (match(Cmp0, m_Not(m_Value(X))) &&
      match(FVal, m_c_Add(m_Specific(X), m_Value(Y))) && Y == Cmp1) {
    // (~X u< Y) ? -1 : (X + Y) --> uadd.sat(X, Y)
    // (~X u< Y) ? -1 : (Y + X) --> uadd.sat(X, Y)
    return Builder.CreateBinaryIntrinsic(Intrinsic::uadd_sat, X, Y);
  }
  // The 'not' op may be included in the sum but not the compare.
  // Strictness of the comparison is irrelevant.
  X = Cmp0;
  Y = Cmp1;
  if (match(FVal, m_c_Add(m_Not(m_Specific(X)), m_Specific(Y)))) {
    // (X u< Y) ? -1 : (~X + Y) --> uadd.sat(~X, Y)
    // (X u< Y) ? -1 : (Y + ~X) --> uadd.sat(Y, ~X)
    BinaryOperator *BO = cast<BinaryOperator>(FVal);
    return Builder.CreateBinaryIntrinsic(
        Intrinsic::uadd_sat, BO->getOperand(0), BO->getOperand(1));
  }
  // The overflow may be detected via the add wrapping round.
  // This is only valid for strict comparison!
  if (Pred == ICmpInst::ICMP_ULT &&
      match(Cmp0, m_c_Add(m_Specific(Cmp1), m_Value(Y))) &&
      match(FVal, m_c_Add(m_Specific(Cmp1), m_Specific(Y)))) {
    // ((X + Y) u< X) ? -1 : (X + Y) --> uadd.sat(X, Y)
    // ((X + Y) u< Y) ? -1 : (X + Y) --> uadd.sat(X, Y)
    return Builder.CreateBinaryIntrinsic(Intrinsic::uadd_sat, Cmp1, Y);
  }

  return nullptr;
}

/// Fold the following code sequence:
/// \code
///   int a = ctlz(x & -x);
//    x ? 31 - a : a;
/// \code
///
/// into:
///   cttz(x)
static Instruction *foldSelectCtlzToCttz(ICmpInst *ICI, Value *TrueVal,
                                         Value *FalseVal,
                                         InstCombiner::BuilderTy &Builder) {
  unsigned BitWidth = TrueVal->getType()->getScalarSizeInBits();
  if (!ICI->isEquality() || !match(ICI->getOperand(1), m_Zero()))
    return nullptr;

  if (ICI->getPredicate() == ICmpInst::ICMP_NE)
    std::swap(TrueVal, FalseVal);

  if (!match(FalseVal,
             m_Xor(m_Deferred(TrueVal), m_SpecificInt(BitWidth - 1))))
    return nullptr;

  if (!match(TrueVal, m_Intrinsic<Intrinsic::ctlz>()))
    return nullptr;

  Value *X = ICI->getOperand(0);
  auto *II = cast<IntrinsicInst>(TrueVal);
  if (!match(II->getOperand(0), m_c_And(m_Specific(X), m_Neg(m_Specific(X)))))
    return nullptr;

  Function *F = Intrinsic::getDeclaration(II->getModule(), Intrinsic::cttz,
                                          II->getType());
  return CallInst::Create(F, {X, II->getArgOperand(1)});
}

/// Attempt to fold a cttz/ctlz followed by a icmp plus select into a single
/// call to cttz/ctlz with flag 'is_zero_poison' cleared.
///
/// For example, we can fold the following code sequence:
/// \code
///   %0 = tail call i32 @llvm.cttz.i32(i32 %x, i1 true)
///   %1 = icmp ne i32 %x, 0
///   %2 = select i1 %1, i32 %0, i32 32
/// \code
///
/// into:
///   %0 = tail call i32 @llvm.cttz.i32(i32 %x, i1 false)
static Value *foldSelectCttzCtlz(ICmpInst *ICI, Value *TrueVal, Value *FalseVal,
                                 InstCombiner::BuilderTy &Builder) {
  ICmpInst::Predicate Pred = ICI->getPredicate();
  Value *CmpLHS = ICI->getOperand(0);
  Value *CmpRHS = ICI->getOperand(1);

  // Check if the select condition compares a value for equality.
  if (!ICI->isEquality())
    return nullptr;

  Value *SelectArg = FalseVal;
  Value *ValueOnZero = TrueVal;
  if (Pred == ICmpInst::ICMP_NE)
    std::swap(SelectArg, ValueOnZero);

  // Skip zero extend/truncate.
  Value *Count = nullptr;
  if (!match(SelectArg, m_ZExt(m_Value(Count))) &&
      !match(SelectArg, m_Trunc(m_Value(Count))))
    Count = SelectArg;

  // Check that 'Count' is a call to intrinsic cttz/ctlz. Also check that the
  // input to the cttz/ctlz is used as LHS for the compare instruction.
  Value *X;
  if (!match(Count, m_Intrinsic<Intrinsic::cttz>(m_Value(X))) &&
      !match(Count, m_Intrinsic<Intrinsic::ctlz>(m_Value(X))))
    return nullptr;

  // (X == 0) ? BitWidth : ctz(X)
  // (X == -1) ? BitWidth : ctz(~X)
  if ((X != CmpLHS || !match(CmpRHS, m_Zero())) &&
      (!match(X, m_Not(m_Specific(CmpLHS))) || !match(CmpRHS, m_AllOnes())))
    return nullptr;

  IntrinsicInst *II = cast<IntrinsicInst>(Count);

  // Check if the value propagated on zero is a constant number equal to the
  // sizeof in bits of 'Count'.
  unsigned SizeOfInBits = Count->getType()->getScalarSizeInBits();
  if (match(ValueOnZero, m_SpecificInt(SizeOfInBits))) {
    // Explicitly clear the 'is_zero_poison' flag. It's always valid to go from
    // true to false on this flag, so we can replace it for all users.
    II->setArgOperand(1, ConstantInt::getFalse(II->getContext()));
    return SelectArg;
  }

  // The ValueOnZero is not the bitwidth. But if the cttz/ctlz (and optional
  // zext/trunc) have one use (ending at the select), the cttz/ctlz result will
  // not be used if the input is zero. Relax to 'zero is poison' for that case.
  if (II->hasOneUse() && SelectArg->hasOneUse() &&
      !match(II->getArgOperand(1), m_One()))
    II->setArgOperand(1, ConstantInt::getTrue(II->getContext()));

  return nullptr;
}

/// Return true if we find and adjust an icmp+select pattern where the compare
/// is with a constant that can be incremented or decremented to match the
/// minimum or maximum idiom.
static bool adjustMinMax(SelectInst &Sel, ICmpInst &Cmp) {
  ICmpInst::Predicate Pred = Cmp.getPredicate();
  Value *CmpLHS = Cmp.getOperand(0);
  Value *CmpRHS = Cmp.getOperand(1);
  Value *TrueVal = Sel.getTrueValue();
  Value *FalseVal = Sel.getFalseValue();

  // We may move or edit the compare, so make sure the select is the only user.
  const APInt *CmpC;
  if (!Cmp.hasOneUse() || !match(CmpRHS, m_APInt(CmpC)))
    return false;

  // These transforms only work for selects of integers or vector selects of
  // integer vectors.
  Type *SelTy = Sel.getType();
  auto *SelEltTy = dyn_cast<IntegerType>(SelTy->getScalarType());
  if (!SelEltTy || SelTy->isVectorTy() != Cmp.getType()->isVectorTy())
    return false;

  Constant *AdjustedRHS;
  if (Pred == ICmpInst::ICMP_UGT || Pred == ICmpInst::ICMP_SGT)
    AdjustedRHS = ConstantInt::get(CmpRHS->getType(), *CmpC + 1);
  else if (Pred == ICmpInst::ICMP_ULT || Pred == ICmpInst::ICMP_SLT)
    AdjustedRHS = ConstantInt::get(CmpRHS->getType(), *CmpC - 1);
  else
    return false;

  // X > C ? X : C+1  -->  X < C+1 ? C+1 : X
  // X < C ? X : C-1  -->  X > C-1 ? C-1 : X
  if ((CmpLHS == TrueVal && AdjustedRHS == FalseVal) ||
      (CmpLHS == FalseVal && AdjustedRHS == TrueVal)) {
    ; // Nothing to do here. Values match without any sign/zero extension.
  }
  // Types do not match. Instead of calculating this with mixed types, promote
  // all to the larger type. This enables scalar evolution to analyze this
  // expression.
  else if (CmpRHS->getType()->getScalarSizeInBits() < SelEltTy->getBitWidth()) {
    Constant *SextRHS = ConstantExpr::getSExt(AdjustedRHS, SelTy);

    // X = sext x; x >s c ? X : C+1 --> X = sext x; X <s C+1 ? C+1 : X
    // X = sext x; x <s c ? X : C-1 --> X = sext x; X >s C-1 ? C-1 : X
    // X = sext x; x >u c ? X : C+1 --> X = sext x; X <u C+1 ? C+1 : X
    // X = sext x; x <u c ? X : C-1 --> X = sext x; X >u C-1 ? C-1 : X
    if (match(TrueVal, m_SExt(m_Specific(CmpLHS))) && SextRHS == FalseVal) {
      CmpLHS = TrueVal;
      AdjustedRHS = SextRHS;
    } else if (match(FalseVal, m_SExt(m_Specific(CmpLHS))) &&
               SextRHS == TrueVal) {
      CmpLHS = FalseVal;
      AdjustedRHS = SextRHS;
    } else if (Cmp.isUnsigned()) {
      Constant *ZextRHS = ConstantExpr::getZExt(AdjustedRHS, SelTy);
      // X = zext x; x >u c ? X : C+1 --> X = zext x; X <u C+1 ? C+1 : X
      // X = zext x; x <u c ? X : C-1 --> X = zext x; X >u C-1 ? C-1 : X
      // zext + signed compare cannot be changed:
      //    0xff <s 0x00, but 0x00ff >s 0x0000
      if (match(TrueVal, m_ZExt(m_Specific(CmpLHS))) && ZextRHS == FalseVal) {
        CmpLHS = TrueVal;
        AdjustedRHS = ZextRHS;
      } else if (match(FalseVal, m_ZExt(m_Specific(CmpLHS))) &&
                 ZextRHS == TrueVal) {
        CmpLHS = FalseVal;
        AdjustedRHS = ZextRHS;
      } else {
        return false;
      }
    } else {
      return false;
    }
  } else {
    return false;
  }

  Pred = ICmpInst::getSwappedPredicate(Pred);
  CmpRHS = AdjustedRHS;
  std::swap(FalseVal, TrueVal);
  Cmp.setPredicate(Pred);
  Cmp.setOperand(0, CmpLHS);
  Cmp.setOperand(1, CmpRHS);
  Sel.setOperand(1, TrueVal);
  Sel.setOperand(2, FalseVal);
  Sel.swapProfMetadata();

  // Move the compare instruction right before the select instruction. Otherwise
  // the sext/zext value may be defined after the compare instruction uses it.
  Cmp.moveBefore(&Sel);

  return true;
}

static Instruction *canonicalizeSPF(SelectInst &Sel, ICmpInst &Cmp,
                                    InstCombinerImpl &IC) {
  Value *LHS, *RHS;
  // TODO: What to do with pointer min/max patterns?
  if (!Sel.getType()->isIntOrIntVectorTy())
    return nullptr;

  SelectPatternFlavor SPF = matchSelectPattern(&Sel, LHS, RHS).Flavor;
  if (SPF == SelectPatternFlavor::SPF_ABS ||
      SPF == SelectPatternFlavor::SPF_NABS) {
    if (!Cmp.hasOneUse() && !RHS->hasOneUse())
      return nullptr; // TODO: Relax this restriction.

    // Note that NSW flag can only be propagated for normal, non-negated abs!
    bool IntMinIsPoison = SPF == SelectPatternFlavor::SPF_ABS &&
                          match(RHS, m_NSWNeg(m_Specific(LHS)));
    Constant *IntMinIsPoisonC =
        ConstantInt::get(Type::getInt1Ty(Sel.getContext()), IntMinIsPoison);
    Instruction *Abs =
        IC.Builder.CreateBinaryIntrinsic(Intrinsic::abs, LHS, IntMinIsPoisonC);

    if (SPF == SelectPatternFlavor::SPF_NABS)
      return BinaryOperator::CreateNeg(Abs); // Always without NSW flag!
    return IC.replaceInstUsesWith(Sel, Abs);
  }

  if (SelectPatternResult::isMinOrMax(SPF)) {
    Intrinsic::ID IntrinsicID;
    switch (SPF) {
    case SelectPatternFlavor::SPF_UMIN:
      IntrinsicID = Intrinsic::umin;
      break;
    case SelectPatternFlavor::SPF_UMAX:
      IntrinsicID = Intrinsic::umax;
      break;
    case SelectPatternFlavor::SPF_SMIN:
      IntrinsicID = Intrinsic::smin;
      break;
    case SelectPatternFlavor::SPF_SMAX:
      IntrinsicID = Intrinsic::smax;
      break;
    default:
      llvm_unreachable("Unexpected SPF");
    }
    return IC.replaceInstUsesWith(
        Sel, IC.Builder.CreateBinaryIntrinsic(IntrinsicID, LHS, RHS));
  }

  return nullptr;
}

static bool replaceInInstruction(Value *V, Value *Old, Value *New,
                                 InstCombiner &IC, unsigned Depth = 0) {
  // Conservatively limit replacement to two instructions upwards.
  if (Depth == 2)
    return false;

  auto *I = dyn_cast<Instruction>(V);
  if (!I || !I->hasOneUse() || !isSafeToSpeculativelyExecute(I))
    return false;

  bool Changed = false;
  for (Use &U : I->operands()) {
    if (U == Old) {
      IC.replaceUse(U, New);
      Changed = true;
    } else {
      Changed |= replaceInInstruction(U, Old, New, IC, Depth + 1);
    }
  }
  return Changed;
}

/// If we have a select with an equality comparison, then we know the value in
/// one of the arms of the select. See if substituting this value into an arm
/// and simplifying the result yields the same value as the other arm.
///
/// To make this transform safe, we must drop poison-generating flags
/// (nsw, etc) if we simplified to a binop because the select may be guarding
/// that poison from propagating. If the existing binop already had no
/// poison-generating flags, then this transform can be done by instsimplify.
///
/// Consider:
///   %cmp = icmp eq i32 %x, 2147483647
///   %add = add nsw i32 %x, 1
///   %sel = select i1 %cmp, i32 -2147483648, i32 %add
///
/// We can't replace %sel with %add unless we strip away the flags.
/// TODO: Wrapping flags could be preserved in some cases with better analysis.
Instruction *InstCombinerImpl::foldSelectValueEquivalence(SelectInst &Sel,
                                                          ICmpInst &Cmp) {
  if (!Cmp.isEquality())
    return nullptr;

  // Canonicalize the pattern to ICMP_EQ by swapping the select operands.
  Value *TrueVal = Sel.getTrueValue(), *FalseVal = Sel.getFalseValue();
  bool Swapped = false;
  if (Cmp.getPredicate() == ICmpInst::ICMP_NE) {
    std::swap(TrueVal, FalseVal);
    Swapped = true;
  }

  // In X == Y ? f(X) : Z, try to evaluate f(Y) and replace the operand.
  // Make sure Y cannot be undef though, as we might pick different values for
  // undef in the icmp and in f(Y). Additionally, take care to avoid replacing
  // X == Y ? X : Z with X == Y ? Y : Z, as that would lead to an infinite
  // replacement cycle.
  Value *CmpLHS = Cmp.getOperand(0), *CmpRHS = Cmp.getOperand(1);
  if (TrueVal != CmpLHS &&
      isGuaranteedNotToBeUndefOrPoison(CmpRHS, SQ.AC, &Sel, &DT)) {
    if (Value *V = simplifyWithOpReplaced(TrueVal, CmpLHS, CmpRHS, SQ,
                                          /* AllowRefinement */ true))
      return replaceOperand(Sel, Swapped ? 2 : 1, V);

    // Even if TrueVal does not simplify, we can directly replace a use of
    // CmpLHS with CmpRHS, as long as the instruction is not used anywhere
    // else and is safe to speculatively execute (we may end up executing it
    // with different operands, which should not cause side-effects or trigger
    // undefined behavior). Only do this if CmpRHS is a constant, as
    // profitability is not clear for other cases.
    // FIXME: Support vectors.
    if (match(CmpRHS, m_ImmConstant()) && !match(CmpLHS, m_ImmConstant()) &&
        !Cmp.getType()->isVectorTy())
      if (replaceInInstruction(TrueVal, CmpLHS, CmpRHS, *this))
        return &Sel;
  }
  if (TrueVal != CmpRHS &&
      isGuaranteedNotToBeUndefOrPoison(CmpLHS, SQ.AC, &Sel, &DT))
    if (Value *V = simplifyWithOpReplaced(TrueVal, CmpRHS, CmpLHS, SQ,
                                          /* AllowRefinement */ true))
      return replaceOperand(Sel, Swapped ? 2 : 1, V);

  auto *FalseInst = dyn_cast<Instruction>(FalseVal);
  if (!FalseInst)
    return nullptr;

  // InstSimplify already performed this fold if it was possible subject to
  // current poison-generating flags. Try the transform again with
  // poison-generating flags temporarily dropped.
  bool WasNUW = false, WasNSW = false, WasExact = false, WasInBounds = false;
  if (auto *OBO = dyn_cast<OverflowingBinaryOperator>(FalseVal)) {
    WasNUW = OBO->hasNoUnsignedWrap();
    WasNSW = OBO->hasNoSignedWrap();
    FalseInst->setHasNoUnsignedWrap(false);
    FalseInst->setHasNoSignedWrap(false);
  }
  if (auto *PEO = dyn_cast<PossiblyExactOperator>(FalseVal)) {
    WasExact = PEO->isExact();
    FalseInst->setIsExact(false);
  }
  if (auto *GEP = dyn_cast<GetElementPtrInst>(FalseVal)) {
    WasInBounds = GEP->isInBounds();
    GEP->setIsInBounds(false);
  }

  // Try each equivalence substitution possibility.
  // We have an 'EQ' comparison, so the select's false value will propagate.
  // Example:
  // (X == 42) ? 43 : (X + 1) --> (X == 42) ? (X + 1) : (X + 1) --> X + 1
  if (simplifyWithOpReplaced(FalseVal, CmpLHS, CmpRHS, SQ,
                             /* AllowRefinement */ false) == TrueVal ||
      simplifyWithOpReplaced(FalseVal, CmpRHS, CmpLHS, SQ,
                             /* AllowRefinement */ false) == TrueVal) {
    return replaceInstUsesWith(Sel, FalseVal);
  }

  // Restore poison-generating flags if the transform did not apply.
  if (WasNUW)
    FalseInst->setHasNoUnsignedWrap();
  if (WasNSW)
    FalseInst->setHasNoSignedWrap();
  if (WasExact)
    FalseInst->setIsExact();
  if (WasInBounds)
    cast<GetElementPtrInst>(FalseInst)->setIsInBounds();

  return nullptr;
}

// See if this is a pattern like:
//   %old_cmp1 = icmp slt i32 %x, C2
//   %old_replacement = select i1 %old_cmp1, i32 %target_low, i32 %target_high
//   %old_x_offseted = add i32 %x, C1
//   %old_cmp0 = icmp ult i32 %old_x_offseted, C0
//   %r = select i1 %old_cmp0, i32 %x, i32 %old_replacement
// This can be rewritten as more canonical pattern:
//   %new_cmp1 = icmp slt i32 %x, -C1
//   %new_cmp2 = icmp sge i32 %x, C0-C1
//   %new_clamped_low = select i1 %new_cmp1, i32 %target_low, i32 %x
//   %r = select i1 %new_cmp2, i32 %target_high, i32 %new_clamped_low
// Iff -C1 s<= C2 s<= C0-C1
// Also ULT predicate can also be UGT iff C0 != -1 (+invert result)
//      SLT predicate can also be SGT iff C2 != INT_MAX (+invert res.)
static Value *canonicalizeClampLike(SelectInst &Sel0, ICmpInst &Cmp0,
                                    InstCombiner::BuilderTy &Builder) {
  Value *X = Sel0.getTrueValue();
  Value *Sel1 = Sel0.getFalseValue();

  // First match the condition of the outermost select.
  // Said condition must be one-use.
  if (!Cmp0.hasOneUse())
    return nullptr;
  ICmpInst::Predicate Pred0 = Cmp0.getPredicate();
  Value *Cmp00 = Cmp0.getOperand(0);
  Constant *C0;
  if (!match(Cmp0.getOperand(1),
             m_CombineAnd(m_AnyIntegralConstant(), m_Constant(C0))))
    return nullptr;

  if (!isa<SelectInst>(Sel1)) {
    Pred0 = ICmpInst::getInversePredicate(Pred0);
    std::swap(X, Sel1);
  }

  // Canonicalize Cmp0 into ult or uge.
  // FIXME: we shouldn't care about lanes that are 'undef' in the end?
  switch (Pred0) {
  case ICmpInst::Predicate::ICMP_ULT:
  case ICmpInst::Predicate::ICMP_UGE:
    // Although icmp ult %x, 0 is an unusual thing to try and should generally
    // have been simplified, it does not verify with undef inputs so ensure we
    // are not in a strange state.
    if (!match(C0, m_SpecificInt_ICMP(
                       ICmpInst::Predicate::ICMP_NE,
                       APInt::getZero(C0->getType()->getScalarSizeInBits()))))
      return nullptr;
    break; // Great!
  case ICmpInst::Predicate::ICMP_ULE:
  case ICmpInst::Predicate::ICMP_UGT:
    // We want to canonicalize it to 'ult' or 'uge', so we'll need to increment
    // C0, which again means it must not have any all-ones elements.
    if (!match(C0,
               m_SpecificInt_ICMP(
                   ICmpInst::Predicate::ICMP_NE,
                   APInt::getAllOnes(C0->getType()->getScalarSizeInBits()))))
      return nullptr; // Can't do, have all-ones element[s].
    Pred0 = ICmpInst::getFlippedStrictnessPredicate(Pred0);
    C0 = InstCombiner::AddOne(C0);
    break;
  default:
    return nullptr; // Unknown predicate.
  }

  // Now that we've canonicalized the ICmp, we know the X we expect;
  // the select in other hand should be one-use.
  if (!Sel1->hasOneUse())
    return nullptr;

  // If the types do not match, look through any truncs to the underlying
  // instruction.
  if (Cmp00->getType() != X->getType() && X->hasOneUse())
    match(X, m_TruncOrSelf(m_Value(X)));

  // We now can finish matching the condition of the outermost select:
  // it should either be the X itself, or an addition of some constant to X.
  Constant *C1;
  if (Cmp00 == X)
    C1 = ConstantInt::getNullValue(X->getType());
  else if (!match(Cmp00,
                  m_Add(m_Specific(X),
                        m_CombineAnd(m_AnyIntegralConstant(), m_Constant(C1)))))
    return nullptr;

  Value *Cmp1;
  ICmpInst::Predicate Pred1;
  Constant *C2;
  Value *ReplacementLow, *ReplacementHigh;
  if (!match(Sel1, m_Select(m_Value(Cmp1), m_Value(ReplacementLow),
                            m_Value(ReplacementHigh))) ||
      !match(Cmp1,
             m_ICmp(Pred1, m_Specific(X),
                    m_CombineAnd(m_AnyIntegralConstant(), m_Constant(C2)))))
    return nullptr;

  if (!Cmp1->hasOneUse() && (Cmp00 == X || !Cmp00->hasOneUse()))
    return nullptr; // Not enough one-use instructions for the fold.
  // FIXME: this restriction could be relaxed if Cmp1 can be reused as one of
  //        two comparisons we'll need to build.

  // Canonicalize Cmp1 into the form we expect.
  // FIXME: we shouldn't care about lanes that are 'undef' in the end?
  switch (Pred1) {
  case ICmpInst::Predicate::ICMP_SLT:
    break;
  case ICmpInst::Predicate::ICMP_SLE:
    // We'd have to increment C2 by one, and for that it must not have signed
    // max element, but then it would have been canonicalized to 'slt' before
    // we get here. So we can't do anything useful with 'sle'.
    return nullptr;
  case ICmpInst::Predicate::ICMP_SGT:
    // We want to canonicalize it to 'slt', so we'll need to increment C2,
    // which again means it must not have any signed max elements.
    if (!match(C2,
               m_SpecificInt_ICMP(ICmpInst::Predicate::ICMP_NE,
                                  APInt::getSignedMaxValue(
                                      C2->getType()->getScalarSizeInBits()))))
      return nullptr; // Can't do, have signed max element[s].
    C2 = InstCombiner::AddOne(C2);
    [[fallthrough]];
  case ICmpInst::Predicate::ICMP_SGE:
    // Also non-canonical, but here we don't need to change C2,
    // so we don't have any restrictions on C2, so we can just handle it.
    Pred1 = ICmpInst::Predicate::ICMP_SLT;
    std::swap(ReplacementLow, ReplacementHigh);
    break;
  default:
    return nullptr; // Unknown predicate.
  }
  assert(Pred1 == ICmpInst::Predicate::ICMP_SLT &&
         "Unexpected predicate type.");

  // The thresholds of this clamp-like pattern.
  auto *ThresholdLowIncl = ConstantExpr::getNeg(C1);
  auto *ThresholdHighExcl = ConstantExpr::getSub(C0, C1);

  assert((Pred0 == ICmpInst::Predicate::ICMP_ULT ||
          Pred0 == ICmpInst::Predicate::ICMP_UGE) &&
         "Unexpected predicate type.");
  if (Pred0 == ICmpInst::Predicate::ICMP_UGE)
    std::swap(ThresholdLowIncl, ThresholdHighExcl);

  // The fold has a precondition 1: C2 s>= ThresholdLow
  auto *Precond1 = ConstantExpr::getICmp(ICmpInst::Predicate::ICMP_SGE, C2,
                                         ThresholdLowIncl);
  if (!match(Precond1, m_One()))
    return nullptr;
  // The fold has a precondition 2: C2 s<= ThresholdHigh
  auto *Precond2 = ConstantExpr::getICmp(ICmpInst::Predicate::ICMP_SLE, C2,
                                         ThresholdHighExcl);
  if (!match(Precond2, m_One()))
    return nullptr;

  // If we are matching from a truncated input, we need to sext the
  // ReplacementLow and ReplacementHigh values. Only do the transform if they
  // are free to extend due to being constants.
  if (X->getType() != Sel0.getType()) {
    Constant *LowC, *HighC;
    if (!match(ReplacementLow, m_ImmConstant(LowC)) ||
        !match(ReplacementHigh, m_ImmConstant(HighC)))
      return nullptr;
    ReplacementLow = ConstantExpr::getSExt(LowC, X->getType());
    ReplacementHigh = ConstantExpr::getSExt(HighC, X->getType());
  }

  // All good, finally emit the new pattern.
  Value *ShouldReplaceLow = Builder.CreateICmpSLT(X, ThresholdLowIncl);
  Value *ShouldReplaceHigh = Builder.CreateICmpSGE(X, ThresholdHighExcl);
  Value *MaybeReplacedLow =
      Builder.CreateSelect(ShouldReplaceLow, ReplacementLow, X);

  // Create the final select. If we looked through a truncate above, we will
  // need to retruncate the result.
  Value *MaybeReplacedHigh = Builder.CreateSelect(
      ShouldReplaceHigh, ReplacementHigh, MaybeReplacedLow);
  return Builder.CreateTrunc(MaybeReplacedHigh, Sel0.getType());
}

// If we have
//  %cmp = icmp [canonical predicate] i32 %x, C0
//  %r = select i1 %cmp, i32 %y, i32 C1
// Where C0 != C1 and %x may be different from %y, see if the constant that we
// will have if we flip the strictness of the predicate (i.e. without changing
// the result) is identical to the C1 in select. If it matches we can change
// original comparison to one with swapped predicate, reuse the constant,
// and swap the hands of select.
static Instruction *
tryToReuseConstantFromSelectInComparison(SelectInst &Sel, ICmpInst &Cmp,
                                         InstCombinerImpl &IC) {
  ICmpInst::Predicate Pred;
  Value *X;
  Constant *C0;
  if (!match(&Cmp, m_OneUse(m_ICmp(
                       Pred, m_Value(X),
                       m_CombineAnd(m_AnyIntegralConstant(), m_Constant(C0))))))
    return nullptr;

  // If comparison predicate is non-relational, we won't be able to do anything.
  if (ICmpInst::isEquality(Pred))
    return nullptr;

  // If comparison predicate is non-canonical, then we certainly won't be able
  // to make it canonical; canonicalizeCmpWithConstant() already tried.
  if (!InstCombiner::isCanonicalPredicate(Pred))
    return nullptr;

  // If the [input] type of comparison and select type are different, lets abort
  // for now. We could try to compare constants with trunc/[zs]ext though.
  if (C0->getType() != Sel.getType())
    return nullptr;

  // ULT with 'add' of a constant is canonical. See foldICmpAddConstant().
  // FIXME: Are there more magic icmp predicate+constant pairs we must avoid?
  //        Or should we just abandon this transform entirely?
  if (Pred == CmpInst::ICMP_ULT && match(X, m_Add(m_Value(), m_Constant())))
    return nullptr;


  Value *SelVal0, *SelVal1; // We do not care which one is from where.
  match(&Sel, m_Select(m_Value(), m_Value(SelVal0), m_Value(SelVal1)));
  // At least one of these values we are selecting between must be a constant
  // else we'll never succeed.
  if (!match(SelVal0, m_AnyIntegralConstant()) &&
      !match(SelVal1, m_AnyIntegralConstant()))
    return nullptr;

  // Does this constant C match any of the `select` values?
  auto MatchesSelectValue = [SelVal0, SelVal1](Constant *C) {
    return C->isElementWiseEqual(SelVal0) || C->isElementWiseEqual(SelVal1);
  };

  // If C0 *already* matches true/false value of select, we are done.
  if (MatchesSelectValue(C0))
    return nullptr;

  // Check the constant we'd have with flipped-strictness predicate.
  auto FlippedStrictness =
      InstCombiner::getFlippedStrictnessPredicateAndConstant(Pred, C0);
  if (!FlippedStrictness)
    return nullptr;

  // If said constant doesn't match either, then there is no hope,
  if (!MatchesSelectValue(FlippedStrictness->second))
    return nullptr;

  // It matched! Lets insert the new comparison just before select.
  InstCombiner::BuilderTy::InsertPointGuard Guard(IC.Builder);
  IC.Builder.SetInsertPoint(&Sel);

  Pred = ICmpInst::getSwappedPredicate(Pred); // Yes, swapped.
  Value *NewCmp = IC.Builder.CreateICmp(Pred, X, FlippedStrictness->second,
                                        Cmp.getName() + ".inv");
  IC.replaceOperand(Sel, 0, NewCmp);
  Sel.swapValues();
  Sel.swapProfMetadata();

  return &Sel;
}

static Instruction *foldSelectZeroOrOnes(ICmpInst *Cmp, Value *TVal,
                                         Value *FVal,
                                         InstCombiner::BuilderTy &Builder) {
  if (!Cmp->hasOneUse())
    return nullptr;

  const APInt *CmpC;
  if (!match(Cmp->getOperand(1), m_APIntAllowUndef(CmpC)))
    return nullptr;

  // (X u< 2) ? -X : -1 --> sext (X != 0)
  Value *X = Cmp->getOperand(0);
  if (Cmp->getPredicate() == ICmpInst::ICMP_ULT && *CmpC == 2 &&
      match(TVal, m_Neg(m_Specific(X))) && match(FVal, m_AllOnes()))
    return new SExtInst(Builder.CreateIsNotNull(X), TVal->getType());

  // (X u> 1) ? -1 : -X --> sext (X != 0)
  if (Cmp->getPredicate() == ICmpInst::ICMP_UGT && *CmpC == 1 &&
      match(FVal, m_Neg(m_Specific(X))) && match(TVal, m_AllOnes()))
    return new SExtInst(Builder.CreateIsNotNull(X), TVal->getType());

  return nullptr;
}

static Value *foldSelectInstWithICmpConst(SelectInst &SI, ICmpInst *ICI) {
  const APInt *CmpC;
  Value *V;
  CmpInst::Predicate Pred;
  if (!match(ICI, m_ICmp(Pred, m_Value(V), m_APInt(CmpC))))
    return nullptr;

  BinaryOperator *BO;
  const APInt *C;
  CmpInst::Predicate CPred;
  if (match(&SI, m_Select(m_Specific(ICI), m_APInt(C), m_BinOp(BO))))
    CPred = ICI->getPredicate();
  else if (match(&SI, m_Select(m_Specific(ICI), m_BinOp(BO), m_APInt(C))))
    CPred = ICI->getInversePredicate();
  else
    return nullptr;

  const APInt *BinOpC;
  if (!match(BO, m_BinOp(m_Specific(V), m_APInt(BinOpC))))
    return nullptr;

  ConstantRange R = ConstantRange::makeExactICmpRegion(CPred, *CmpC)
                        .binaryOp(BO->getOpcode(), *BinOpC);
  if (R == *C) {
    BO->dropPoisonGeneratingFlags();
    return BO;
  }
  return nullptr;
}

/// Visit a SelectInst that has an ICmpInst as its first operand.
Instruction *InstCombinerImpl::foldSelectInstWithICmp(SelectInst &SI,
                                                      ICmpInst *ICI) {
  if (Instruction *NewSel = foldSelectValueEquivalence(SI, *ICI))
    return NewSel;

  if (Instruction *NewSPF = canonicalizeSPF(SI, *ICI, *this))
    return NewSPF;

  if (Value *V = foldSelectInstWithICmpConst(SI, ICI))
    return replaceInstUsesWith(SI, V);

  if (Value *V = canonicalizeClampLike(SI, *ICI, Builder))
    return replaceInstUsesWith(SI, V);

  if (Instruction *NewSel =
          tryToReuseConstantFromSelectInComparison(SI, *ICI, *this))
    return NewSel;

  bool Changed = adjustMinMax(SI, *ICI);

  if (Value *V = foldSelectICmpAnd(SI, ICI, Builder))
    return replaceInstUsesWith(SI, V);

  // NOTE: if we wanted to, this is where to detect integer MIN/MAX
  Value *TrueVal = SI.getTrueValue();
  Value *FalseVal = SI.getFalseValue();
  ICmpInst::Predicate Pred = ICI->getPredicate();
  Value *CmpLHS = ICI->getOperand(0);
  Value *CmpRHS = ICI->getOperand(1);
  if (CmpRHS != CmpLHS && isa<Constant>(CmpRHS)) {
    if (CmpLHS == TrueVal && Pred == ICmpInst::ICMP_EQ) {
      // Transform (X == C) ? X : Y -> (X == C) ? C : Y
      SI.setOperand(1, CmpRHS);
      Changed = true;
    } else if (CmpLHS == FalseVal && Pred == ICmpInst::ICMP_NE) {
      // Transform (X != C) ? Y : X -> (X != C) ? Y : C
      SI.setOperand(2, CmpRHS);
      Changed = true;
    }
  }

  // Canonicalize a signbit condition to use zero constant by swapping:
  // (CmpLHS > -1) ? TV : FV --> (CmpLHS < 0) ? FV : TV
  // To avoid conflicts (infinite loops) with other canonicalizations, this is
  // not applied with any constant select arm.
  if (Pred == ICmpInst::ICMP_SGT && match(CmpRHS, m_AllOnes()) &&
      !match(TrueVal, m_Constant()) && !match(FalseVal, m_Constant()) &&
      ICI->hasOneUse()) {
    InstCombiner::BuilderTy::InsertPointGuard Guard(Builder);
    Builder.SetInsertPoint(&SI);
    Value *IsNeg = Builder.CreateIsNeg(CmpLHS, ICI->getName());
    replaceOperand(SI, 0, IsNeg);
    SI.swapValues();
    SI.swapProfMetadata();
    return &SI;
  }

  // FIXME: This code is nearly duplicated in InstSimplify. Using/refactoring
  // decomposeBitTestICmp() might help.
  {
    unsigned BitWidth =
        DL.getTypeSizeInBits(TrueVal->getType()->getScalarType());
    APInt MinSignedValue = APInt::getSignedMinValue(BitWidth);
    Value *X;
    const APInt *Y, *C;
    bool TrueWhenUnset;
    bool IsBitTest = false;
    if (ICmpInst::isEquality(Pred) &&
        match(CmpLHS, m_And(m_Value(X), m_Power2(Y))) &&
        match(CmpRHS, m_Zero())) {
      IsBitTest = true;
      TrueWhenUnset = Pred == ICmpInst::ICMP_EQ;
    } else if (Pred == ICmpInst::ICMP_SLT && match(CmpRHS, m_Zero())) {
      X = CmpLHS;
      Y = &MinSignedValue;
      IsBitTest = true;
      TrueWhenUnset = false;
    } else if (Pred == ICmpInst::ICMP_SGT && match(CmpRHS, m_AllOnes())) {
      X = CmpLHS;
      Y = &MinSignedValue;
      IsBitTest = true;
      TrueWhenUnset = true;
    }
    if (IsBitTest) {
      Value *V = nullptr;
      // (X & Y) == 0 ? X : X ^ Y  --> X & ~Y
      if (TrueWhenUnset && TrueVal == X &&
          match(FalseVal, m_Xor(m_Specific(X), m_APInt(C))) && *Y == *C)
        V = Builder.CreateAnd(X, ~(*Y));
      // (X & Y) != 0 ? X ^ Y : X  --> X & ~Y
      else if (!TrueWhenUnset && FalseVal == X &&
               match(TrueVal, m_Xor(m_Specific(X), m_APInt(C))) && *Y == *C)
        V = Builder.CreateAnd(X, ~(*Y));
      // (X & Y) == 0 ? X ^ Y : X  --> X | Y
      else if (TrueWhenUnset && FalseVal == X &&
               match(TrueVal, m_Xor(m_Specific(X), m_APInt(C))) && *Y == *C)
        V = Builder.CreateOr(X, *Y);
      // (X & Y) != 0 ? X : X ^ Y  --> X | Y
      else if (!TrueWhenUnset && TrueVal == X &&
               match(FalseVal, m_Xor(m_Specific(X), m_APInt(C))) && *Y == *C)
        V = Builder.CreateOr(X, *Y);

      if (V)
        return replaceInstUsesWith(SI, V);
    }
  }

  if (Instruction *V =
          foldSelectICmpAndAnd(SI.getType(), ICI, TrueVal, FalseVal, Builder))
    return V;

  if (Instruction *V = foldSelectCtlzToCttz(ICI, TrueVal, FalseVal, Builder))
    return V;

  if (Instruction *V = foldSelectZeroOrOnes(ICI, TrueVal, FalseVal, Builder))
    return V;

  if (Value *V = foldSelectICmpAndOr(ICI, TrueVal, FalseVal, Builder))
    return replaceInstUsesWith(SI, V);

  if (Value *V = foldSelectICmpLshrAshr(ICI, TrueVal, FalseVal, Builder))
    return replaceInstUsesWith(SI, V);

  if (Value *V = foldSelectCttzCtlz(ICI, TrueVal, FalseVal, Builder))
    return replaceInstUsesWith(SI, V);

  if (Value *V = canonicalizeSaturatedSubtract(ICI, TrueVal, FalseVal, Builder))
    return replaceInstUsesWith(SI, V);

  if (Value *V = canonicalizeSaturatedAdd(ICI, TrueVal, FalseVal, Builder))
    return replaceInstUsesWith(SI, V);

  return Changed ? &SI : nullptr;
}

/// SI is a select whose condition is a PHI node (but the two may be in
/// different blocks). See if the true/false values (V) are live in all of the
/// predecessor blocks of the PHI. For example, cases like this can't be mapped:
///
///   X = phi [ C1, BB1], [C2, BB2]
///   Y = add
///   Z = select X, Y, 0
///
/// because Y is not live in BB1/BB2.
static bool canSelectOperandBeMappingIntoPredBlock(const Value *V,
                                                   const SelectInst &SI) {
  // If the value is a non-instruction value like a constant or argument, it
  // can always be mapped.
  const Instruction *I = dyn_cast<Instruction>(V);
  if (!I) return true;

  // If V is a PHI node defined in the same block as the condition PHI, we can
  // map the arguments.
  const PHINode *CondPHI = cast<PHINode>(SI.getCondition());

  if (const PHINode *VP = dyn_cast<PHINode>(I))
    if (VP->getParent() == CondPHI->getParent())
      return true;

  // Otherwise, if the PHI and select are defined in the same block and if V is
  // defined in a different block, then we can transform it.
  if (SI.getParent() == CondPHI->getParent() &&
      I->getParent() != CondPHI->getParent())
    return true;

  // Otherwise we have a 'hard' case and we can't tell without doing more
  // detailed dominator based analysis, punt.
  return false;
}

/// We have an SPF (e.g. a min or max) of an SPF of the form:
///   SPF2(SPF1(A, B), C)
Instruction *InstCombinerImpl::foldSPFofSPF(Instruction *Inner,
                                            SelectPatternFlavor SPF1, Value *A,
                                            Value *B, Instruction &Outer,
                                            SelectPatternFlavor SPF2,
                                            Value *C) {
  if (Outer.getType() != Inner->getType())
    return nullptr;

  if (C == A || C == B) {
    // MAX(MAX(A, B), B) -> MAX(A, B)
    // MIN(MIN(a, b), a) -> MIN(a, b)
    // TODO: This could be done in instsimplify.
    if (SPF1 == SPF2 && SelectPatternResult::isMinOrMax(SPF1))
      return replaceInstUsesWith(Outer, Inner);
  }

  return nullptr;
}

/// Turn select C, (X + Y), (X - Y) --> (X + (select C, Y, (-Y))).
/// This is even legal for FP.
static Instruction *foldAddSubSelect(SelectInst &SI,
                                     InstCombiner::BuilderTy &Builder) {
  Value *CondVal = SI.getCondition();
  Value *TrueVal = SI.getTrueValue();
  Value *FalseVal = SI.getFalseValue();
  auto *TI = dyn_cast<Instruction>(TrueVal);
  auto *FI = dyn_cast<Instruction>(FalseVal);
  if (!TI || !FI || !TI->hasOneUse() || !FI->hasOneUse())
    return nullptr;

  Instruction *AddOp = nullptr, *SubOp = nullptr;
  if ((TI->getOpcode() == Instruction::Sub &&
       FI->getOpcode() == Instruction::Add) ||
      (TI->getOpcode() == Instruction::FSub &&
       FI->getOpcode() == Instruction::FAdd)) {
    AddOp = FI;
    SubOp = TI;
  } else if ((FI->getOpcode() == Instruction::Sub &&
              TI->getOpcode() == Instruction::Add) ||
             (FI->getOpcode() == Instruction::FSub &&
              TI->getOpcode() == Instruction::FAdd)) {
    AddOp = TI;
    SubOp = FI;
  }

  if (AddOp) {
    Value *OtherAddOp = nullptr;
    if (SubOp->getOperand(0) == AddOp->getOperand(0)) {
      OtherAddOp = AddOp->getOperand(1);
    } else if (SubOp->getOperand(0) == AddOp->getOperand(1)) {
      OtherAddOp = AddOp->getOperand(0);
    }

    if (OtherAddOp) {
      // So at this point we know we have (Y -> OtherAddOp):
      //        select C, (add X, Y), (sub X, Z)
      Value *NegVal; // Compute -Z
      if (SI.getType()->isFPOrFPVectorTy()) {
        NegVal = Builder.CreateFNeg(SubOp->getOperand(1));
        if (Instruction *NegInst = dyn_cast<Instruction>(NegVal)) {
          FastMathFlags Flags = AddOp->getFastMathFlags();
          Flags &= SubOp->getFastMathFlags();
          NegInst->setFastMathFlags(Flags);
        }
      } else {
        NegVal = Builder.CreateNeg(SubOp->getOperand(1));
      }

      Value *NewTrueOp = OtherAddOp;
      Value *NewFalseOp = NegVal;
      if (AddOp != TI)
        std::swap(NewTrueOp, NewFalseOp);
      Value *NewSel = Builder.CreateSelect(CondVal, NewTrueOp, NewFalseOp,
                                           SI.getName() + ".p", &SI);

      if (SI.getType()->isFPOrFPVectorTy()) {
        Instruction *RI =
            BinaryOperator::CreateFAdd(SubOp->getOperand(0), NewSel);

        FastMathFlags Flags = AddOp->getFastMathFlags();
        Flags &= SubOp->getFastMathFlags();
        RI->setFastMathFlags(Flags);
        return RI;
      } else
        return BinaryOperator::CreateAdd(SubOp->getOperand(0), NewSel);
    }
  }
  return nullptr;
}

/// Turn X + Y overflows ? -1 : X + Y -> uadd_sat X, Y
/// And X - Y overflows ? 0 : X - Y -> usub_sat X, Y
/// Along with a number of patterns similar to:
/// X + Y overflows ? (X < 0 ? INTMIN : INTMAX) : X + Y --> sadd_sat X, Y
/// X - Y overflows ? (X > 0 ? INTMAX : INTMIN) : X - Y --> ssub_sat X, Y
static Instruction *
foldOverflowingAddSubSelect(SelectInst &SI, InstCombiner::BuilderTy &Builder) {
  Value *CondVal = SI.getCondition();
  Value *TrueVal = SI.getTrueValue();
  Value *FalseVal = SI.getFalseValue();

  WithOverflowInst *II;
  if (!match(CondVal, m_ExtractValue<1>(m_WithOverflowInst(II))) ||
      !match(FalseVal, m_ExtractValue<0>(m_Specific(II))))
    return nullptr;

  Value *X = II->getLHS();
  Value *Y = II->getRHS();

  auto IsSignedSaturateLimit = [&](Value *Limit, bool IsAdd) {
    Type *Ty = Limit->getType();

    ICmpInst::Predicate Pred;
    Value *TrueVal, *FalseVal, *Op;
    const APInt *C;
    if (!match(Limit, m_Select(m_ICmp(Pred, m_Value(Op), m_APInt(C)),
                               m_Value(TrueVal), m_Value(FalseVal))))
      return false;

    auto IsZeroOrOne = [](const APInt &C) { return C.isZero() || C.isOne(); };
    auto IsMinMax = [&](Value *Min, Value *Max) {
      APInt MinVal = APInt::getSignedMinValue(Ty->getScalarSizeInBits());
      APInt MaxVal = APInt::getSignedMaxValue(Ty->getScalarSizeInBits());
      return match(Min, m_SpecificInt(MinVal)) &&
             match(Max, m_SpecificInt(MaxVal));
    };

    if (Op != X && Op != Y)
      return false;

    if (IsAdd) {
      // X + Y overflows ? (X <s 0 ? INTMIN : INTMAX) : X + Y --> sadd_sat X, Y
      // X + Y overflows ? (X <s 1 ? INTMIN : INTMAX) : X + Y --> sadd_sat X, Y
      // X + Y overflows ? (Y <s 0 ? INTMIN : INTMAX) : X + Y --> sadd_sat X, Y
      // X + Y overflows ? (Y <s 1 ? INTMIN : INTMAX) : X + Y --> sadd_sat X, Y
      if (Pred == ICmpInst::ICMP_SLT && IsZeroOrOne(*C) &&
          IsMinMax(TrueVal, FalseVal))
        return true;
      // X + Y overflows ? (X >s 0 ? INTMAX : INTMIN) : X + Y --> sadd_sat X, Y
      // X + Y overflows ? (X >s -1 ? INTMAX : INTMIN) : X + Y --> sadd_sat X, Y
      // X + Y overflows ? (Y >s 0 ? INTMAX : INTMIN) : X + Y --> sadd_sat X, Y
      // X + Y overflows ? (Y >s -1 ? INTMAX : INTMIN) : X + Y --> sadd_sat X, Y
      if (Pred == ICmpInst::ICMP_SGT && IsZeroOrOne(*C + 1) &&
          IsMinMax(FalseVal, TrueVal))
        return true;
    } else {
      // X - Y overflows ? (X <s 0 ? INTMIN : INTMAX) : X - Y --> ssub_sat X, Y
      // X - Y overflows ? (X <s -1 ? INTMIN : INTMAX) : X - Y --> ssub_sat X, Y
      if (Op == X && Pred == ICmpInst::ICMP_SLT && IsZeroOrOne(*C + 1) &&
          IsMinMax(TrueVal, FalseVal))
        return true;
      // X - Y overflows ? (X >s -1 ? INTMAX : INTMIN) : X - Y --> ssub_sat X, Y
      // X - Y overflows ? (X >s -2 ? INTMAX : INTMIN) : X - Y --> ssub_sat X, Y
      if (Op == X && Pred == ICmpInst::ICMP_SGT && IsZeroOrOne(*C + 2) &&
          IsMinMax(FalseVal, TrueVal))
        return true;
      // X - Y overflows ? (Y <s 0 ? INTMAX : INTMIN) : X - Y --> ssub_sat X, Y
      // X - Y overflows ? (Y <s 1 ? INTMAX : INTMIN) : X - Y --> ssub_sat X, Y
      if (Op == Y && Pred == ICmpInst::ICMP_SLT && IsZeroOrOne(*C) &&
          IsMinMax(FalseVal, TrueVal))
        return true;
      // X - Y overflows ? (Y >s 0 ? INTMIN : INTMAX) : X - Y --> ssub_sat X, Y
      // X - Y overflows ? (Y >s -1 ? INTMIN : INTMAX) : X - Y --> ssub_sat X, Y
      if (Op == Y && Pred == ICmpInst::ICMP_SGT && IsZeroOrOne(*C + 1) &&
          IsMinMax(TrueVal, FalseVal))
        return true;
    }

    return false;
  };

  Intrinsic::ID NewIntrinsicID;
  if (II->getIntrinsicID() == Intrinsic::uadd_with_overflow &&
      match(TrueVal, m_AllOnes()))
    // X + Y overflows ? -1 : X + Y -> uadd_sat X, Y
    NewIntrinsicID = Intrinsic::uadd_sat;
  else if (II->getIntrinsicID() == Intrinsic::usub_with_overflow &&
           match(TrueVal, m_Zero()))
    // X - Y overflows ? 0 : X - Y -> usub_sat X, Y
    NewIntrinsicID = Intrinsic::usub_sat;
  else if (II->getIntrinsicID() == Intrinsic::sadd_with_overflow &&
           IsSignedSaturateLimit(TrueVal, /*IsAdd=*/true))
    // X + Y overflows ? (X <s 0 ? INTMIN : INTMAX) : X + Y --> sadd_sat X, Y
    // X + Y overflows ? (X <s 1 ? INTMIN : INTMAX) : X + Y --> sadd_sat X, Y
    // X + Y overflows ? (X >s 0 ? INTMAX : INTMIN) : X + Y --> sadd_sat X, Y
    // X + Y overflows ? (X >s -1 ? INTMAX : INTMIN) : X + Y --> sadd_sat X, Y
    // X + Y overflows ? (Y <s 0 ? INTMIN : INTMAX) : X + Y --> sadd_sat X, Y
    // X + Y overflows ? (Y <s 1 ? INTMIN : INTMAX) : X + Y --> sadd_sat X, Y
    // X + Y overflows ? (Y >s 0 ? INTMAX : INTMIN) : X + Y --> sadd_sat X, Y
    // X + Y overflows ? (Y >s -1 ? INTMAX : INTMIN) : X + Y --> sadd_sat X, Y
    NewIntrinsicID = Intrinsic::sadd_sat;
  else if (II->getIntrinsicID() == Intrinsic::ssub_with_overflow &&
           IsSignedSaturateLimit(TrueVal, /*IsAdd=*/false))
    // X - Y overflows ? (X <s 0 ? INTMIN : INTMAX) : X - Y --> ssub_sat X, Y
    // X - Y overflows ? (X <s -1 ? INTMIN : INTMAX) : X - Y --> ssub_sat X, Y
    // X - Y overflows ? (X >s -1 ? INTMAX : INTMIN) : X - Y --> ssub_sat X, Y
    // X - Y overflows ? (X >s -2 ? INTMAX : INTMIN) : X - Y --> ssub_sat X, Y
    // X - Y overflows ? (Y <s 0 ? INTMAX : INTMIN) : X - Y --> ssub_sat X, Y
    // X - Y overflows ? (Y <s 1 ? INTMAX : INTMIN) : X - Y --> ssub_sat X, Y
    // X - Y overflows ? (Y >s 0 ? INTMIN : INTMAX) : X - Y --> ssub_sat X, Y
    // X - Y overflows ? (Y >s -1 ? INTMIN : INTMAX) : X - Y --> ssub_sat X, Y
    NewIntrinsicID = Intrinsic::ssub_sat;
  else
    return nullptr;

  Function *F =
      Intrinsic::getDeclaration(SI.getModule(), NewIntrinsicID, SI.getType());
  return CallInst::Create(F, {X, Y});
}

Instruction *InstCombinerImpl::foldSelectExtConst(SelectInst &Sel) {
  Constant *C;
  if (!match(Sel.getTrueValue(), m_Constant(C)) &&
      !match(Sel.getFalseValue(), m_Constant(C)))
    return nullptr;

  Instruction *ExtInst;
  if (!match(Sel.getTrueValue(), m_Instruction(ExtInst)) &&
      !match(Sel.getFalseValue(), m_Instruction(ExtInst)))
    return nullptr;

  auto ExtOpcode = ExtInst->getOpcode();
  if (ExtOpcode != Instruction::ZExt && ExtOpcode != Instruction::SExt)
    return nullptr;

  // If we are extending from a boolean type or if we can create a select that
  // has the same size operands as its condition, try to narrow the select.
  Value *X = ExtInst->getOperand(0);
  Type *SmallType = X->getType();
  Value *Cond = Sel.getCondition();
  auto *Cmp = dyn_cast<CmpInst>(Cond);
  if (!SmallType->isIntOrIntVectorTy(1) &&
      (!Cmp || Cmp->getOperand(0)->getType() != SmallType))
    return nullptr;

  // If the constant is the same after truncation to the smaller type and
  // extension to the original type, we can narrow the select.
  Type *SelType = Sel.getType();
  Constant *TruncC = ConstantExpr::getTrunc(C, SmallType);
  Constant *ExtC = ConstantExpr::getCast(ExtOpcode, TruncC, SelType);
  if (ExtC == C && ExtInst->hasOneUse()) {
    Value *TruncCVal = cast<Value>(TruncC);
    if (ExtInst == Sel.getFalseValue())
      std::swap(X, TruncCVal);

    // select Cond, (ext X), C --> ext(select Cond, X, C')
    // select Cond, C, (ext X) --> ext(select Cond, C', X)
    Value *NewSel = Builder.CreateSelect(Cond, X, TruncCVal, "narrow", &Sel);
    return CastInst::Create(Instruction::CastOps(ExtOpcode), NewSel, SelType);
  }

  // If one arm of the select is the extend of the condition, replace that arm
  // with the extension of the appropriate known bool value.
  if (Cond == X) {
    if (ExtInst == Sel.getTrueValue()) {
      // select X, (sext X), C --> select X, -1, C
      // select X, (zext X), C --> select X,  1, C
      Constant *One = ConstantInt::getTrue(SmallType);
      Constant *AllOnesOrOne = ConstantExpr::getCast(ExtOpcode, One, SelType);
      return SelectInst::Create(Cond, AllOnesOrOne, C, "", nullptr, &Sel);
    } else {
      // select X, C, (sext X) --> select X, C, 0
      // select X, C, (zext X) --> select X, C, 0
      Constant *Zero = ConstantInt::getNullValue(SelType);
      return SelectInst::Create(Cond, C, Zero, "", nullptr, &Sel);
    }
  }

  return nullptr;
}

/// Try to transform a vector select with a constant condition vector into a
/// shuffle for easier combining with other shuffles and insert/extract.
static Instruction *canonicalizeSelectToShuffle(SelectInst &SI) {
  Value *CondVal = SI.getCondition();
  Constant *CondC;
  auto *CondValTy = dyn_cast<FixedVectorType>(CondVal->getType());
  if (!CondValTy || !match(CondVal, m_Constant(CondC)))
    return nullptr;

  unsigned NumElts = CondValTy->getNumElements();
  SmallVector<int, 16> Mask;
  Mask.reserve(NumElts);
  for (unsigned i = 0; i != NumElts; ++i) {
    Constant *Elt = CondC->getAggregateElement(i);
    if (!Elt)
      return nullptr;

    if (Elt->isOneValue()) {
      // If the select condition element is true, choose from the 1st vector.
      Mask.push_back(i);
    } else if (Elt->isNullValue()) {
      // If the select condition element is false, choose from the 2nd vector.
      Mask.push_back(i + NumElts);
    } else if (isa<UndefValue>(Elt)) {
      // Undef in a select condition (choose one of the operands) does not mean
      // the same thing as undef in a shuffle mask (any value is acceptable), so
      // give up.
      return nullptr;
    } else {
      // Bail out on a constant expression.
      return nullptr;
    }
  }

  return new ShuffleVectorInst(SI.getTrueValue(), SI.getFalseValue(), Mask);
}

/// If we have a select of vectors with a scalar condition, try to convert that
/// to a vector select by splatting the condition. A splat may get folded with
/// other operations in IR and having all operands of a select be vector types
/// is likely better for vector codegen.
static Instruction *canonicalizeScalarSelectOfVecs(SelectInst &Sel,
                                                   InstCombinerImpl &IC) {
  auto *Ty = dyn_cast<VectorType>(Sel.getType());
  if (!Ty)
    return nullptr;

  // We can replace a single-use extract with constant index.
  Value *Cond = Sel.getCondition();
  if (!match(Cond, m_OneUse(m_ExtractElt(m_Value(), m_ConstantInt()))))
    return nullptr;

  // select (extelt V, Index), T, F --> select (splat V, Index), T, F
  // Splatting the extracted condition reduces code (we could directly create a
  // splat shuffle of the source vector to eliminate the intermediate step).
  return IC.replaceOperand(
      Sel, 0, IC.Builder.CreateVectorSplat(Ty->getElementCount(), Cond));
}

/// Reuse bitcasted operands between a compare and select:
/// select (cmp (bitcast C), (bitcast D)), (bitcast' C), (bitcast' D) -->
/// bitcast (select (cmp (bitcast C), (bitcast D)), (bitcast C), (bitcast D))
static Instruction *foldSelectCmpBitcasts(SelectInst &Sel,
                                          InstCombiner::BuilderTy &Builder) {
  Value *Cond = Sel.getCondition();
  Value *TVal = Sel.getTrueValue();
  Value *FVal = Sel.getFalseValue();

  CmpInst::Predicate Pred;
  Value *A, *B;
  if (!match(Cond, m_Cmp(Pred, m_Value(A), m_Value(B))))
    return nullptr;

  // The select condition is a compare instruction. If the select's true/false
  // values are already the same as the compare operands, there's nothing to do.
  if (TVal == A || TVal == B || FVal == A || FVal == B)
    return nullptr;

  Value *C, *D;
  if (!match(A, m_BitCast(m_Value(C))) || !match(B, m_BitCast(m_Value(D))))
    return nullptr;

  // select (cmp (bitcast C), (bitcast D)), (bitcast TSrc), (bitcast FSrc)
  Value *TSrc, *FSrc;
  if (!match(TVal, m_BitCast(m_Value(TSrc))) ||
      !match(FVal, m_BitCast(m_Value(FSrc))))
    return nullptr;

  // If the select true/false values are *different bitcasts* of the same source
  // operands, make the select operands the same as the compare operands and
  // cast the result. This is the canonical select form for min/max.
  Value *NewSel;
  if (TSrc == C && FSrc == D) {
    // select (cmp (bitcast C), (bitcast D)), (bitcast' C), (bitcast' D) -->
    // bitcast (select (cmp A, B), A, B)
    NewSel = Builder.CreateSelect(Cond, A, B, "", &Sel);
  } else if (TSrc == D && FSrc == C) {
    // select (cmp (bitcast C), (bitcast D)), (bitcast' D), (bitcast' C) -->
    // bitcast (select (cmp A, B), B, A)
    NewSel = Builder.CreateSelect(Cond, B, A, "", &Sel);
  } else {
    return nullptr;
  }
  return CastInst::CreateBitOrPointerCast(NewSel, Sel.getType());
}

/// Try to eliminate select instructions that test the returned flag of cmpxchg
/// instructions.
///
/// If a select instruction tests the returned flag of a cmpxchg instruction and
/// selects between the returned value of the cmpxchg instruction its compare
/// operand, the result of the select will always be equal to its false value.
/// For example:
///
///   %0 = cmpxchg i64* %ptr, i64 %compare, i64 %new_value seq_cst seq_cst
///   %1 = extractvalue { i64, i1 } %0, 1
///   %2 = extractvalue { i64, i1 } %0, 0
///   %3 = select i1 %1, i64 %compare, i64 %2
///   ret i64 %3
///
/// The returned value of the cmpxchg instruction (%2) is the original value
/// located at %ptr prior to any update. If the cmpxchg operation succeeds, %2
/// must have been equal to %compare. Thus, the result of the select is always
/// equal to %2, and the code can be simplified to:
///
///   %0 = cmpxchg i64* %ptr, i64 %compare, i64 %new_value seq_cst seq_cst
///   %1 = extractvalue { i64, i1 } %0, 0
///   ret i64 %1
///
static Value *foldSelectCmpXchg(SelectInst &SI) {
  // A helper that determines if V is an extractvalue instruction whose
  // aggregate operand is a cmpxchg instruction and whose single index is equal
  // to I. If such conditions are true, the helper returns the cmpxchg
  // instruction; otherwise, a nullptr is returned.
  auto isExtractFromCmpXchg = [](Value *V, unsigned I) -> AtomicCmpXchgInst * {
    auto *Extract = dyn_cast<ExtractValueInst>(V);
    if (!Extract)
      return nullptr;
    if (Extract->getIndices()[0] != I)
      return nullptr;
    return dyn_cast<AtomicCmpXchgInst>(Extract->getAggregateOperand());
  };

  // If the select has a single user, and this user is a select instruction that
  // we can simplify, skip the cmpxchg simplification for now.
  if (SI.hasOneUse())
    if (auto *Select = dyn_cast<SelectInst>(SI.user_back()))
      if (Select->getCondition() == SI.getCondition())
        if (Select->getFalseValue() == SI.getTrueValue() ||
            Select->getTrueValue() == SI.getFalseValue())
          return nullptr;

  // Ensure the select condition is the returned flag of a cmpxchg instruction.
  auto *CmpXchg = isExtractFromCmpXchg(SI.getCondition(), 1);
  if (!CmpXchg)
    return nullptr;

  // Check the true value case: The true value of the select is the returned
  // value of the same cmpxchg used by the condition, and the false value is the
  // cmpxchg instruction's compare operand.
  if (auto *X = isExtractFromCmpXchg(SI.getTrueValue(), 0))
    if (X == CmpXchg && X->getCompareOperand() == SI.getFalseValue())
      return SI.getFalseValue();

  // Check the false value case: The false value of the select is the returned
  // value of the same cmpxchg used by the condition, and the true value is the
  // cmpxchg instruction's compare operand.
  if (auto *X = isExtractFromCmpXchg(SI.getFalseValue(), 0))
    if (X == CmpXchg && X->getCompareOperand() == SI.getTrueValue())
      return SI.getFalseValue();

  return nullptr;
}

/// Try to reduce a funnel/rotate pattern that includes a compare and select
/// into a funnel shift intrinsic. Example:
/// rotl32(a, b) --> (b == 0 ? a : ((a >> (32 - b)) | (a << b)))
///              --> call llvm.fshl.i32(a, a, b)
/// fshl32(a, b, c) --> (c == 0 ? a : ((b >> (32 - c)) | (a << c)))
///                 --> call llvm.fshl.i32(a, b, c)
/// fshr32(a, b, c) --> (c == 0 ? b : ((a >> (32 - c)) | (b << c)))
///                 --> call llvm.fshr.i32(a, b, c)
static Instruction *foldSelectFunnelShift(SelectInst &Sel,
                                          InstCombiner::BuilderTy &Builder) {
  // This must be a power-of-2 type for a bitmasking transform to be valid.
  unsigned Width = Sel.getType()->getScalarSizeInBits();
  if (!isPowerOf2_32(Width))
    return nullptr;

  BinaryOperator *Or0, *Or1;
  if (!match(Sel.getFalseValue(), m_OneUse(m_Or(m_BinOp(Or0), m_BinOp(Or1)))))
    return nullptr;

  Value *SV0, *SV1, *SA0, *SA1;
  if (!match(Or0, m_OneUse(m_LogicalShift(m_Value(SV0),
                                          m_ZExtOrSelf(m_Value(SA0))))) ||
      !match(Or1, m_OneUse(m_LogicalShift(m_Value(SV1),
                                          m_ZExtOrSelf(m_Value(SA1))))) ||
      Or0->getOpcode() == Or1->getOpcode())
    return nullptr;

  // Canonicalize to or(shl(SV0, SA0), lshr(SV1, SA1)).
  if (Or0->getOpcode() == BinaryOperator::LShr) {
    std::swap(Or0, Or1);
    std::swap(SV0, SV1);
    std::swap(SA0, SA1);
  }
  assert(Or0->getOpcode() == BinaryOperator::Shl &&
         Or1->getOpcode() == BinaryOperator::LShr &&
         "Illegal or(shift,shift) pair");

  // Check the shift amounts to see if they are an opposite pair.
  Value *ShAmt;
  if (match(SA1, m_OneUse(m_Sub(m_SpecificInt(Width), m_Specific(SA0)))))
    ShAmt = SA0;
  else if (match(SA0, m_OneUse(m_Sub(m_SpecificInt(Width), m_Specific(SA1)))))
    ShAmt = SA1;
  else
    return nullptr;

  // We should now have this pattern:
  // select ?, TVal, (or (shl SV0, SA0), (lshr SV1, SA1))
  // The false value of the select must be a funnel-shift of the true value:
  // IsFShl -> TVal must be SV0 else TVal must be SV1.
  bool IsFshl = (ShAmt == SA0);
  Value *TVal = Sel.getTrueValue();
  if ((IsFshl && TVal != SV0) || (!IsFshl && TVal != SV1))
    return nullptr;

  // Finally, see if the select is filtering out a shift-by-zero.
  Value *Cond = Sel.getCondition();
  ICmpInst::Predicate Pred;
  if (!match(Cond, m_OneUse(m_ICmp(Pred, m_Specific(ShAmt), m_ZeroInt()))) ||
      Pred != ICmpInst::ICMP_EQ)
    return nullptr;

  // If this is not a rotate then the select was blocking poison from the
  // 'shift-by-zero' non-TVal, but a funnel shift won't - so freeze it.
  if (SV0 != SV1) {
    if (IsFshl && !llvm::isGuaranteedNotToBePoison(SV1))
      SV1 = Builder.CreateFreeze(SV1);
    else if (!IsFshl && !llvm::isGuaranteedNotToBePoison(SV0))
      SV0 = Builder.CreateFreeze(SV0);
  }

  // This is a funnel/rotate that avoids shift-by-bitwidth UB in a suboptimal way.
  // Convert to funnel shift intrinsic.
  Intrinsic::ID IID = IsFshl ? Intrinsic::fshl : Intrinsic::fshr;
  Function *F = Intrinsic::getDeclaration(Sel.getModule(), IID, Sel.getType());
  ShAmt = Builder.CreateZExt(ShAmt, Sel.getType());
  return CallInst::Create(F, { SV0, SV1, ShAmt });
}

static Instruction *foldSelectToCopysign(SelectInst &Sel,
                                         InstCombiner::BuilderTy &Builder) {
  Value *Cond = Sel.getCondition();
  Value *TVal = Sel.getTrueValue();
  Value *FVal = Sel.getFalseValue();
  Type *SelType = Sel.getType();

  // Match select ?, TC, FC where the constants are equal but negated.
  // TODO: Generalize to handle a negated variable operand?
  const APFloat *TC, *FC;
  if (!match(TVal, m_APFloatAllowUndef(TC)) ||
      !match(FVal, m_APFloatAllowUndef(FC)) ||
      !abs(*TC).bitwiseIsEqual(abs(*FC)))
    return nullptr;

  assert(TC != FC && "Expected equal select arms to simplify");

  Value *X;
  const APInt *C;
  bool IsTrueIfSignSet;
  ICmpInst::Predicate Pred;
  if (!match(Cond, m_OneUse(m_ICmp(Pred, m_BitCast(m_Value(X)), m_APInt(C)))) ||
      !InstCombiner::isSignBitCheck(Pred, *C, IsTrueIfSignSet) ||
      X->getType() != SelType)
    return nullptr;

  // If needed, negate the value that will be the sign argument of the copysign:
  // (bitcast X) <  0 ? -TC :  TC --> copysign(TC,  X)
  // (bitcast X) <  0 ?  TC : -TC --> copysign(TC, -X)
  // (bitcast X) >= 0 ? -TC :  TC --> copysign(TC, -X)
  // (bitcast X) >= 0 ?  TC : -TC --> copysign(TC,  X)
  // Note: FMF from the select can not be propagated to the new instructions.
  if (IsTrueIfSignSet ^ TC->isNegative())
    X = Builder.CreateFNeg(X);

  // Canonicalize the magnitude argument as the positive constant since we do
  // not care about its sign.
  Value *MagArg = ConstantFP::get(SelType, abs(*TC));
  Function *F = Intrinsic::getDeclaration(Sel.getModule(), Intrinsic::copysign,
                                          Sel.getType());
  return CallInst::Create(F, { MagArg, X });
}

Instruction *InstCombinerImpl::foldVectorSelect(SelectInst &Sel) {
  if (!isa<VectorType>(Sel.getType()))
    return nullptr;

  Value *Cond = Sel.getCondition();
  Value *TVal = Sel.getTrueValue();
  Value *FVal = Sel.getFalseValue();
  Value *C, *X, *Y;

  if (match(Cond, m_VecReverse(m_Value(C)))) {
    auto createSelReverse = [&](Value *C, Value *X, Value *Y) {
      Value *V = Builder.CreateSelect(C, X, Y, Sel.getName(), &Sel);
      if (auto *I = dyn_cast<Instruction>(V))
        I->copyIRFlags(&Sel);
      Module *M = Sel.getModule();
      Function *F = Intrinsic::getDeclaration(
          M, Intrinsic::experimental_vector_reverse, V->getType());
      return CallInst::Create(F, V);
    };

    if (match(TVal, m_VecReverse(m_Value(X)))) {
      // select rev(C), rev(X), rev(Y) --> rev(select C, X, Y)
      if (match(FVal, m_VecReverse(m_Value(Y))) &&
          (Cond->hasOneUse() || TVal->hasOneUse() || FVal->hasOneUse()))
        return createSelReverse(C, X, Y);

      // select rev(C), rev(X), FValSplat --> rev(select C, X, FValSplat)
      if ((Cond->hasOneUse() || TVal->hasOneUse()) && isSplatValue(FVal))
        return createSelReverse(C, X, FVal);
    }
    // select rev(C), TValSplat, rev(Y) --> rev(select C, TValSplat, Y)
    else if (isSplatValue(TVal) && match(FVal, m_VecReverse(m_Value(Y))) &&
             (Cond->hasOneUse() || FVal->hasOneUse()))
      return createSelReverse(C, TVal, Y);
  }

  auto *VecTy = dyn_cast<FixedVectorType>(Sel.getType());
  if (!VecTy)
    return nullptr;

  unsigned NumElts = VecTy->getNumElements();
  APInt UndefElts(NumElts, 0);
  APInt AllOnesEltMask(APInt::getAllOnes(NumElts));
  if (Value *V = SimplifyDemandedVectorElts(&Sel, AllOnesEltMask, UndefElts)) {
    if (V != &Sel)
      return replaceInstUsesWith(Sel, V);
    return &Sel;
  }

  // A select of a "select shuffle" with a common operand can be rearranged
  // to select followed by "select shuffle". Because of poison, this only works
  // in the case of a shuffle with no undefined mask elements.
  ArrayRef<int> Mask;
  if (match(TVal, m_OneUse(m_Shuffle(m_Value(X), m_Value(Y), m_Mask(Mask)))) &&
      !is_contained(Mask, UndefMaskElem) &&
      cast<ShuffleVectorInst>(TVal)->isSelect()) {
    if (X == FVal) {
      // select Cond, (shuf_sel X, Y), X --> shuf_sel X, (select Cond, Y, X)
      Value *NewSel = Builder.CreateSelect(Cond, Y, X, "sel", &Sel);
      return new ShuffleVectorInst(X, NewSel, Mask);
    }
    if (Y == FVal) {
      // select Cond, (shuf_sel X, Y), Y --> shuf_sel (select Cond, X, Y), Y
      Value *NewSel = Builder.CreateSelect(Cond, X, Y, "sel", &Sel);
      return new ShuffleVectorInst(NewSel, Y, Mask);
    }
  }
  if (match(FVal, m_OneUse(m_Shuffle(m_Value(X), m_Value(Y), m_Mask(Mask)))) &&
      !is_contained(Mask, UndefMaskElem) &&
      cast<ShuffleVectorInst>(FVal)->isSelect()) {
    if (X == TVal) {
      // select Cond, X, (shuf_sel X, Y) --> shuf_sel X, (select Cond, X, Y)
      Value *NewSel = Builder.CreateSelect(Cond, X, Y, "sel", &Sel);
      return new ShuffleVectorInst(X, NewSel, Mask);
    }
    if (Y == TVal) {
      // select Cond, Y, (shuf_sel X, Y) --> shuf_sel (select Cond, Y, X), Y
      Value *NewSel = Builder.CreateSelect(Cond, Y, X, "sel", &Sel);
      return new ShuffleVectorInst(NewSel, Y, Mask);
    }
  }

  return nullptr;
}

static Instruction *foldSelectToPhiImpl(SelectInst &Sel, BasicBlock *BB,
                                        const DominatorTree &DT,
                                        InstCombiner::BuilderTy &Builder) {
  // Find the block's immediate dominator that ends with a conditional branch
  // that matches select's condition (maybe inverted).
  auto *IDomNode = DT[BB]->getIDom();
  if (!IDomNode)
    return nullptr;
  BasicBlock *IDom = IDomNode->getBlock();

  Value *Cond = Sel.getCondition();
  Value *IfTrue, *IfFalse;
  BasicBlock *TrueSucc, *FalseSucc;
  if (match(IDom->getTerminator(),
            m_Br(m_Specific(Cond), m_BasicBlock(TrueSucc),
                 m_BasicBlock(FalseSucc)))) {
    IfTrue = Sel.getTrueValue();
    IfFalse = Sel.getFalseValue();
  } else if (match(IDom->getTerminator(),
                   m_Br(m_Not(m_Specific(Cond)), m_BasicBlock(TrueSucc),
                        m_BasicBlock(FalseSucc)))) {
    IfTrue = Sel.getFalseValue();
    IfFalse = Sel.getTrueValue();
  } else
    return nullptr;

  // Make sure the branches are actually different.
  if (TrueSucc == FalseSucc)
    return nullptr;

  // We want to replace select %cond, %a, %b with a phi that takes value %a
  // for all incoming edges that are dominated by condition `%cond == true`,
  // and value %b for edges dominated by condition `%cond == false`. If %a
  // or %b are also phis from the same basic block, we can go further and take
  // their incoming values from the corresponding blocks.
  BasicBlockEdge TrueEdge(IDom, TrueSucc);
  BasicBlockEdge FalseEdge(IDom, FalseSucc);
  DenseMap<BasicBlock *, Value *> Inputs;
  for (auto *Pred : predecessors(BB)) {
    // Check implication.
    BasicBlockEdge Incoming(Pred, BB);
    if (DT.dominates(TrueEdge, Incoming))
      Inputs[Pred] = IfTrue->DoPHITranslation(BB, Pred);
    else if (DT.dominates(FalseEdge, Incoming))
      Inputs[Pred] = IfFalse->DoPHITranslation(BB, Pred);
    else
      return nullptr;
    // Check availability.
    if (auto *Insn = dyn_cast<Instruction>(Inputs[Pred]))
      if (!DT.dominates(Insn, Pred->getTerminator()))
        return nullptr;
  }

  Builder.SetInsertPoint(&*BB->begin());
  auto *PN = Builder.CreatePHI(Sel.getType(), Inputs.size());
  for (auto *Pred : predecessors(BB))
    PN->addIncoming(Inputs[Pred], Pred);
  PN->takeName(&Sel);
  return PN;
}

static Instruction *foldSelectToPhi(SelectInst &Sel, const DominatorTree &DT,
                                    InstCombiner::BuilderTy &Builder) {
  // Try to replace this select with Phi in one of these blocks.
  SmallSetVector<BasicBlock *, 4> CandidateBlocks;
  CandidateBlocks.insert(Sel.getParent());
  for (Value *V : Sel.operands())
    if (auto *I = dyn_cast<Instruction>(V))
      CandidateBlocks.insert(I->getParent());

  for (BasicBlock *BB : CandidateBlocks)
    if (auto *PN = foldSelectToPhiImpl(Sel, BB, DT, Builder))
      return PN;
  return nullptr;
}

static Value *foldSelectWithFrozenICmp(SelectInst &Sel, InstCombiner::BuilderTy &Builder) {
  FreezeInst *FI = dyn_cast<FreezeInst>(Sel.getCondition());
  if (!FI)
    return nullptr;

  Value *Cond = FI->getOperand(0);
  Value *TrueVal = Sel.getTrueValue(), *FalseVal = Sel.getFalseValue();

  //   select (freeze(x == y)), x, y --> y
  //   select (freeze(x != y)), x, y --> x
  // The freeze should be only used by this select. Otherwise, remaining uses of
  // the freeze can observe a contradictory value.
  //   c = freeze(x == y)   ; Let's assume that y = poison & x = 42; c is 0 or 1
  //   a = select c, x, y   ;
  //   f(a, c)              ; f(poison, 1) cannot happen, but if a is folded
  //                        ; to y, this can happen.
  CmpInst::Predicate Pred;
  if (FI->hasOneUse() &&
      match(Cond, m_c_ICmp(Pred, m_Specific(TrueVal), m_Specific(FalseVal))) &&
      (Pred == ICmpInst::ICMP_EQ || Pred == ICmpInst::ICMP_NE)) {
    return Pred == ICmpInst::ICMP_EQ ? FalseVal : TrueVal;
  }

  return nullptr;
}

Instruction *InstCombinerImpl::foldAndOrOfSelectUsingImpliedCond(Value *Op,
                                                                 SelectInst &SI,
                                                                 bool IsAnd) {
  Value *CondVal = SI.getCondition();
  Value *A = SI.getTrueValue();
  Value *B = SI.getFalseValue();

  assert(Op->getType()->isIntOrIntVectorTy(1) &&
         "Op must be either i1 or vector of i1.");

  std::optional<bool> Res = isImpliedCondition(Op, CondVal, DL, IsAnd);
  if (!Res)
    return nullptr;

  Value *Zero = Constant::getNullValue(A->getType());
  Value *One = Constant::getAllOnesValue(A->getType());

  if (*Res == true) {
    if (IsAnd)
      // select op, (select cond, A, B), false => select op, A, false
      // and    op, (select cond, A, B)        => select op, A, false
      //   if op = true implies condval = true.
      return SelectInst::Create(Op, A, Zero);
    else
      // select op, true, (select cond, A, B) => select op, true, A
      // or     op, (select cond, A, B)       => select op, true, A
      //   if op = false implies condval = true.
      return SelectInst::Create(Op, One, A);
  } else {
    if (IsAnd)
      // select op, (select cond, A, B), false => select op, B, false
      // and    op, (select cond, A, B)        => select op, B, false
      //   if op = true implies condval = false.
      return SelectInst::Create(Op, B, Zero);
    else
      // select op, true, (select cond, A, B) => select op, true, B
      // or     op, (select cond, A, B)       => select op, true, B
      //   if op = false implies condval = false.
      return SelectInst::Create(Op, One, B);
  }
}

// Canonicalize select with fcmp to fabs(). -0.0 makes this tricky. We need
// fast-math-flags (nsz) or fsub with +0.0 (not fneg) for this to work.
static Instruction *foldSelectWithFCmpToFabs(SelectInst &SI,
                                             InstCombinerImpl &IC) {
  Value *CondVal = SI.getCondition();

  bool ChangedFMF = false;
  for (bool Swap : {false, true}) {
    Value *TrueVal = SI.getTrueValue();
    Value *X = SI.getFalseValue();
    CmpInst::Predicate Pred;

    if (Swap)
      std::swap(TrueVal, X);

    if (!match(CondVal, m_FCmp(Pred, m_Specific(X), m_AnyZeroFP())))
      continue;

    // fold (X <= +/-0.0) ? (0.0 - X) : X to fabs(X), when 'Swap' is false
    // fold (X >  +/-0.0) ? X : (0.0 - X) to fabs(X), when 'Swap' is true
    if (match(TrueVal, m_FSub(m_PosZeroFP(), m_Specific(X)))) {
      if (!Swap && (Pred == FCmpInst::FCMP_OLE || Pred == FCmpInst::FCMP_ULE)) {
        Value *Fabs = IC.Builder.CreateUnaryIntrinsic(Intrinsic::fabs, X, &SI);
        return IC.replaceInstUsesWith(SI, Fabs);
      }
      if (Swap && (Pred == FCmpInst::FCMP_OGT || Pred == FCmpInst::FCMP_UGT)) {
        Value *Fabs = IC.Builder.CreateUnaryIntrinsic(Intrinsic::fabs, X, &SI);
        return IC.replaceInstUsesWith(SI, Fabs);
      }
    }

    if (!match(TrueVal, m_FNeg(m_Specific(X))))
      return nullptr;

    // Forward-propagate nnan and ninf from the fneg to the select.
    // If all inputs are not those values, then the select is not either.
    // Note: nsz is defined differently, so it may not be correct to propagate.
    FastMathFlags FMF = cast<FPMathOperator>(TrueVal)->getFastMathFlags();
    if (FMF.noNaNs() && !SI.hasNoNaNs()) {
      SI.setHasNoNaNs(true);
      ChangedFMF = true;
    }
    if (FMF.noInfs() && !SI.hasNoInfs()) {
      SI.setHasNoInfs(true);
      ChangedFMF = true;
    }

    // With nsz, when 'Swap' is false:
    // fold (X < +/-0.0) ? -X : X or (X <= +/-0.0) ? -X : X to fabs(X)
    // fold (X > +/-0.0) ? -X : X or (X >= +/-0.0) ? -X : X to -fabs(x)
    // when 'Swap' is true:
    // fold (X > +/-0.0) ? X : -X or (X >= +/-0.0) ? X : -X to fabs(X)
    // fold (X < +/-0.0) ? X : -X or (X <= +/-0.0) ? X : -X to -fabs(X)
    //
    // Note: We require "nnan" for this fold because fcmp ignores the signbit
    //       of NAN, but IEEE-754 specifies the signbit of NAN values with
    //       fneg/fabs operations.
    if (!SI.hasNoSignedZeros() || !SI.hasNoNaNs())
      return nullptr;

    if (Swap)
      Pred = FCmpInst::getSwappedPredicate(Pred);

    bool IsLTOrLE = Pred == FCmpInst::FCMP_OLT || Pred == FCmpInst::FCMP_OLE ||
                    Pred == FCmpInst::FCMP_ULT || Pred == FCmpInst::FCMP_ULE;
    bool IsGTOrGE = Pred == FCmpInst::FCMP_OGT || Pred == FCmpInst::FCMP_OGE ||
                    Pred == FCmpInst::FCMP_UGT || Pred == FCmpInst::FCMP_UGE;

    if (IsLTOrLE) {
      Value *Fabs = IC.Builder.CreateUnaryIntrinsic(Intrinsic::fabs, X, &SI);
      return IC.replaceInstUsesWith(SI, Fabs);
    }
    if (IsGTOrGE) {
      Value *Fabs = IC.Builder.CreateUnaryIntrinsic(Intrinsic::fabs, X, &SI);
      Instruction *NewFNeg = UnaryOperator::CreateFNeg(Fabs);
      NewFNeg->setFastMathFlags(SI.getFastMathFlags());
      return NewFNeg;
    }
  }

  return ChangedFMF ? &SI : nullptr;
}

// Match the following IR pattern:
//   %x.lowbits = and i8 %x, %lowbitmask
//   %x.lowbits.are.zero = icmp eq i8 %x.lowbits, 0
//   %x.biased = add i8 %x, %bias
//   %x.biased.highbits = and i8 %x.biased, %highbitmask
//   %x.roundedup = select i1 %x.lowbits.are.zero, i8 %x, i8 %x.biased.highbits
// Define:
//   %alignment = add i8 %lowbitmask, 1
// Iff 1. an %alignment is a power-of-two (aka, %lowbitmask is a low bit mask)
// and 2. %bias is equal to either %lowbitmask or %alignment,
// and 3. %highbitmask is equal to ~%lowbitmask (aka, to -%alignment)
// then this pattern can be transformed into:
//   %x.offset = add i8 %x, %lowbitmask
//   %x.roundedup = and i8 %x.offset, %highbitmask
static Value *
foldRoundUpIntegerWithPow2Alignment(SelectInst &SI,
                                    InstCombiner::BuilderTy &Builder) {
  Value *Cond = SI.getCondition();
  Value *X = SI.getTrueValue();
  Value *XBiasedHighBits = SI.getFalseValue();

  ICmpInst::Predicate Pred;
  Value *XLowBits;
  if (!match(Cond, m_ICmp(Pred, m_Value(XLowBits), m_ZeroInt())) ||
      !ICmpInst::isEquality(Pred))
    return nullptr;

  if (Pred == ICmpInst::Predicate::ICMP_NE)
    std::swap(X, XBiasedHighBits);

  // FIXME: we could support non non-splats here.

  const APInt *LowBitMaskCst;
  if (!match(XLowBits, m_And(m_Specific(X), m_APIntAllowUndef(LowBitMaskCst))))
    return nullptr;

  // Match even if the AND and ADD are swapped.
  const APInt *BiasCst, *HighBitMaskCst;
  if (!match(XBiasedHighBits,
             m_And(m_Add(m_Specific(X), m_APIntAllowUndef(BiasCst)),
                   m_APIntAllowUndef(HighBitMaskCst))) &&
      !match(XBiasedHighBits,
             m_Add(m_And(m_Specific(X), m_APIntAllowUndef(HighBitMaskCst)),
                   m_APIntAllowUndef(BiasCst))))
    return nullptr;

  if (!LowBitMaskCst->isMask())
    return nullptr;

  APInt InvertedLowBitMaskCst = ~*LowBitMaskCst;
  if (InvertedLowBitMaskCst != *HighBitMaskCst)
    return nullptr;

  APInt AlignmentCst = *LowBitMaskCst + 1;

  if (*BiasCst != AlignmentCst && *BiasCst != *LowBitMaskCst)
    return nullptr;

  if (!XBiasedHighBits->hasOneUse()) {
    if (*BiasCst == *LowBitMaskCst)
      return XBiasedHighBits;
    return nullptr;
  }

  // FIXME: could we preserve undef's here?
  Type *Ty = X->getType();
  Value *XOffset = Builder.CreateAdd(X, ConstantInt::get(Ty, *LowBitMaskCst),
                                     X->getName() + ".biased");
  Value *R = Builder.CreateAnd(XOffset, ConstantInt::get(Ty, *HighBitMaskCst));
  R->takeName(&SI);
  return R;
}

<<<<<<< HEAD
=======
namespace {
struct DecomposedSelect {
  Value *Cond = nullptr;
  Value *TrueVal = nullptr;
  Value *FalseVal = nullptr;
};
} // namespace

/// Look for patterns like
///   %outer.cond = select i1 %inner.cond, i1 %alt.cond, i1 false
///   %inner.sel = select i1 %inner.cond, i8 %inner.sel.t, i8 %inner.sel.f
///   %outer.sel = select i1 %outer.cond, i8 %outer.sel.t, i8 %inner.sel
/// and rewrite it as
///   %inner.sel = select i1 %cond.alternative, i8 %sel.outer.t, i8 %sel.inner.t
///   %sel.outer = select i1 %cond.inner, i8 %inner.sel, i8 %sel.inner.f
static Instruction *foldNestedSelects(SelectInst &OuterSelVal,
                                      InstCombiner::BuilderTy &Builder) {
  // We must start with a `select`.
  DecomposedSelect OuterSel;
  match(&OuterSelVal,
        m_Select(m_Value(OuterSel.Cond), m_Value(OuterSel.TrueVal),
                 m_Value(OuterSel.FalseVal)));

  // Canonicalize inversion of the outermost `select`'s condition.
  if (match(OuterSel.Cond, m_Not(m_Value(OuterSel.Cond))))
    std::swap(OuterSel.TrueVal, OuterSel.FalseVal);

  // The condition of the outermost select must be an `and`/`or`.
  if (!match(OuterSel.Cond, m_c_LogicalOp(m_Value(), m_Value())))
    return nullptr;

  // Depending on the logical op, inner select might be in different hand.
  bool IsAndVariant = match(OuterSel.Cond, m_LogicalAnd());
  Value *InnerSelVal = IsAndVariant ? OuterSel.FalseVal : OuterSel.TrueVal;

  // Profitability check - avoid increasing instruction count.
  if (none_of(ArrayRef<Value *>({OuterSelVal.getCondition(), InnerSelVal}),
              [](Value *V) { return V->hasOneUse(); }))
    return nullptr;

  // The appropriate hand of the outermost `select` must be a select itself.
  DecomposedSelect InnerSel;
  if (!match(InnerSelVal,
             m_Select(m_Value(InnerSel.Cond), m_Value(InnerSel.TrueVal),
                      m_Value(InnerSel.FalseVal))))
    return nullptr;

  // Canonicalize inversion of the innermost `select`'s condition.
  if (match(InnerSel.Cond, m_Not(m_Value(InnerSel.Cond))))
    std::swap(InnerSel.TrueVal, InnerSel.FalseVal);

  Value *AltCond = nullptr;
  auto matchOuterCond = [OuterSel, &AltCond](auto m_InnerCond) {
    return match(OuterSel.Cond, m_c_LogicalOp(m_InnerCond, m_Value(AltCond)));
  };

  // Finally, match the condition that was driving the outermost `select`,
  // it should be a logical operation between the condition that was driving
  // the innermost `select` (after accounting for the possible inversions
  // of the condition), and some other condition.
  if (matchOuterCond(m_Specific(InnerSel.Cond))) {
    // Done!
  } else if (Value * NotInnerCond; matchOuterCond(m_CombineAnd(
                 m_Not(m_Specific(InnerSel.Cond)), m_Value(NotInnerCond)))) {
    // Done!
    std::swap(InnerSel.TrueVal, InnerSel.FalseVal);
    InnerSel.Cond = NotInnerCond;
  } else // Not the pattern we were looking for.
    return nullptr;

  Value *SelInner = Builder.CreateSelect(
      AltCond, IsAndVariant ? OuterSel.TrueVal : InnerSel.FalseVal,
      IsAndVariant ? InnerSel.TrueVal : OuterSel.FalseVal);
  SelInner->takeName(InnerSelVal);
  return SelectInst::Create(InnerSel.Cond,
                            IsAndVariant ? SelInner : InnerSel.TrueVal,
                            !IsAndVariant ? SelInner : InnerSel.FalseVal);
}

>>>>>>> e1acf65b
Instruction *InstCombinerImpl::foldSelectOfBools(SelectInst &SI) {
  Value *CondVal = SI.getCondition();
  Value *TrueVal = SI.getTrueValue();
  Value *FalseVal = SI.getFalseValue();
  Type *SelType = SI.getType();

  // Avoid potential infinite loops by checking for non-constant condition.
  // TODO: Can we assert instead by improving canonicalizeSelectToShuffle()?
  //       Scalar select must have simplified?
  if (!SelType->isIntOrIntVectorTy(1) || isa<Constant>(CondVal) ||
      TrueVal->getType() != CondVal->getType())
    return nullptr;

  auto *One = ConstantInt::getTrue(SelType);
  auto *Zero = ConstantInt::getFalse(SelType);
  Value *A, *B, *C, *D;

  // Folding select to and/or i1 isn't poison safe in general. impliesPoison
  // checks whether folding it does not convert a well-defined value into
  // poison.
  if (match(TrueVal, m_One())) {
    if (impliesPoison(FalseVal, CondVal)) {
      // Change: A = select B, true, C --> A = or B, C
      return BinaryOperator::CreateOr(CondVal, FalseVal);
    }

    if (auto *LHS = dyn_cast<FCmpInst>(CondVal))
      if (auto *RHS = dyn_cast<FCmpInst>(FalseVal))
        if (Value *V = foldLogicOfFCmps(LHS, RHS, /*IsAnd*/ false,
                                        /*IsSelectLogical*/ true))
          return replaceInstUsesWith(SI, V);

    // (A && B) || (C && B) --> (A || C) && B
    if (match(CondVal, m_LogicalAnd(m_Value(A), m_Value(B))) &&
        match(FalseVal, m_LogicalAnd(m_Value(C), m_Value(D))) &&
        (CondVal->hasOneUse() || FalseVal->hasOneUse())) {
      bool CondLogicAnd = isa<SelectInst>(CondVal);
      bool FalseLogicAnd = isa<SelectInst>(FalseVal);
      auto AndFactorization = [&](Value *Common, Value *InnerCond,
                                  Value *InnerVal,
                                  bool SelFirst = false) -> Instruction * {
        Value *InnerSel = Builder.CreateSelect(InnerCond, One, InnerVal);
        if (SelFirst)
          std::swap(Common, InnerSel);
        if (FalseLogicAnd || (CondLogicAnd && Common == A))
          return SelectInst::Create(Common, InnerSel, Zero);
        else
          return BinaryOperator::CreateAnd(Common, InnerSel);
      };

      if (A == C)
        return AndFactorization(A, B, D);
      if (A == D)
        return AndFactorization(A, B, C);
      if (B == C)
        return AndFactorization(B, A, D);
      if (B == D)
        return AndFactorization(B, A, C, CondLogicAnd && FalseLogicAnd);
    }
  }

  if (match(FalseVal, m_Zero())) {
    if (impliesPoison(TrueVal, CondVal)) {
      // Change: A = select B, C, false --> A = and B, C
      return BinaryOperator::CreateAnd(CondVal, TrueVal);
    }

    if (auto *LHS = dyn_cast<FCmpInst>(CondVal))
      if (auto *RHS = dyn_cast<FCmpInst>(TrueVal))
        if (Value *V = foldLogicOfFCmps(LHS, RHS, /*IsAnd*/ true,
                                        /*IsSelectLogical*/ true))
          return replaceInstUsesWith(SI, V);

    // (A || B) && (C || B) --> (A && C) || B
    if (match(CondVal, m_LogicalOr(m_Value(A), m_Value(B))) &&
        match(TrueVal, m_LogicalOr(m_Value(C), m_Value(D))) &&
        (CondVal->hasOneUse() || TrueVal->hasOneUse())) {
      bool CondLogicOr = isa<SelectInst>(CondVal);
      bool TrueLogicOr = isa<SelectInst>(TrueVal);
      auto OrFactorization = [&](Value *Common, Value *InnerCond,
                                 Value *InnerVal,
                                 bool SelFirst = false) -> Instruction * {
        Value *InnerSel = Builder.CreateSelect(InnerCond, InnerVal, Zero);
        if (SelFirst)
          std::swap(Common, InnerSel);
        if (TrueLogicOr || (CondLogicOr && Common == A))
          return SelectInst::Create(Common, One, InnerSel);
        else
          return BinaryOperator::CreateOr(Common, InnerSel);
      };

      if (A == C)
        return OrFactorization(A, B, D);
      if (A == D)
        return OrFactorization(A, B, C);
      if (B == C)
        return OrFactorization(B, A, D);
      if (B == D)
        return OrFactorization(B, A, C, CondLogicOr && TrueLogicOr);
    }
  }

  // We match the "full" 0 or 1 constant here to avoid a potential infinite
  // loop with vectors that may have undefined/poison elements.
  // select a, false, b -> select !a, b, false
  if (match(TrueVal, m_Specific(Zero))) {
    Value *NotCond = Builder.CreateNot(CondVal, "not." + CondVal->getName());
    return SelectInst::Create(NotCond, FalseVal, Zero);
  }
  // select a, b, true -> select !a, true, b
  if (match(FalseVal, m_Specific(One))) {
    Value *NotCond = Builder.CreateNot(CondVal, "not." + CondVal->getName());
    return SelectInst::Create(NotCond, One, TrueVal);
  }

  // DeMorgan in select form: !a && !b --> !(a || b)
  // select !a, !b, false --> not (select a, true, b)
  if (match(&SI, m_LogicalAnd(m_Not(m_Value(A)), m_Not(m_Value(B)))) &&
      (CondVal->hasOneUse() || TrueVal->hasOneUse()) &&
      !match(A, m_ConstantExpr()) && !match(B, m_ConstantExpr()))
    return BinaryOperator::CreateNot(Builder.CreateSelect(A, One, B));

  // DeMorgan in select form: !a || !b --> !(a && b)
  // select !a, true, !b --> not (select a, b, false)
  if (match(&SI, m_LogicalOr(m_Not(m_Value(A)), m_Not(m_Value(B)))) &&
      (CondVal->hasOneUse() || FalseVal->hasOneUse()) &&
      !match(A, m_ConstantExpr()) && !match(B, m_ConstantExpr()))
    return BinaryOperator::CreateNot(Builder.CreateSelect(A, B, Zero));

  // select (select a, true, b), true, b -> select a, true, b
  if (match(CondVal, m_Select(m_Value(A), m_One(), m_Value(B))) &&
      match(TrueVal, m_One()) && match(FalseVal, m_Specific(B)))
    return replaceOperand(SI, 0, A);
  // select (select a, b, false), b, false -> select a, b, false
  if (match(CondVal, m_Select(m_Value(A), m_Value(B), m_Zero())) &&
      match(TrueVal, m_Specific(B)) && match(FalseVal, m_Zero()))
    return replaceOperand(SI, 0, A);

  // ~(A & B) & (A | B) --> A ^ B
  if (match(&SI, m_c_LogicalAnd(m_Not(m_LogicalAnd(m_Value(A), m_Value(B))),
                                m_c_LogicalOr(m_Deferred(A), m_Deferred(B)))))
    return BinaryOperator::CreateXor(A, B);

  // select (~a | c), a, b -> and a, (or c, freeze(b))
  if (match(CondVal, m_c_Or(m_Not(m_Specific(TrueVal)), m_Value(C))) &&
      CondVal->hasOneUse()) {
    FalseVal = Builder.CreateFreeze(FalseVal);
    return BinaryOperator::CreateAnd(TrueVal, Builder.CreateOr(C, FalseVal));
  }
  // select (~c & b), a, b -> and b, (or freeze(a), c)
  if (match(CondVal, m_c_And(m_Not(m_Value(C)), m_Specific(FalseVal))) &&
      CondVal->hasOneUse()) {
    TrueVal = Builder.CreateFreeze(TrueVal);
    return BinaryOperator::CreateAnd(FalseVal, Builder.CreateOr(C, TrueVal));
  }

  if (match(FalseVal, m_Zero()) || match(TrueVal, m_One())) {
    Use *Y = nullptr;
    bool IsAnd = match(FalseVal, m_Zero()) ? true : false;
    Value *Op1 = IsAnd ? TrueVal : FalseVal;
    if (isCheckForZeroAndMulWithOverflow(CondVal, Op1, IsAnd, Y)) {
      auto *FI = new FreezeInst(*Y, (*Y)->getName() + ".fr");
      InsertNewInstBefore(FI, *cast<Instruction>(Y->getUser()));
      replaceUse(*Y, FI);
      return replaceInstUsesWith(SI, Op1);
    }

    if (auto *Op1SI = dyn_cast<SelectInst>(Op1))
      if (auto *I = foldAndOrOfSelectUsingImpliedCond(CondVal, *Op1SI,
                                                      /* IsAnd */ IsAnd))
        return I;

    if (auto *ICmp0 = dyn_cast<ICmpInst>(CondVal))
      if (auto *ICmp1 = dyn_cast<ICmpInst>(Op1))
        if (auto *V = foldAndOrOfICmps(ICmp0, ICmp1, SI, IsAnd,
                                       /* IsLogical */ true))
          return replaceInstUsesWith(SI, V);
  }

  // select (a || b), c, false -> select a, c, false
  // select c, (a || b), false -> select c, a, false
  //   if c implies that b is false.
  if (match(CondVal, m_LogicalOr(m_Value(A), m_Value(B))) &&
      match(FalseVal, m_Zero())) {
    std::optional<bool> Res = isImpliedCondition(TrueVal, B, DL);
    if (Res && *Res == false)
      return replaceOperand(SI, 0, A);
  }
  if (match(TrueVal, m_LogicalOr(m_Value(A), m_Value(B))) &&
      match(FalseVal, m_Zero())) {
    std::optional<bool> Res = isImpliedCondition(CondVal, B, DL);
    if (Res && *Res == false)
      return replaceOperand(SI, 1, A);
  }
  // select c, true, (a && b)  -> select c, true, a
  // select (a && b), true, c  -> select a, true, c
  //   if c = false implies that b = true
  if (match(TrueVal, m_One()) &&
      match(FalseVal, m_LogicalAnd(m_Value(A), m_Value(B)))) {
    std::optional<bool> Res = isImpliedCondition(CondVal, B, DL, false);
    if (Res && *Res == true)
      return replaceOperand(SI, 2, A);
  }
  if (match(CondVal, m_LogicalAnd(m_Value(A), m_Value(B))) &&
      match(TrueVal, m_One())) {
    std::optional<bool> Res = isImpliedCondition(FalseVal, B, DL, false);
    if (Res && *Res == true)
      return replaceOperand(SI, 0, A);
  }

  if (match(TrueVal, m_One())) {
    Value *C;

    // (C && A) || (!C && B) --> sel C, A, B
    // (A && C) || (!C && B) --> sel C, A, B
    // (C && A) || (B && !C) --> sel C, A, B
    // (A && C) || (B && !C) --> sel C, A, B (may require freeze)
    if (match(FalseVal, m_c_LogicalAnd(m_Not(m_Value(C)), m_Value(B))) &&
        match(CondVal, m_c_LogicalAnd(m_Specific(C), m_Value(A)))) {
      auto *SelCond = dyn_cast<SelectInst>(CondVal);
      auto *SelFVal = dyn_cast<SelectInst>(FalseVal);
      bool MayNeedFreeze = SelCond && SelFVal &&
                           match(SelFVal->getTrueValue(),
                                 m_Not(m_Specific(SelCond->getTrueValue())));
      if (MayNeedFreeze)
        C = Builder.CreateFreeze(C);
      return SelectInst::Create(C, A, B);
    }

    // (!C && A) || (C && B) --> sel C, B, A
    // (A && !C) || (C && B) --> sel C, B, A
    // (!C && A) || (B && C) --> sel C, B, A
    // (A && !C) || (B && C) --> sel C, B, A (may require freeze)
    if (match(CondVal, m_c_LogicalAnd(m_Not(m_Value(C)), m_Value(A))) &&
        match(FalseVal, m_c_LogicalAnd(m_Specific(C), m_Value(B)))) {
      auto *SelCond = dyn_cast<SelectInst>(CondVal);
      auto *SelFVal = dyn_cast<SelectInst>(FalseVal);
      bool MayNeedFreeze = SelCond && SelFVal &&
                           match(SelCond->getTrueValue(),
                                 m_Not(m_Specific(SelFVal->getTrueValue())));
      if (MayNeedFreeze)
        C = Builder.CreateFreeze(C);
      return SelectInst::Create(C, B, A);
    }
  }

  return nullptr;
}

Instruction *InstCombinerImpl::visitSelectInst(SelectInst &SI) {
  Value *CondVal = SI.getCondition();
  Value *TrueVal = SI.getTrueValue();
  Value *FalseVal = SI.getFalseValue();
  Type *SelType = SI.getType();

  if (Value *V = simplifySelectInst(CondVal, TrueVal, FalseVal,
                                    SQ.getWithInstruction(&SI)))
    return replaceInstUsesWith(SI, V);

  if (Instruction *I = canonicalizeSelectToShuffle(SI))
    return I;

  if (Instruction *I = canonicalizeScalarSelectOfVecs(SI, *this))
    return I;

  // If the type of select is not an integer type or if the condition and
  // the selection type are not both scalar nor both vector types, there is no
  // point in attempting to match these patterns.
  Type *CondType = CondVal->getType();
  if (!isa<Constant>(CondVal) && SelType->isIntOrIntVectorTy() &&
      CondType->isVectorTy() == SelType->isVectorTy()) {
    if (Value *S = simplifyWithOpReplaced(TrueVal, CondVal,
                                          ConstantInt::getTrue(CondType), SQ,
                                          /* AllowRefinement */ true))
      return replaceOperand(SI, 1, S);

    if (Value *S = simplifyWithOpReplaced(FalseVal, CondVal,
                                          ConstantInt::getFalse(CondType), SQ,
                                          /* AllowRefinement */ true))
      return replaceOperand(SI, 2, S);

    // Handle patterns involving sext/zext + not explicitly,
    // as simplifyWithOpReplaced() only looks past one instruction.
    Value *NotCond;

    // select a, sext(!a), b -> select !a, b, 0
    // select a, zext(!a), b -> select !a, b, 0
    if (match(TrueVal, m_ZExtOrSExt(m_CombineAnd(m_Value(NotCond),
                                                 m_Not(m_Specific(CondVal))))))
      return SelectInst::Create(NotCond, FalseVal,
                                Constant::getNullValue(SelType));

    // select a, b, zext(!a) -> select !a, 1, b
    if (match(FalseVal, m_ZExt(m_CombineAnd(m_Value(NotCond),
                                            m_Not(m_Specific(CondVal))))))
      return SelectInst::Create(NotCond, ConstantInt::get(SelType, 1), TrueVal);

    // select a, b, sext(!a) -> select !a, -1, b
    if (match(FalseVal, m_SExt(m_CombineAnd(m_Value(NotCond),
                                            m_Not(m_Specific(CondVal))))))
      return SelectInst::Create(NotCond, Constant::getAllOnesValue(SelType),
                                TrueVal);
  }

  if (Instruction *R = foldSelectOfBools(SI))
    return R;

  // Selecting between two integer or vector splat integer constants?
  //
  // Note that we don't handle a scalar select of vectors:
  // select i1 %c, <2 x i8> <1, 1>, <2 x i8> <0, 0>
  // because that may need 3 instructions to splat the condition value:
  // extend, insertelement, shufflevector.
  //
  // Do not handle i1 TrueVal and FalseVal otherwise would result in
  // zext/sext i1 to i1.
  if (SelType->isIntOrIntVectorTy() && !SelType->isIntOrIntVectorTy(1) &&
      CondVal->getType()->isVectorTy() == SelType->isVectorTy()) {
    // select C, 1, 0 -> zext C to int
    if (match(TrueVal, m_One()) && match(FalseVal, m_Zero()))
      return new ZExtInst(CondVal, SelType);

    // select C, -1, 0 -> sext C to int
    if (match(TrueVal, m_AllOnes()) && match(FalseVal, m_Zero()))
      return new SExtInst(CondVal, SelType);

    // select C, 0, 1 -> zext !C to int
    if (match(TrueVal, m_Zero()) && match(FalseVal, m_One())) {
      Value *NotCond = Builder.CreateNot(CondVal, "not." + CondVal->getName());
      return new ZExtInst(NotCond, SelType);
    }

    // select C, 0, -1 -> sext !C to int
    if (match(TrueVal, m_Zero()) && match(FalseVal, m_AllOnes())) {
      Value *NotCond = Builder.CreateNot(CondVal, "not." + CondVal->getName());
      return new SExtInst(NotCond, SelType);
    }
  }

  if (auto *FCmp = dyn_cast<FCmpInst>(CondVal)) {
    Value *Cmp0 = FCmp->getOperand(0), *Cmp1 = FCmp->getOperand(1);
    // Are we selecting a value based on a comparison of the two values?
    if ((Cmp0 == TrueVal && Cmp1 == FalseVal) ||
        (Cmp0 == FalseVal && Cmp1 == TrueVal)) {
      // Canonicalize to use ordered comparisons by swapping the select
      // operands.
      //
      // e.g.
      // (X ugt Y) ? X : Y -> (X ole Y) ? Y : X
      if (FCmp->hasOneUse() && FCmpInst::isUnordered(FCmp->getPredicate())) {
        FCmpInst::Predicate InvPred = FCmp->getInversePredicate();
        IRBuilder<>::FastMathFlagGuard FMFG(Builder);
        // FIXME: The FMF should propagate from the select, not the fcmp.
        Builder.setFastMathFlags(FCmp->getFastMathFlags());
        Value *NewCond = Builder.CreateFCmp(InvPred, Cmp0, Cmp1,
                                            FCmp->getName() + ".inv");
        Value *NewSel = Builder.CreateSelect(NewCond, FalseVal, TrueVal);
        return replaceInstUsesWith(SI, NewSel);
      }
    }
  }

  if (isa<FPMathOperator>(SI)) {
    // TODO: Try to forward-propagate FMF from select arms to the select.

    // Canonicalize select of FP values where NaN and -0.0 are not valid as
    // minnum/maxnum intrinsics.
    if (SI.hasNoNaNs() && SI.hasNoSignedZeros()) {
      Value *X, *Y;
      if (match(&SI, m_OrdFMax(m_Value(X), m_Value(Y))))
        return replaceInstUsesWith(
            SI, Builder.CreateBinaryIntrinsic(Intrinsic::maxnum, X, Y, &SI));

      if (match(&SI, m_OrdFMin(m_Value(X), m_Value(Y))))
        return replaceInstUsesWith(
            SI, Builder.CreateBinaryIntrinsic(Intrinsic::minnum, X, Y, &SI));
    }
  }

  // Fold selecting to fabs.
  if (Instruction *Fabs = foldSelectWithFCmpToFabs(SI, *this))
    return Fabs;

  // See if we are selecting two values based on a comparison of the two values.
  if (ICmpInst *ICI = dyn_cast<ICmpInst>(CondVal))
    if (Instruction *Result = foldSelectInstWithICmp(SI, ICI))
      return Result;

  if (Instruction *Add = foldAddSubSelect(SI, Builder))
    return Add;
  if (Instruction *Add = foldOverflowingAddSubSelect(SI, Builder))
    return Add;
  if (Instruction *Or = foldSetClearBits(SI, Builder))
    return Or;
  if (Instruction *Mul = foldSelectZeroOrMul(SI, *this))
    return Mul;

  // Turn (select C, (op X, Y), (op X, Z)) -> (op X, (select C, Y, Z))
  auto *TI = dyn_cast<Instruction>(TrueVal);
  auto *FI = dyn_cast<Instruction>(FalseVal);
  if (TI && FI && TI->getOpcode() == FI->getOpcode())
    if (Instruction *IV = foldSelectOpOp(SI, TI, FI))
      return IV;

  if (Instruction *I = foldSelectExtConst(SI))
    return I;

  // Fold (select C, (gep Ptr, Idx), Ptr) -> (gep Ptr, (select C, Idx, 0))
  // Fold (select C, Ptr, (gep Ptr, Idx)) -> (gep Ptr, (select C, 0, Idx))
  auto SelectGepWithBase = [&](GetElementPtrInst *Gep, Value *Base,
                               bool Swap) -> GetElementPtrInst * {
    Value *Ptr = Gep->getPointerOperand();
    if (Gep->getNumOperands() != 2 || Gep->getPointerOperand() != Base ||
        !Gep->hasOneUse())
      return nullptr;
    Value *Idx = Gep->getOperand(1);
    if (isa<VectorType>(CondVal->getType()) && !isa<VectorType>(Idx->getType()))
      return nullptr;
    Type *ElementType = Gep->getResultElementType();
    Value *NewT = Idx;
    Value *NewF = Constant::getNullValue(Idx->getType());
    if (Swap)
      std::swap(NewT, NewF);
    Value *NewSI =
        Builder.CreateSelect(CondVal, NewT, NewF, SI.getName() + ".idx", &SI);
    return GetElementPtrInst::Create(ElementType, Ptr, {NewSI});
  };
  if (auto *TrueGep = dyn_cast<GetElementPtrInst>(TrueVal))
    if (auto *NewGep = SelectGepWithBase(TrueGep, FalseVal, false))
      return NewGep;
  if (auto *FalseGep = dyn_cast<GetElementPtrInst>(FalseVal))
    if (auto *NewGep = SelectGepWithBase(FalseGep, TrueVal, true))
      return NewGep;

  // See if we can fold the select into one of our operands.
  if (SelType->isIntOrIntVectorTy() || SelType->isFPOrFPVectorTy()) {
    if (Instruction *FoldI = foldSelectIntoOp(SI, TrueVal, FalseVal))
      return FoldI;

    Value *LHS, *RHS;
    Instruction::CastOps CastOp;
    SelectPatternResult SPR = matchSelectPattern(&SI, LHS, RHS, &CastOp);
    auto SPF = SPR.Flavor;
    if (SPF) {
      Value *LHS2, *RHS2;
      if (SelectPatternFlavor SPF2 = matchSelectPattern(LHS, LHS2, RHS2).Flavor)
        if (Instruction *R = foldSPFofSPF(cast<Instruction>(LHS), SPF2, LHS2,
                                          RHS2, SI, SPF, RHS))
          return R;
      if (SelectPatternFlavor SPF2 = matchSelectPattern(RHS, LHS2, RHS2).Flavor)
        if (Instruction *R = foldSPFofSPF(cast<Instruction>(RHS), SPF2, LHS2,
                                          RHS2, SI, SPF, LHS))
          return R;
    }

    if (SelectPatternResult::isMinOrMax(SPF)) {
      // Canonicalize so that
      // - type casts are outside select patterns.
      // - float clamp is transformed to min/max pattern

      bool IsCastNeeded = LHS->getType() != SelType;
      Value *CmpLHS = cast<CmpInst>(CondVal)->getOperand(0);
      Value *CmpRHS = cast<CmpInst>(CondVal)->getOperand(1);
      if (IsCastNeeded ||
          (LHS->getType()->isFPOrFPVectorTy() &&
           ((CmpLHS != LHS && CmpLHS != RHS) ||
            (CmpRHS != LHS && CmpRHS != RHS)))) {
        CmpInst::Predicate MinMaxPred = getMinMaxPred(SPF, SPR.Ordered);

        Value *Cmp;
        if (CmpInst::isIntPredicate(MinMaxPred)) {
          Cmp = Builder.CreateICmp(MinMaxPred, LHS, RHS);
        } else {
          IRBuilder<>::FastMathFlagGuard FMFG(Builder);
          auto FMF =
              cast<FPMathOperator>(SI.getCondition())->getFastMathFlags();
          Builder.setFastMathFlags(FMF);
          Cmp = Builder.CreateFCmp(MinMaxPred, LHS, RHS);
        }

        Value *NewSI = Builder.CreateSelect(Cmp, LHS, RHS, SI.getName(), &SI);
        if (!IsCastNeeded)
          return replaceInstUsesWith(SI, NewSI);

        Value *NewCast = Builder.CreateCast(CastOp, NewSI, SelType);
        return replaceInstUsesWith(SI, NewCast);
      }
    }
  }

  // See if we can fold the select into a phi node if the condition is a select.
  if (auto *PN = dyn_cast<PHINode>(SI.getCondition()))
    // The true/false values have to be live in the PHI predecessor's blocks.
    if (canSelectOperandBeMappingIntoPredBlock(TrueVal, SI) &&
        canSelectOperandBeMappingIntoPredBlock(FalseVal, SI))
      if (Instruction *NV = foldOpIntoPhi(SI, PN))
        return NV;

  if (SelectInst *TrueSI = dyn_cast<SelectInst>(TrueVal)) {
    if (TrueSI->getCondition()->getType() == CondVal->getType()) {
      // select(C, select(C, a, b), c) -> select(C, a, c)
      if (TrueSI->getCondition() == CondVal) {
        if (SI.getTrueValue() == TrueSI->getTrueValue())
          return nullptr;
        return replaceOperand(SI, 1, TrueSI->getTrueValue());
      }
      // select(C0, select(C1, a, b), b) -> select(C0&C1, a, b)
      // We choose this as normal form to enable folding on the And and
      // shortening paths for the values (this helps getUnderlyingObjects() for
      // example).
      if (TrueSI->getFalseValue() == FalseVal && TrueSI->hasOneUse()) {
        Value *And = Builder.CreateLogicalAnd(CondVal, TrueSI->getCondition());
        replaceOperand(SI, 0, And);
        replaceOperand(SI, 1, TrueSI->getTrueValue());
        return &SI;
      }
    }
  }
  if (SelectInst *FalseSI = dyn_cast<SelectInst>(FalseVal)) {
    if (FalseSI->getCondition()->getType() == CondVal->getType()) {
      // select(C, a, select(C, b, c)) -> select(C, a, c)
      if (FalseSI->getCondition() == CondVal) {
        if (SI.getFalseValue() == FalseSI->getFalseValue())
          return nullptr;
        return replaceOperand(SI, 2, FalseSI->getFalseValue());
      }
      // select(C0, a, select(C1, a, b)) -> select(C0|C1, a, b)
      if (FalseSI->getTrueValue() == TrueVal && FalseSI->hasOneUse()) {
        Value *Or = Builder.CreateLogicalOr(CondVal, FalseSI->getCondition());
        replaceOperand(SI, 0, Or);
        replaceOperand(SI, 2, FalseSI->getFalseValue());
        return &SI;
      }
    }
  }

  auto canMergeSelectThroughBinop = [](BinaryOperator *BO) {
    // The select might be preventing a division by 0.
    switch (BO->getOpcode()) {
    default:
      return true;
    case Instruction::SRem:
    case Instruction::URem:
    case Instruction::SDiv:
    case Instruction::UDiv:
      return false;
    }
  };

  // Try to simplify a binop sandwiched between 2 selects with the same
  // condition.
  // select(C, binop(select(C, X, Y), W), Z) -> select(C, binop(X, W), Z)
  BinaryOperator *TrueBO;
  if (match(TrueVal, m_OneUse(m_BinOp(TrueBO))) &&
      canMergeSelectThroughBinop(TrueBO)) {
    if (auto *TrueBOSI = dyn_cast<SelectInst>(TrueBO->getOperand(0))) {
      if (TrueBOSI->getCondition() == CondVal) {
        replaceOperand(*TrueBO, 0, TrueBOSI->getTrueValue());
        Worklist.push(TrueBO);
        return &SI;
      }
    }
    if (auto *TrueBOSI = dyn_cast<SelectInst>(TrueBO->getOperand(1))) {
      if (TrueBOSI->getCondition() == CondVal) {
        replaceOperand(*TrueBO, 1, TrueBOSI->getTrueValue());
        Worklist.push(TrueBO);
        return &SI;
      }
    }
  }

  // select(C, Z, binop(select(C, X, Y), W)) -> select(C, Z, binop(Y, W))
  BinaryOperator *FalseBO;
  if (match(FalseVal, m_OneUse(m_BinOp(FalseBO))) &&
      canMergeSelectThroughBinop(FalseBO)) {
    if (auto *FalseBOSI = dyn_cast<SelectInst>(FalseBO->getOperand(0))) {
      if (FalseBOSI->getCondition() == CondVal) {
        replaceOperand(*FalseBO, 0, FalseBOSI->getFalseValue());
        Worklist.push(FalseBO);
        return &SI;
      }
    }
    if (auto *FalseBOSI = dyn_cast<SelectInst>(FalseBO->getOperand(1))) {
      if (FalseBOSI->getCondition() == CondVal) {
        replaceOperand(*FalseBO, 1, FalseBOSI->getFalseValue());
        Worklist.push(FalseBO);
        return &SI;
      }
    }
  }

  Value *NotCond;
  if (match(CondVal, m_Not(m_Value(NotCond))) &&
      !InstCombiner::shouldAvoidAbsorbingNotIntoSelect(SI)) {
    replaceOperand(SI, 0, NotCond);
    SI.swapValues();
    SI.swapProfMetadata();
    return &SI;
  }

  if (Instruction *I = foldVectorSelect(SI))
    return I;

  // If we can compute the condition, there's no need for a select.
  // Like the above fold, we are attempting to reduce compile-time cost by
  // putting this fold here with limitations rather than in InstSimplify.
  // The motivation for this call into value tracking is to take advantage of
  // the assumption cache, so make sure that is populated.
  if (!CondVal->getType()->isVectorTy() && !AC.assumptions().empty()) {
    KnownBits Known(1);
    computeKnownBits(CondVal, Known, 0, &SI);
    if (Known.One.isOne())
      return replaceInstUsesWith(SI, TrueVal);
    if (Known.Zero.isOne())
      return replaceInstUsesWith(SI, FalseVal);
  }

  if (Instruction *BitCastSel = foldSelectCmpBitcasts(SI, Builder))
    return BitCastSel;

  // Simplify selects that test the returned flag of cmpxchg instructions.
  if (Value *V = foldSelectCmpXchg(SI))
    return replaceInstUsesWith(SI, V);

  if (Instruction *Select = foldSelectBinOpIdentity(SI, TLI, *this))
    return Select;

  if (Instruction *Funnel = foldSelectFunnelShift(SI, Builder))
    return Funnel;

  if (Instruction *Copysign = foldSelectToCopysign(SI, Builder))
    return Copysign;

  if (Instruction *PN = foldSelectToPhi(SI, DT, Builder))
    return replaceInstUsesWith(SI, PN);

  if (Value *Fr = foldSelectWithFrozenICmp(SI, Builder))
    return replaceInstUsesWith(SI, Fr);

  if (Value *V = foldRoundUpIntegerWithPow2Alignment(SI, Builder))
    return replaceInstUsesWith(SI, V);

  // select(mask, mload(,,mask,0), 0) -> mload(,,mask,0)
  // Load inst is intentionally not checked for hasOneUse()
  if (match(FalseVal, m_Zero()) &&
      (match(TrueVal, m_MaskedLoad(m_Value(), m_Value(), m_Specific(CondVal),
                                   m_CombineOr(m_Undef(), m_Zero()))) ||
       match(TrueVal, m_MaskedGather(m_Value(), m_Value(), m_Specific(CondVal),
                                     m_CombineOr(m_Undef(), m_Zero()))))) {
    auto *MaskedInst = cast<IntrinsicInst>(TrueVal);
    if (isa<UndefValue>(MaskedInst->getArgOperand(3)))
      MaskedInst->setArgOperand(3, FalseVal /* Zero */);
    return replaceInstUsesWith(SI, MaskedInst);
  }

  Value *Mask;
  if (match(TrueVal, m_Zero()) &&
      (match(FalseVal, m_MaskedLoad(m_Value(), m_Value(), m_Value(Mask),
                                    m_CombineOr(m_Undef(), m_Zero()))) ||
       match(FalseVal, m_MaskedGather(m_Value(), m_Value(), m_Value(Mask),
                                      m_CombineOr(m_Undef(), m_Zero())))) &&
      (CondVal->getType() == Mask->getType())) {
    // We can remove the select by ensuring the load zeros all lanes the
    // select would have.  We determine this by proving there is no overlap
    // between the load and select masks.
    // (i.e (load_mask & select_mask) == 0 == no overlap)
    bool CanMergeSelectIntoLoad = false;
    if (Value *V = simplifyAndInst(CondVal, Mask, SQ.getWithInstruction(&SI)))
      CanMergeSelectIntoLoad = match(V, m_Zero());

    if (CanMergeSelectIntoLoad) {
      auto *MaskedInst = cast<IntrinsicInst>(FalseVal);
      if (isa<UndefValue>(MaskedInst->getArgOperand(3)))
        MaskedInst->setArgOperand(3, TrueVal /* Zero */);
      return replaceInstUsesWith(SI, MaskedInst);
    }
  }

  // Match logical variants of the pattern,
  // and transform them iff that gets rid of inversions.
  //   (~x) | y  -->  ~(x & (~y))
  //   (~x) & y  -->  ~(x | (~y))
  if (sinkNotIntoOtherHandOfLogicalOp(SI))
    return &SI;

  // Match logical variants of the pattern,
  // and transform them iff that gets rid of inversions.
  //   (~x) | y  -->  ~(x & (~y))
  //   (~x) & y  -->  ~(x | (~y))
  if (sinkNotIntoOtherHandOfLogicalOp(SI))
    return &SI;

  return nullptr;
}<|MERGE_RESOLUTION|>--- conflicted
+++ resolved
@@ -2749,8 +2749,6 @@
   return R;
 }
 
-<<<<<<< HEAD
-=======
 namespace {
 struct DecomposedSelect {
   Value *Cond = nullptr;
@@ -2830,7 +2828,6 @@
                             !IsAndVariant ? SelInner : InnerSel.FalseVal);
 }
 
->>>>>>> e1acf65b
 Instruction *InstCombinerImpl::foldSelectOfBools(SelectInst &SI) {
   Value *CondVal = SI.getCondition();
   Value *TrueVal = SI.getTrueValue();
@@ -3509,6 +3506,9 @@
     }
   }
 
+  if (Instruction *I = foldNestedSelects(SI, Builder))
+    return I;
+
   // Match logical variants of the pattern,
   // and transform them iff that gets rid of inversions.
   //   (~x) | y  -->  ~(x & (~y))
@@ -3516,12 +3516,5 @@
   if (sinkNotIntoOtherHandOfLogicalOp(SI))
     return &SI;
 
-  // Match logical variants of the pattern,
-  // and transform them iff that gets rid of inversions.
-  //   (~x) | y  -->  ~(x & (~y))
-  //   (~x) & y  -->  ~(x | (~y))
-  if (sinkNotIntoOtherHandOfLogicalOp(SI))
-    return &SI;
-
   return nullptr;
 }