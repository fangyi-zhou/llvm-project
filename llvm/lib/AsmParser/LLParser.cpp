//===-- LLParser.cpp - Parser Class ---------------------------------------===//
//
// Part of the LLVM Project, under the Apache License v2.0 with LLVM Exceptions.
// See https://llvm.org/LICENSE.txt for license information.
// SPDX-License-Identifier: Apache-2.0 WITH LLVM-exception
//
//===----------------------------------------------------------------------===//
//
//  This file defines the parser class for .ll files.
//
//===----------------------------------------------------------------------===//

#include "llvm/AsmParser/LLParser.h"
#include "llvm/ADT/APSInt.h"
#include "llvm/ADT/DenseMap.h"
#include "llvm/ADT/STLExtras.h"
#include "llvm/ADT/ScopeExit.h"
#include "llvm/ADT/SmallPtrSet.h"
#include "llvm/AsmParser/LLToken.h"
#include "llvm/AsmParser/SlotMapping.h"
#include "llvm/BinaryFormat/Dwarf.h"
#include "llvm/IR/Argument.h"
#include "llvm/IR/AutoUpgrade.h"
#include "llvm/IR/BasicBlock.h"
#include "llvm/IR/CallingConv.h"
#include "llvm/IR/Comdat.h"
#include "llvm/IR/ConstantRange.h"
#include "llvm/IR/ConstantRangeList.h"
#include "llvm/IR/Constants.h"
#include "llvm/IR/DebugInfoMetadata.h"
#include "llvm/IR/DerivedTypes.h"
#include "llvm/IR/Function.h"
#include "llvm/IR/GlobalIFunc.h"
#include "llvm/IR/GlobalObject.h"
#include "llvm/IR/InlineAsm.h"
#include "llvm/IR/InstIterator.h"
#include "llvm/IR/Instructions.h"
#include "llvm/IR/IntrinsicInst.h"
#include "llvm/IR/Intrinsics.h"
#include "llvm/IR/LLVMContext.h"
#include "llvm/IR/Metadata.h"
#include "llvm/IR/Module.h"
#include "llvm/IR/Operator.h"
#include "llvm/IR/Value.h"
#include "llvm/IR/ValueSymbolTable.h"
#include "llvm/Support/Casting.h"
#include "llvm/Support/ErrorHandling.h"
#include "llvm/Support/MathExtras.h"
#include "llvm/Support/ModRef.h"
#include "llvm/Support/SaveAndRestore.h"
#include "llvm/Support/raw_ostream.h"
#include <algorithm>
#include <cassert>
#include <cstring>
#include <optional>
#include <vector>

using namespace llvm;

static cl::opt<bool> AllowIncompleteIR(
    "allow-incomplete-ir", cl::init(false), cl::Hidden,
    cl::desc(
        "Allow incomplete IR on a best effort basis (references to unknown "
        "metadata will be dropped)"));

extern llvm::cl::opt<bool> UseNewDbgInfoFormat;
extern cl::opt<cl::boolOrDefault> PreserveInputDbgFormat;
extern bool WriteNewDbgInfoFormatToBitcode;
extern cl::opt<bool> WriteNewDbgInfoFormat;

static std::string getTypeString(Type *T) {
  std::string Result;
  raw_string_ostream Tmp(Result);
  Tmp << *T;
  return Tmp.str();
}

/// Run: module ::= toplevelentity*
bool LLParser::Run(bool UpgradeDebugInfo,
                   DataLayoutCallbackTy DataLayoutCallback) {
  // Prime the lexer.
  Lex.Lex();

  if (Context.shouldDiscardValueNames())
    return error(
        Lex.getLoc(),
        "Can't read textual IR with a Context that discards named Values");

  if (M) {
    if (parseTargetDefinitions(DataLayoutCallback))
      return true;
  }

  return parseTopLevelEntities() || validateEndOfModule(UpgradeDebugInfo) ||
         validateEndOfIndex();
}

bool LLParser::parseStandaloneConstantValue(Constant *&C,
                                            const SlotMapping *Slots) {
  restoreParsingState(Slots);
  Lex.Lex();

  Type *Ty = nullptr;
  if (parseType(Ty) || parseConstantValue(Ty, C))
    return true;
  if (Lex.getKind() != lltok::Eof)
    return error(Lex.getLoc(), "expected end of string");
  return false;
}

bool LLParser::parseTypeAtBeginning(Type *&Ty, unsigned &Read,
                                    const SlotMapping *Slots) {
  restoreParsingState(Slots);
  Lex.Lex();

  Read = 0;
  SMLoc Start = Lex.getLoc();
  Ty = nullptr;
  if (parseType(Ty))
    return true;
  SMLoc End = Lex.getLoc();
  Read = End.getPointer() - Start.getPointer();

  return false;
}

bool LLParser::parseDIExpressionBodyAtBeginning(MDNode *&Result, unsigned &Read,
                                                const SlotMapping *Slots) {
  restoreParsingState(Slots);
  Lex.Lex();

  Read = 0;
  SMLoc Start = Lex.getLoc();
  Result = nullptr;
  bool Status = parseDIExpressionBody(Result, /*IsDistinct=*/false);
  SMLoc End = Lex.getLoc();
  Read = End.getPointer() - Start.getPointer();

  return Status;
}

void LLParser::restoreParsingState(const SlotMapping *Slots) {
  if (!Slots)
    return;
  NumberedVals = Slots->GlobalValues;
  NumberedMetadata = Slots->MetadataNodes;
  for (const auto &I : Slots->NamedTypes)
    NamedTypes.insert(
        std::make_pair(I.getKey(), std::make_pair(I.second, LocTy())));
  for (const auto &I : Slots->Types)
    NumberedTypes.insert(
        std::make_pair(I.first, std::make_pair(I.second, LocTy())));
}

static void dropIntrinsicWithUnknownMetadataArgument(IntrinsicInst *II) {
  // White-list intrinsics that are safe to drop.
  if (!isa<DbgInfoIntrinsic>(II) &&
      II->getIntrinsicID() != Intrinsic::experimental_noalias_scope_decl)
    return;

  SmallVector<MetadataAsValue *> MVs;
  for (Value *V : II->args())
    if (auto *MV = dyn_cast<MetadataAsValue>(V))
      if (auto *MD = dyn_cast<MDNode>(MV->getMetadata()))
        if (MD->isTemporary())
          MVs.push_back(MV);

  if (!MVs.empty()) {
    assert(II->use_empty() && "Cannot have uses");
    II->eraseFromParent();

    // Also remove no longer used MetadataAsValue wrappers.
    for (MetadataAsValue *MV : MVs)
      if (MV->use_empty())
        delete MV;
  }
}

void LLParser::dropUnknownMetadataReferences() {
  auto Pred = [](unsigned MDKind, MDNode *Node) { return Node->isTemporary(); };
  for (Function &F : *M) {
    F.eraseMetadataIf(Pred);
    for (Instruction &I : make_early_inc_range(instructions(F))) {
      I.eraseMetadataIf(Pred);

      if (auto *II = dyn_cast<IntrinsicInst>(&I))
        dropIntrinsicWithUnknownMetadataArgument(II);
    }
  }

  for (GlobalVariable &GV : M->globals())
    GV.eraseMetadataIf(Pred);

  for (const auto &[ID, Info] : make_early_inc_range(ForwardRefMDNodes)) {
    // Check whether there is only a single use left, which would be in our
    // own NumberedMetadata.
    if (Info.first->getNumTemporaryUses() == 1) {
      NumberedMetadata.erase(ID);
      ForwardRefMDNodes.erase(ID);
    }
  }
}

/// validateEndOfModule - Do final validity and basic correctness checks at the
/// end of the module.
bool LLParser::validateEndOfModule(bool UpgradeDebugInfo) {
  if (!M)
    return false;

  // We should have already returned an error if we observed both intrinsics and
  // records in this IR.
  assert(!(SeenNewDbgInfoFormat && SeenOldDbgInfoFormat) &&
         "Mixed debug intrinsics/records seen without a parsing error?");
  if (PreserveInputDbgFormat == cl::boolOrDefault::BOU_TRUE) {
    UseNewDbgInfoFormat = SeenNewDbgInfoFormat;
    WriteNewDbgInfoFormatToBitcode = SeenNewDbgInfoFormat;
    WriteNewDbgInfoFormat = SeenNewDbgInfoFormat;
    M->setNewDbgInfoFormatFlag(SeenNewDbgInfoFormat);
  }

  // Handle any function attribute group forward references.
  for (const auto &RAG : ForwardRefAttrGroups) {
    Value *V = RAG.first;
    const std::vector<unsigned> &Attrs = RAG.second;
    AttrBuilder B(Context);

    for (const auto &Attr : Attrs) {
      auto R = NumberedAttrBuilders.find(Attr);
      if (R != NumberedAttrBuilders.end())
        B.merge(R->second);
    }

    if (Function *Fn = dyn_cast<Function>(V)) {
      AttributeList AS = Fn->getAttributes();
      AttrBuilder FnAttrs(M->getContext(), AS.getFnAttrs());
      AS = AS.removeFnAttributes(Context);

      FnAttrs.merge(B);

      // If the alignment was parsed as an attribute, move to the alignment
      // field.
      if (MaybeAlign A = FnAttrs.getAlignment()) {
        Fn->setAlignment(*A);
        FnAttrs.removeAttribute(Attribute::Alignment);
      }

      AS = AS.addFnAttributes(Context, FnAttrs);
      Fn->setAttributes(AS);
    } else if (CallInst *CI = dyn_cast<CallInst>(V)) {
      AttributeList AS = CI->getAttributes();
      AttrBuilder FnAttrs(M->getContext(), AS.getFnAttrs());
      AS = AS.removeFnAttributes(Context);
      FnAttrs.merge(B);
      AS = AS.addFnAttributes(Context, FnAttrs);
      CI->setAttributes(AS);
    } else if (InvokeInst *II = dyn_cast<InvokeInst>(V)) {
      AttributeList AS = II->getAttributes();
      AttrBuilder FnAttrs(M->getContext(), AS.getFnAttrs());
      AS = AS.removeFnAttributes(Context);
      FnAttrs.merge(B);
      AS = AS.addFnAttributes(Context, FnAttrs);
      II->setAttributes(AS);
    } else if (CallBrInst *CBI = dyn_cast<CallBrInst>(V)) {
      AttributeList AS = CBI->getAttributes();
      AttrBuilder FnAttrs(M->getContext(), AS.getFnAttrs());
      AS = AS.removeFnAttributes(Context);
      FnAttrs.merge(B);
      AS = AS.addFnAttributes(Context, FnAttrs);
      CBI->setAttributes(AS);
    } else if (auto *GV = dyn_cast<GlobalVariable>(V)) {
      AttrBuilder Attrs(M->getContext(), GV->getAttributes());
      Attrs.merge(B);
      GV->setAttributes(AttributeSet::get(Context,Attrs));
    } else {
      llvm_unreachable("invalid object with forward attribute group reference");
    }
  }

  // If there are entries in ForwardRefBlockAddresses at this point, the
  // function was never defined.
  if (!ForwardRefBlockAddresses.empty())
    return error(ForwardRefBlockAddresses.begin()->first.Loc,
                 "expected function name in blockaddress");

  auto ResolveForwardRefDSOLocalEquivalents = [&](const ValID &GVRef,
                                                  GlobalValue *FwdRef) {
    GlobalValue *GV = nullptr;
    if (GVRef.Kind == ValID::t_GlobalName) {
      GV = M->getNamedValue(GVRef.StrVal);
    } else {
      GV = NumberedVals.get(GVRef.UIntVal);
    }

    if (!GV)
      return error(GVRef.Loc, "unknown function '" + GVRef.StrVal +
                                  "' referenced by dso_local_equivalent");

    if (!GV->getValueType()->isFunctionTy())
      return error(GVRef.Loc,
                   "expected a function, alias to function, or ifunc "
                   "in dso_local_equivalent");

    auto *Equiv = DSOLocalEquivalent::get(GV);
    FwdRef->replaceAllUsesWith(Equiv);
    FwdRef->eraseFromParent();
    return false;
  };

  // If there are entries in ForwardRefDSOLocalEquivalentIDs/Names at this
  // point, they are references after the function was defined.  Resolve those
  // now.
  for (auto &Iter : ForwardRefDSOLocalEquivalentIDs) {
    if (ResolveForwardRefDSOLocalEquivalents(Iter.first, Iter.second))
      return true;
  }
  for (auto &Iter : ForwardRefDSOLocalEquivalentNames) {
    if (ResolveForwardRefDSOLocalEquivalents(Iter.first, Iter.second))
      return true;
  }
  ForwardRefDSOLocalEquivalentIDs.clear();
  ForwardRefDSOLocalEquivalentNames.clear();

  for (const auto &NT : NumberedTypes)
    if (NT.second.second.isValid())
      return error(NT.second.second,
                   "use of undefined type '%" + Twine(NT.first) + "'");

  for (StringMap<std::pair<Type*, LocTy> >::iterator I =
       NamedTypes.begin(), E = NamedTypes.end(); I != E; ++I)
    if (I->second.second.isValid())
      return error(I->second.second,
                   "use of undefined type named '" + I->getKey() + "'");

  if (!ForwardRefComdats.empty())
    return error(ForwardRefComdats.begin()->second,
                 "use of undefined comdat '$" +
                     ForwardRefComdats.begin()->first + "'");

  for (const auto &[Name, Info] : make_early_inc_range(ForwardRefVals)) {
    if (StringRef(Name).starts_with("llvm.")) {
      Intrinsic::ID IID = Intrinsic::lookupIntrinsicID(Name);
      if (IID == Intrinsic::not_intrinsic)
        // Don't do anything for unknown intrinsics.
        continue;

      // Automatically create declarations for intrinsics. Intrinsics can only
      // be called directly, so the call function type directly determines the
      // declaration function type.
      //
      // Additionally, automatically add the required mangling suffix to the
      // intrinsic name. This means that we may replace a single forward
      // declaration with multiple functions here.
      for (Use &U : make_early_inc_range(Info.first->uses())) {
        auto *CB = dyn_cast<CallBase>(U.getUser());
        if (!CB || !CB->isCallee(&U))
          return error(Info.second, "intrinsic can only be used as callee");

        SmallVector<Type *> OverloadTys;
        if (!Intrinsic::getIntrinsicSignature(IID, CB->getFunctionType(),
                                              OverloadTys))
          return error(Info.second, "invalid intrinsic signature");

        U.set(Intrinsic::getOrInsertDeclaration(M, IID, OverloadTys));
      }

      Info.first->eraseFromParent();
      ForwardRefVals.erase(Name);
      continue;
    }

    // If incomplete IR is allowed, also add declarations for
    // non-intrinsics.
    if (!AllowIncompleteIR)
      continue;

    auto GetCommonFunctionType = [](Value *V) -> FunctionType * {
      FunctionType *FTy = nullptr;
      for (Use &U : V->uses()) {
        auto *CB = dyn_cast<CallBase>(U.getUser());
        if (!CB || !CB->isCallee(&U) || (FTy && FTy != CB->getFunctionType()))
          return nullptr;
        FTy = CB->getFunctionType();
      }
      return FTy;
    };

    // First check whether this global is only used in calls with the same
    // type, in which case we'll insert a function. Otherwise, fall back to
    // using a dummy i8 type.
    Type *Ty = GetCommonFunctionType(Info.first);
    if (!Ty)
      Ty = Type::getInt8Ty(Context);

    GlobalValue *GV;
    if (auto *FTy = dyn_cast<FunctionType>(Ty))
      GV = Function::Create(FTy, GlobalValue::ExternalLinkage, Name, M);
    else
      GV = new GlobalVariable(*M, Ty, /*isConstant*/ false,
                              GlobalValue::ExternalLinkage,
                              /*Initializer*/ nullptr, Name);
    Info.first->replaceAllUsesWith(GV);
    Info.first->eraseFromParent();
    ForwardRefVals.erase(Name);
  }

  if (!ForwardRefVals.empty())
    return error(ForwardRefVals.begin()->second.second,
                 "use of undefined value '@" + ForwardRefVals.begin()->first +
                     "'");

  if (!ForwardRefValIDs.empty())
    return error(ForwardRefValIDs.begin()->second.second,
                 "use of undefined value '@" +
                     Twine(ForwardRefValIDs.begin()->first) + "'");

  if (AllowIncompleteIR && !ForwardRefMDNodes.empty())
    dropUnknownMetadataReferences();

  if (!ForwardRefMDNodes.empty())
    return error(ForwardRefMDNodes.begin()->second.second,
                 "use of undefined metadata '!" +
                     Twine(ForwardRefMDNodes.begin()->first) + "'");

  // Resolve metadata cycles.
  for (auto &N : NumberedMetadata) {
    if (N.second && !N.second->isResolved())
      N.second->resolveCycles();
  }

  for (auto *Inst : InstsWithTBAATag) {
    MDNode *MD = Inst->getMetadata(LLVMContext::MD_tbaa);
    // With incomplete IR, the tbaa metadata may have been dropped.
    if (!AllowIncompleteIR)
      assert(MD && "UpgradeInstWithTBAATag should have a TBAA tag");
    if (MD) {
      auto *UpgradedMD = UpgradeTBAANode(*MD);
      if (MD != UpgradedMD)
        Inst->setMetadata(LLVMContext::MD_tbaa, UpgradedMD);
    }
  }

  // Look for intrinsic functions and CallInst that need to be upgraded.  We use
  // make_early_inc_range here because we may remove some functions.
  for (Function &F : llvm::make_early_inc_range(*M))
    UpgradeCallsToIntrinsic(&F);

  if (UpgradeDebugInfo)
    llvm::UpgradeDebugInfo(*M);

  UpgradeModuleFlags(*M);
  UpgradeSectionAttributes(*M);

  if (PreserveInputDbgFormat != cl::boolOrDefault::BOU_TRUE)
    M->setIsNewDbgInfoFormat(UseNewDbgInfoFormat);

  if (!Slots)
    return false;
  // Initialize the slot mapping.
  // Because by this point we've parsed and validated everything, we can "steal"
  // the mapping from LLParser as it doesn't need it anymore.
  Slots->GlobalValues = std::move(NumberedVals);
  Slots->MetadataNodes = std::move(NumberedMetadata);
  for (const auto &I : NamedTypes)
    Slots->NamedTypes.insert(std::make_pair(I.getKey(), I.second.first));
  for (const auto &I : NumberedTypes)
    Slots->Types.insert(std::make_pair(I.first, I.second.first));

  return false;
}

/// Do final validity and basic correctness checks at the end of the index.
bool LLParser::validateEndOfIndex() {
  if (!Index)
    return false;

  if (!ForwardRefValueInfos.empty())
    return error(ForwardRefValueInfos.begin()->second.front().second,
                 "use of undefined summary '^" +
                     Twine(ForwardRefValueInfos.begin()->first) + "'");

  if (!ForwardRefAliasees.empty())
    return error(ForwardRefAliasees.begin()->second.front().second,
                 "use of undefined summary '^" +
                     Twine(ForwardRefAliasees.begin()->first) + "'");

  if (!ForwardRefTypeIds.empty())
    return error(ForwardRefTypeIds.begin()->second.front().second,
                 "use of undefined type id summary '^" +
                     Twine(ForwardRefTypeIds.begin()->first) + "'");

  return false;
}

//===----------------------------------------------------------------------===//
// Top-Level Entities
//===----------------------------------------------------------------------===//

bool LLParser::parseTargetDefinitions(DataLayoutCallbackTy DataLayoutCallback) {
  // Delay parsing of the data layout string until the target triple is known.
  // Then, pass both the the target triple and the tentative data layout string
  // to DataLayoutCallback, allowing to override the DL string.
  // This enables importing modules with invalid DL strings.
  std::string TentativeDLStr = M->getDataLayoutStr();
  LocTy DLStrLoc;

  bool Done = false;
  while (!Done) {
    switch (Lex.getKind()) {
    case lltok::kw_target:
      if (parseTargetDefinition(TentativeDLStr, DLStrLoc))
        return true;
      break;
    case lltok::kw_source_filename:
      if (parseSourceFileName())
        return true;
      break;
    default:
      Done = true;
    }
  }
  // Run the override callback to potentially change the data layout string, and
  // parse the data layout string.
  if (auto LayoutOverride =
          DataLayoutCallback(M->getTargetTriple(), TentativeDLStr)) {
    TentativeDLStr = *LayoutOverride;
    DLStrLoc = {};
  }
  Expected<DataLayout> MaybeDL = DataLayout::parse(TentativeDLStr);
  if (!MaybeDL)
    return error(DLStrLoc, toString(MaybeDL.takeError()));
  M->setDataLayout(MaybeDL.get());
  return false;
}

bool LLParser::parseTopLevelEntities() {
  // If there is no Module, then parse just the summary index entries.
  if (!M) {
    while (true) {
      switch (Lex.getKind()) {
      case lltok::Eof:
        return false;
      case lltok::SummaryID:
        if (parseSummaryEntry())
          return true;
        break;
      case lltok::kw_source_filename:
        if (parseSourceFileName())
          return true;
        break;
      default:
        // Skip everything else
        Lex.Lex();
      }
    }
  }
  while (true) {
    switch (Lex.getKind()) {
    default:
      return tokError("expected top-level entity");
    case lltok::Eof: return false;
    case lltok::kw_declare:
      if (parseDeclare())
        return true;
      break;
    case lltok::kw_define:
      if (parseDefine())
        return true;
      break;
    case lltok::kw_module:
      if (parseModuleAsm())
        return true;
      break;
    case lltok::LocalVarID:
      if (parseUnnamedType())
        return true;
      break;
    case lltok::LocalVar:
      if (parseNamedType())
        return true;
      break;
    case lltok::GlobalID:
      if (parseUnnamedGlobal())
        return true;
      break;
    case lltok::GlobalVar:
      if (parseNamedGlobal())
        return true;
      break;
    case lltok::ComdatVar:  if (parseComdat()) return true; break;
    case lltok::exclaim:
      if (parseStandaloneMetadata())
        return true;
      break;
    case lltok::SummaryID:
      if (parseSummaryEntry())
        return true;
      break;
    case lltok::MetadataVar:
      if (parseNamedMetadata())
        return true;
      break;
    case lltok::kw_attributes:
      if (parseUnnamedAttrGrp())
        return true;
      break;
    case lltok::kw_uselistorder:
      if (parseUseListOrder())
        return true;
      break;
    case lltok::kw_uselistorder_bb:
      if (parseUseListOrderBB())
        return true;
      break;
    }
  }
}

/// toplevelentity
///   ::= 'module' 'asm' STRINGCONSTANT
bool LLParser::parseModuleAsm() {
  assert(Lex.getKind() == lltok::kw_module);
  Lex.Lex();

  std::string AsmStr;
  if (parseToken(lltok::kw_asm, "expected 'module asm'") ||
      parseStringConstant(AsmStr))
    return true;

  M->appendModuleInlineAsm(AsmStr);
  return false;
}

/// toplevelentity
///   ::= 'target' 'triple' '=' STRINGCONSTANT
///   ::= 'target' 'datalayout' '=' STRINGCONSTANT
bool LLParser::parseTargetDefinition(std::string &TentativeDLStr,
                                     LocTy &DLStrLoc) {
  assert(Lex.getKind() == lltok::kw_target);
  std::string Str;
  switch (Lex.Lex()) {
  default:
    return tokError("unknown target property");
  case lltok::kw_triple:
    Lex.Lex();
    if (parseToken(lltok::equal, "expected '=' after target triple") ||
        parseStringConstant(Str))
      return true;
    M->setTargetTriple(Str);
    return false;
  case lltok::kw_datalayout:
    Lex.Lex();
    if (parseToken(lltok::equal, "expected '=' after target datalayout"))
      return true;
    DLStrLoc = Lex.getLoc();
    if (parseStringConstant(TentativeDLStr))
      return true;
    return false;
  }
}

/// toplevelentity
///   ::= 'source_filename' '=' STRINGCONSTANT
bool LLParser::parseSourceFileName() {
  assert(Lex.getKind() == lltok::kw_source_filename);
  Lex.Lex();
  if (parseToken(lltok::equal, "expected '=' after source_filename") ||
      parseStringConstant(SourceFileName))
    return true;
  if (M)
    M->setSourceFileName(SourceFileName);
  return false;
}

/// parseUnnamedType:
///   ::= LocalVarID '=' 'type' type
bool LLParser::parseUnnamedType() {
  LocTy TypeLoc = Lex.getLoc();
  unsigned TypeID = Lex.getUIntVal();
  Lex.Lex(); // eat LocalVarID;

  if (parseToken(lltok::equal, "expected '=' after name") ||
      parseToken(lltok::kw_type, "expected 'type' after '='"))
    return true;

  Type *Result = nullptr;
  if (parseStructDefinition(TypeLoc, "", NumberedTypes[TypeID], Result))
    return true;

  if (!isa<StructType>(Result)) {
    std::pair<Type*, LocTy> &Entry = NumberedTypes[TypeID];
    if (Entry.first)
      return error(TypeLoc, "non-struct types may not be recursive");
    Entry.first = Result;
    Entry.second = SMLoc();
  }

  return false;
}

/// toplevelentity
///   ::= LocalVar '=' 'type' type
bool LLParser::parseNamedType() {
  std::string Name = Lex.getStrVal();
  LocTy NameLoc = Lex.getLoc();
  Lex.Lex();  // eat LocalVar.

  if (parseToken(lltok::equal, "expected '=' after name") ||
      parseToken(lltok::kw_type, "expected 'type' after name"))
    return true;

  Type *Result = nullptr;
  if (parseStructDefinition(NameLoc, Name, NamedTypes[Name], Result))
    return true;

  if (!isa<StructType>(Result)) {
    std::pair<Type*, LocTy> &Entry = NamedTypes[Name];
    if (Entry.first)
      return error(NameLoc, "non-struct types may not be recursive");
    Entry.first = Result;
    Entry.second = SMLoc();
  }

  return false;
}

/// toplevelentity
///   ::= 'declare' FunctionHeader
bool LLParser::parseDeclare() {
  assert(Lex.getKind() == lltok::kw_declare);
  Lex.Lex();

  std::vector<std::pair<unsigned, MDNode *>> MDs;
  while (Lex.getKind() == lltok::MetadataVar) {
    unsigned MDK;
    MDNode *N;
    if (parseMetadataAttachment(MDK, N))
      return true;
    MDs.push_back({MDK, N});
  }

  Function *F;
  unsigned FunctionNumber = -1;
  SmallVector<unsigned> UnnamedArgNums;
  if (parseFunctionHeader(F, false, FunctionNumber, UnnamedArgNums))
    return true;
  for (auto &MD : MDs)
    F->addMetadata(MD.first, *MD.second);
  return false;
}

/// toplevelentity
///   ::= 'define' FunctionHeader (!dbg !56)* '{' ...
bool LLParser::parseDefine() {
  assert(Lex.getKind() == lltok::kw_define);
  Lex.Lex();

  Function *F;
  unsigned FunctionNumber = -1;
  SmallVector<unsigned> UnnamedArgNums;
  return parseFunctionHeader(F, true, FunctionNumber, UnnamedArgNums) ||
         parseOptionalFunctionMetadata(*F) ||
         parseFunctionBody(*F, FunctionNumber, UnnamedArgNums);
}

/// parseGlobalType
///   ::= 'constant'
///   ::= 'global'
bool LLParser::parseGlobalType(bool &IsConstant) {
  if (Lex.getKind() == lltok::kw_constant)
    IsConstant = true;
  else if (Lex.getKind() == lltok::kw_global)
    IsConstant = false;
  else {
    IsConstant = false;
    return tokError("expected 'global' or 'constant'");
  }
  Lex.Lex();
  return false;
}

bool LLParser::parseOptionalUnnamedAddr(
    GlobalVariable::UnnamedAddr &UnnamedAddr) {
  if (EatIfPresent(lltok::kw_unnamed_addr))
    UnnamedAddr = GlobalValue::UnnamedAddr::Global;
  else if (EatIfPresent(lltok::kw_local_unnamed_addr))
    UnnamedAddr = GlobalValue::UnnamedAddr::Local;
  else
    UnnamedAddr = GlobalValue::UnnamedAddr::None;
  return false;
}

/// parseUnnamedGlobal:
///   OptionalVisibility (ALIAS | IFUNC) ...
///   OptionalLinkage OptionalPreemptionSpecifier OptionalVisibility
///   OptionalDLLStorageClass
///                                                     ...   -> global variable
///   GlobalID '=' OptionalVisibility (ALIAS | IFUNC) ...
///   GlobalID '=' OptionalLinkage OptionalPreemptionSpecifier
///   OptionalVisibility
///                OptionalDLLStorageClass
///                                                     ...   -> global variable
bool LLParser::parseUnnamedGlobal() {
  unsigned VarID;
  std::string Name;
  LocTy NameLoc = Lex.getLoc();

  // Handle the GlobalID form.
  if (Lex.getKind() == lltok::GlobalID) {
    VarID = Lex.getUIntVal();
    if (checkValueID(NameLoc, "global", "@", NumberedVals.getNext(), VarID))
      return true;

    Lex.Lex(); // eat GlobalID;
    if (parseToken(lltok::equal, "expected '=' after name"))
      return true;
  } else {
    VarID = NumberedVals.getNext();
  }

  bool HasLinkage;
  unsigned Linkage, Visibility, DLLStorageClass;
  bool DSOLocal;
  GlobalVariable::ThreadLocalMode TLM;
  GlobalVariable::UnnamedAddr UnnamedAddr;
  if (parseOptionalLinkage(Linkage, HasLinkage, Visibility, DLLStorageClass,
                           DSOLocal) ||
      parseOptionalThreadLocal(TLM) || parseOptionalUnnamedAddr(UnnamedAddr))
    return true;

  switch (Lex.getKind()) {
  default:
    return parseGlobal(Name, VarID, NameLoc, Linkage, HasLinkage, Visibility,
                       DLLStorageClass, DSOLocal, TLM, UnnamedAddr);
  case lltok::kw_alias:
  case lltok::kw_ifunc:
    return parseAliasOrIFunc(Name, VarID, NameLoc, Linkage, Visibility,
                             DLLStorageClass, DSOLocal, TLM, UnnamedAddr);
  }
}

/// parseNamedGlobal:
///   GlobalVar '=' OptionalVisibility (ALIAS | IFUNC) ...
///   GlobalVar '=' OptionalLinkage OptionalPreemptionSpecifier
///                 OptionalVisibility OptionalDLLStorageClass
///                                                     ...   -> global variable
bool LLParser::parseNamedGlobal() {
  assert(Lex.getKind() == lltok::GlobalVar);
  LocTy NameLoc = Lex.getLoc();
  std::string Name = Lex.getStrVal();
  Lex.Lex();

  bool HasLinkage;
  unsigned Linkage, Visibility, DLLStorageClass;
  bool DSOLocal;
  GlobalVariable::ThreadLocalMode TLM;
  GlobalVariable::UnnamedAddr UnnamedAddr;
  if (parseToken(lltok::equal, "expected '=' in global variable") ||
      parseOptionalLinkage(Linkage, HasLinkage, Visibility, DLLStorageClass,
                           DSOLocal) ||
      parseOptionalThreadLocal(TLM) || parseOptionalUnnamedAddr(UnnamedAddr))
    return true;

  switch (Lex.getKind()) {
  default:
    return parseGlobal(Name, -1, NameLoc, Linkage, HasLinkage, Visibility,
                       DLLStorageClass, DSOLocal, TLM, UnnamedAddr);
  case lltok::kw_alias:
  case lltok::kw_ifunc:
    return parseAliasOrIFunc(Name, -1, NameLoc, Linkage, Visibility,
                             DLLStorageClass, DSOLocal, TLM, UnnamedAddr);
  }
}

bool LLParser::parseComdat() {
  assert(Lex.getKind() == lltok::ComdatVar);
  std::string Name = Lex.getStrVal();
  LocTy NameLoc = Lex.getLoc();
  Lex.Lex();

  if (parseToken(lltok::equal, "expected '=' here"))
    return true;

  if (parseToken(lltok::kw_comdat, "expected comdat keyword"))
    return tokError("expected comdat type");

  Comdat::SelectionKind SK;
  switch (Lex.getKind()) {
  default:
    return tokError("unknown selection kind");
  case lltok::kw_any:
    SK = Comdat::Any;
    break;
  case lltok::kw_exactmatch:
    SK = Comdat::ExactMatch;
    break;
  case lltok::kw_largest:
    SK = Comdat::Largest;
    break;
  case lltok::kw_nodeduplicate:
    SK = Comdat::NoDeduplicate;
    break;
  case lltok::kw_samesize:
    SK = Comdat::SameSize;
    break;
  }
  Lex.Lex();

  // See if the comdat was forward referenced, if so, use the comdat.
  Module::ComdatSymTabType &ComdatSymTab = M->getComdatSymbolTable();
  Module::ComdatSymTabType::iterator I = ComdatSymTab.find(Name);
  if (I != ComdatSymTab.end() && !ForwardRefComdats.erase(Name))
    return error(NameLoc, "redefinition of comdat '$" + Name + "'");

  Comdat *C;
  if (I != ComdatSymTab.end())
    C = &I->second;
  else
    C = M->getOrInsertComdat(Name);
  C->setSelectionKind(SK);

  return false;
}

// MDString:
//   ::= '!' STRINGCONSTANT
bool LLParser::parseMDString(MDString *&Result) {
  std::string Str;
  if (parseStringConstant(Str))
    return true;
  Result = MDString::get(Context, Str);
  return false;
}

// MDNode:
//   ::= '!' MDNodeNumber
bool LLParser::parseMDNodeID(MDNode *&Result) {
  // !{ ..., !42, ... }
  LocTy IDLoc = Lex.getLoc();
  unsigned MID = 0;
  if (parseUInt32(MID))
    return true;

  // If not a forward reference, just return it now.
  if (NumberedMetadata.count(MID)) {
    Result = NumberedMetadata[MID];
    return false;
  }

  // Otherwise, create MDNode forward reference.
  auto &FwdRef = ForwardRefMDNodes[MID];
  FwdRef = std::make_pair(MDTuple::getTemporary(Context, {}), IDLoc);

  Result = FwdRef.first.get();
  NumberedMetadata[MID].reset(Result);
  return false;
}

/// parseNamedMetadata:
///   !foo = !{ !1, !2 }
bool LLParser::parseNamedMetadata() {
  assert(Lex.getKind() == lltok::MetadataVar);
  std::string Name = Lex.getStrVal();
  Lex.Lex();

  if (parseToken(lltok::equal, "expected '=' here") ||
      parseToken(lltok::exclaim, "Expected '!' here") ||
      parseToken(lltok::lbrace, "Expected '{' here"))
    return true;

  NamedMDNode *NMD = M->getOrInsertNamedMetadata(Name);
  if (Lex.getKind() != lltok::rbrace)
    do {
      MDNode *N = nullptr;
      // parse DIExpressions inline as a special case. They are still MDNodes,
      // so they can still appear in named metadata. Remove this logic if they
      // become plain Metadata.
      if (Lex.getKind() == lltok::MetadataVar &&
          Lex.getStrVal() == "DIExpression") {
        if (parseDIExpression(N, /*IsDistinct=*/false))
          return true;
        // DIArgLists should only appear inline in a function, as they may
        // contain LocalAsMetadata arguments which require a function context.
      } else if (Lex.getKind() == lltok::MetadataVar &&
                 Lex.getStrVal() == "DIArgList") {
        return tokError("found DIArgList outside of function");
      } else if (parseToken(lltok::exclaim, "Expected '!' here") ||
                 parseMDNodeID(N)) {
        return true;
      }
      NMD->addOperand(N);
    } while (EatIfPresent(lltok::comma));

  return parseToken(lltok::rbrace, "expected end of metadata node");
}

/// parseStandaloneMetadata:
///   !42 = !{...}
bool LLParser::parseStandaloneMetadata() {
  assert(Lex.getKind() == lltok::exclaim);
  Lex.Lex();
  unsigned MetadataID = 0;

  MDNode *Init;
  if (parseUInt32(MetadataID) || parseToken(lltok::equal, "expected '=' here"))
    return true;

  // Detect common error, from old metadata syntax.
  if (Lex.getKind() == lltok::Type)
    return tokError("unexpected type in metadata definition");

  bool IsDistinct = EatIfPresent(lltok::kw_distinct);
  if (Lex.getKind() == lltok::MetadataVar) {
    if (parseSpecializedMDNode(Init, IsDistinct))
      return true;
  } else if (parseToken(lltok::exclaim, "Expected '!' here") ||
             parseMDTuple(Init, IsDistinct))
    return true;

  // See if this was forward referenced, if so, handle it.
  auto FI = ForwardRefMDNodes.find(MetadataID);
  if (FI != ForwardRefMDNodes.end()) {
    auto *ToReplace = FI->second.first.get();
    // DIAssignID has its own special forward-reference "replacement" for
    // attachments (the temporary attachments are never actually attached).
    if (isa<DIAssignID>(Init)) {
      for (auto *Inst : TempDIAssignIDAttachments[ToReplace]) {
        assert(!Inst->getMetadata(LLVMContext::MD_DIAssignID) &&
               "Inst unexpectedly already has DIAssignID attachment");
        Inst->setMetadata(LLVMContext::MD_DIAssignID, Init);
      }
    }

    ToReplace->replaceAllUsesWith(Init);
    ForwardRefMDNodes.erase(FI);

    assert(NumberedMetadata[MetadataID] == Init && "Tracking VH didn't work");
  } else {
    if (NumberedMetadata.count(MetadataID))
      return tokError("Metadata id is already used");
    NumberedMetadata[MetadataID].reset(Init);
  }

  return false;
}

// Skips a single module summary entry.
bool LLParser::skipModuleSummaryEntry() {
  // Each module summary entry consists of a tag for the entry
  // type, followed by a colon, then the fields which may be surrounded by
  // nested sets of parentheses. The "tag:" looks like a Label. Once parsing
  // support is in place we will look for the tokens corresponding to the
  // expected tags.
  if (Lex.getKind() != lltok::kw_gv && Lex.getKind() != lltok::kw_module &&
      Lex.getKind() != lltok::kw_typeid && Lex.getKind() != lltok::kw_flags &&
      Lex.getKind() != lltok::kw_blockcount)
    return tokError(
        "Expected 'gv', 'module', 'typeid', 'flags' or 'blockcount' at the "
        "start of summary entry");
  if (Lex.getKind() == lltok::kw_flags)
    return parseSummaryIndexFlags();
  if (Lex.getKind() == lltok::kw_blockcount)
    return parseBlockCount();
  Lex.Lex();
  if (parseToken(lltok::colon, "expected ':' at start of summary entry") ||
      parseToken(lltok::lparen, "expected '(' at start of summary entry"))
    return true;
  // Now walk through the parenthesized entry, until the number of open
  // parentheses goes back down to 0 (the first '(' was parsed above).
  unsigned NumOpenParen = 1;
  do {
    switch (Lex.getKind()) {
    case lltok::lparen:
      NumOpenParen++;
      break;
    case lltok::rparen:
      NumOpenParen--;
      break;
    case lltok::Eof:
      return tokError("found end of file while parsing summary entry");
    default:
      // Skip everything in between parentheses.
      break;
    }
    Lex.Lex();
  } while (NumOpenParen > 0);
  return false;
}

/// SummaryEntry
///   ::= SummaryID '=' GVEntry | ModuleEntry | TypeIdEntry
bool LLParser::parseSummaryEntry() {
  assert(Lex.getKind() == lltok::SummaryID);
  unsigned SummaryID = Lex.getUIntVal();

  // For summary entries, colons should be treated as distinct tokens,
  // not an indication of the end of a label token.
  Lex.setIgnoreColonInIdentifiers(true);

  Lex.Lex();
  if (parseToken(lltok::equal, "expected '=' here"))
    return true;

  // If we don't have an index object, skip the summary entry.
  if (!Index)
    return skipModuleSummaryEntry();

  bool result = false;
  switch (Lex.getKind()) {
  case lltok::kw_gv:
    result = parseGVEntry(SummaryID);
    break;
  case lltok::kw_module:
    result = parseModuleEntry(SummaryID);
    break;
  case lltok::kw_typeid:
    result = parseTypeIdEntry(SummaryID);
    break;
  case lltok::kw_typeidCompatibleVTable:
    result = parseTypeIdCompatibleVtableEntry(SummaryID);
    break;
  case lltok::kw_flags:
    result = parseSummaryIndexFlags();
    break;
  case lltok::kw_blockcount:
    result = parseBlockCount();
    break;
  default:
    result = error(Lex.getLoc(), "unexpected summary kind");
    break;
  }
  Lex.setIgnoreColonInIdentifiers(false);
  return result;
}

static bool isValidVisibilityForLinkage(unsigned V, unsigned L) {
  return !GlobalValue::isLocalLinkage((GlobalValue::LinkageTypes)L) ||
         (GlobalValue::VisibilityTypes)V == GlobalValue::DefaultVisibility;
}
static bool isValidDLLStorageClassForLinkage(unsigned S, unsigned L) {
  return !GlobalValue::isLocalLinkage((GlobalValue::LinkageTypes)L) ||
         (GlobalValue::DLLStorageClassTypes)S == GlobalValue::DefaultStorageClass;
}

// If there was an explicit dso_local, update GV. In the absence of an explicit
// dso_local we keep the default value.
static void maybeSetDSOLocal(bool DSOLocal, GlobalValue &GV) {
  if (DSOLocal)
    GV.setDSOLocal(true);
}

/// parseAliasOrIFunc:
///   ::= GlobalVar '=' OptionalLinkage OptionalPreemptionSpecifier
///                     OptionalVisibility OptionalDLLStorageClass
///                     OptionalThreadLocal OptionalUnnamedAddr
///                     'alias|ifunc' AliaseeOrResolver SymbolAttrs*
///
/// AliaseeOrResolver
///   ::= TypeAndValue
///
/// SymbolAttrs
///   ::= ',' 'partition' StringConstant
///
/// Everything through OptionalUnnamedAddr has already been parsed.
///
bool LLParser::parseAliasOrIFunc(const std::string &Name, unsigned NameID,
                                 LocTy NameLoc, unsigned L, unsigned Visibility,
                                 unsigned DLLStorageClass, bool DSOLocal,
                                 GlobalVariable::ThreadLocalMode TLM,
                                 GlobalVariable::UnnamedAddr UnnamedAddr) {
  bool IsAlias;
  if (Lex.getKind() == lltok::kw_alias)
    IsAlias = true;
  else if (Lex.getKind() == lltok::kw_ifunc)
    IsAlias = false;
  else
    llvm_unreachable("Not an alias or ifunc!");
  Lex.Lex();

  GlobalValue::LinkageTypes Linkage = (GlobalValue::LinkageTypes) L;

  if(IsAlias && !GlobalAlias::isValidLinkage(Linkage))
    return error(NameLoc, "invalid linkage type for alias");

  if (!isValidVisibilityForLinkage(Visibility, L))
    return error(NameLoc,
                 "symbol with local linkage must have default visibility");

  if (!isValidDLLStorageClassForLinkage(DLLStorageClass, L))
    return error(NameLoc,
                 "symbol with local linkage cannot have a DLL storage class");

  Type *Ty;
  LocTy ExplicitTypeLoc = Lex.getLoc();
  if (parseType(Ty) ||
      parseToken(lltok::comma, "expected comma after alias or ifunc's type"))
    return true;

  Constant *Aliasee;
  LocTy AliaseeLoc = Lex.getLoc();
  if (Lex.getKind() != lltok::kw_bitcast &&
      Lex.getKind() != lltok::kw_getelementptr &&
      Lex.getKind() != lltok::kw_addrspacecast &&
      Lex.getKind() != lltok::kw_inttoptr) {
    if (parseGlobalTypeAndValue(Aliasee))
      return true;
  } else {
    // The bitcast dest type is not present, it is implied by the dest type.
    ValID ID;
    if (parseValID(ID, /*PFS=*/nullptr))
      return true;
    if (ID.Kind != ValID::t_Constant)
      return error(AliaseeLoc, "invalid aliasee");
    Aliasee = ID.ConstantVal;
  }

  Type *AliaseeType = Aliasee->getType();
  auto *PTy = dyn_cast<PointerType>(AliaseeType);
  if (!PTy)
    return error(AliaseeLoc, "An alias or ifunc must have pointer type");
  unsigned AddrSpace = PTy->getAddressSpace();

  GlobalValue *GVal = nullptr;

  // See if the alias was forward referenced, if so, prepare to replace the
  // forward reference.
  if (!Name.empty()) {
    auto I = ForwardRefVals.find(Name);
    if (I != ForwardRefVals.end()) {
      GVal = I->second.first;
      ForwardRefVals.erase(Name);
    } else if (M->getNamedValue(Name)) {
      return error(NameLoc, "redefinition of global '@" + Name + "'");
    }
  } else {
    auto I = ForwardRefValIDs.find(NameID);
    if (I != ForwardRefValIDs.end()) {
      GVal = I->second.first;
      ForwardRefValIDs.erase(I);
    }
  }

  // Okay, create the alias/ifunc but do not insert it into the module yet.
  std::unique_ptr<GlobalAlias> GA;
  std::unique_ptr<GlobalIFunc> GI;
  GlobalValue *GV;
  if (IsAlias) {
    GA.reset(GlobalAlias::create(Ty, AddrSpace,
                                 (GlobalValue::LinkageTypes)Linkage, Name,
                                 Aliasee, /*Parent*/ nullptr));
    GV = GA.get();
  } else {
    GI.reset(GlobalIFunc::create(Ty, AddrSpace,
                                 (GlobalValue::LinkageTypes)Linkage, Name,
                                 Aliasee, /*Parent*/ nullptr));
    GV = GI.get();
  }
  GV->setThreadLocalMode(TLM);
  GV->setVisibility((GlobalValue::VisibilityTypes)Visibility);
  GV->setDLLStorageClass((GlobalValue::DLLStorageClassTypes)DLLStorageClass);
  GV->setUnnamedAddr(UnnamedAddr);
  maybeSetDSOLocal(DSOLocal, *GV);

  // At this point we've parsed everything except for the IndirectSymbolAttrs.
  // Now parse them if there are any.
  while (Lex.getKind() == lltok::comma) {
    Lex.Lex();

    if (Lex.getKind() == lltok::kw_partition) {
      Lex.Lex();
      GV->setPartition(Lex.getStrVal());
      if (parseToken(lltok::StringConstant, "expected partition string"))
        return true;
    } else {
      return tokError("unknown alias or ifunc property!");
    }
  }

  if (Name.empty())
    NumberedVals.add(NameID, GV);

  if (GVal) {
    // Verify that types agree.
    if (GVal->getType() != GV->getType())
      return error(
          ExplicitTypeLoc,
          "forward reference and definition of alias have different types");

    // If they agree, just RAUW the old value with the alias and remove the
    // forward ref info.
    GVal->replaceAllUsesWith(GV);
    GVal->eraseFromParent();
  }

  // Insert into the module, we know its name won't collide now.
  if (IsAlias)
    M->insertAlias(GA.release());
  else
    M->insertIFunc(GI.release());
  assert(GV->getName() == Name && "Should not be a name conflict!");

  return false;
}

static bool isSanitizer(lltok::Kind Kind) {
  switch (Kind) {
  case lltok::kw_no_sanitize_address:
  case lltok::kw_no_sanitize_hwaddress:
  case lltok::kw_sanitize_memtag:
  case lltok::kw_sanitize_address_dyninit:
    return true;
  default:
    return false;
  }
}

bool LLParser::parseSanitizer(GlobalVariable *GV) {
  using SanitizerMetadata = GlobalValue::SanitizerMetadata;
  SanitizerMetadata Meta;
  if (GV->hasSanitizerMetadata())
    Meta = GV->getSanitizerMetadata();

  switch (Lex.getKind()) {
  case lltok::kw_no_sanitize_address:
    Meta.NoAddress = true;
    break;
  case lltok::kw_no_sanitize_hwaddress:
    Meta.NoHWAddress = true;
    break;
  case lltok::kw_sanitize_memtag:
    Meta.Memtag = true;
    break;
  case lltok::kw_sanitize_address_dyninit:
    Meta.IsDynInit = true;
    break;
  default:
    return tokError("non-sanitizer token passed to LLParser::parseSanitizer()");
  }
  GV->setSanitizerMetadata(Meta);
  Lex.Lex();
  return false;
}

/// parseGlobal
///   ::= GlobalVar '=' OptionalLinkage OptionalPreemptionSpecifier
///       OptionalVisibility OptionalDLLStorageClass
///       OptionalThreadLocal OptionalUnnamedAddr OptionalAddrSpace
///       OptionalExternallyInitialized GlobalType Type Const OptionalAttrs
///   ::= OptionalLinkage OptionalPreemptionSpecifier OptionalVisibility
///       OptionalDLLStorageClass OptionalThreadLocal OptionalUnnamedAddr
///       OptionalAddrSpace OptionalExternallyInitialized GlobalType Type
///       Const OptionalAttrs
///
/// Everything up to and including OptionalUnnamedAddr has been parsed
/// already.
///
bool LLParser::parseGlobal(const std::string &Name, unsigned NameID,
                           LocTy NameLoc, unsigned Linkage, bool HasLinkage,
                           unsigned Visibility, unsigned DLLStorageClass,
                           bool DSOLocal, GlobalVariable::ThreadLocalMode TLM,
                           GlobalVariable::UnnamedAddr UnnamedAddr) {
  if (!isValidVisibilityForLinkage(Visibility, Linkage))
    return error(NameLoc,
                 "symbol with local linkage must have default visibility");

  if (!isValidDLLStorageClassForLinkage(DLLStorageClass, Linkage))
    return error(NameLoc,
                 "symbol with local linkage cannot have a DLL storage class");

  unsigned AddrSpace;
  bool IsConstant, IsExternallyInitialized;
  LocTy IsExternallyInitializedLoc;
  LocTy TyLoc;

  Type *Ty = nullptr;
  if (parseOptionalAddrSpace(AddrSpace) ||
      parseOptionalToken(lltok::kw_externally_initialized,
                         IsExternallyInitialized,
                         &IsExternallyInitializedLoc) ||
      parseGlobalType(IsConstant) || parseType(Ty, TyLoc))
    return true;

  // If the linkage is specified and is external, then no initializer is
  // present.
  Constant *Init = nullptr;
  if (!HasLinkage ||
      !GlobalValue::isValidDeclarationLinkage(
          (GlobalValue::LinkageTypes)Linkage)) {
    if (parseGlobalValue(Ty, Init))
      return true;
  }

  if (Ty->isFunctionTy() || !PointerType::isValidElementType(Ty))
    return error(TyLoc, "invalid type for global variable");

  GlobalValue *GVal = nullptr;

  // See if the global was forward referenced, if so, use the global.
  if (!Name.empty()) {
    auto I = ForwardRefVals.find(Name);
    if (I != ForwardRefVals.end()) {
      GVal = I->second.first;
      ForwardRefVals.erase(I);
    } else if (M->getNamedValue(Name)) {
      return error(NameLoc, "redefinition of global '@" + Name + "'");
    }
  } else {
    // Handle @"", where a name is syntactically specified, but semantically
    // missing.
    if (NameID == (unsigned)-1)
      NameID = NumberedVals.getNext();

    auto I = ForwardRefValIDs.find(NameID);
    if (I != ForwardRefValIDs.end()) {
      GVal = I->second.first;
      ForwardRefValIDs.erase(I);
    }
  }

  GlobalVariable *GV = new GlobalVariable(
      *M, Ty, false, GlobalValue::ExternalLinkage, nullptr, Name, nullptr,
      GlobalVariable::NotThreadLocal, AddrSpace);

  if (Name.empty())
    NumberedVals.add(NameID, GV);

  // Set the parsed properties on the global.
  if (Init)
    GV->setInitializer(Init);
  GV->setConstant(IsConstant);
  GV->setLinkage((GlobalValue::LinkageTypes)Linkage);
  maybeSetDSOLocal(DSOLocal, *GV);
  GV->setVisibility((GlobalValue::VisibilityTypes)Visibility);
  GV->setDLLStorageClass((GlobalValue::DLLStorageClassTypes)DLLStorageClass);
  GV->setExternallyInitialized(IsExternallyInitialized);
  GV->setThreadLocalMode(TLM);
  GV->setUnnamedAddr(UnnamedAddr);

  if (GVal) {
    if (GVal->getAddressSpace() != AddrSpace)
      return error(
          TyLoc,
          "forward reference and definition of global have different types");

    GVal->replaceAllUsesWith(GV);
    GVal->eraseFromParent();
  }

  // parse attributes on the global.
  while (Lex.getKind() == lltok::comma) {
    Lex.Lex();

    if (Lex.getKind() == lltok::kw_section) {
      Lex.Lex();
      GV->setSection(Lex.getStrVal());
      if (parseToken(lltok::StringConstant, "expected global section string"))
        return true;
    } else if (Lex.getKind() == lltok::kw_partition) {
      Lex.Lex();
      GV->setPartition(Lex.getStrVal());
      if (parseToken(lltok::StringConstant, "expected partition string"))
        return true;
    } else if (Lex.getKind() == lltok::kw_align) {
      MaybeAlign Alignment;
      if (parseOptionalAlignment(Alignment))
        return true;
      if (Alignment)
        GV->setAlignment(*Alignment);
    } else if (Lex.getKind() == lltok::kw_code_model) {
      CodeModel::Model CodeModel;
      if (parseOptionalCodeModel(CodeModel))
        return true;
      GV->setCodeModel(CodeModel);
    } else if (Lex.getKind() == lltok::MetadataVar) {
      if (parseGlobalObjectMetadataAttachment(*GV))
        return true;
    } else if (isSanitizer(Lex.getKind())) {
      if (parseSanitizer(GV))
        return true;
    } else {
      Comdat *C;
      if (parseOptionalComdat(Name, C))
        return true;
      if (C)
        GV->setComdat(C);
      else
        return tokError("unknown global variable property!");
    }
  }

  AttrBuilder Attrs(M->getContext());
  LocTy BuiltinLoc;
  std::vector<unsigned> FwdRefAttrGrps;
  if (parseFnAttributeValuePairs(Attrs, FwdRefAttrGrps, false, BuiltinLoc))
    return true;
  if (Attrs.hasAttributes() || !FwdRefAttrGrps.empty()) {
    GV->setAttributes(AttributeSet::get(Context, Attrs));
    ForwardRefAttrGroups[GV] = FwdRefAttrGrps;
  }

  return false;
}

/// parseUnnamedAttrGrp
///   ::= 'attributes' AttrGrpID '=' '{' AttrValPair+ '}'
bool LLParser::parseUnnamedAttrGrp() {
  assert(Lex.getKind() == lltok::kw_attributes);
  LocTy AttrGrpLoc = Lex.getLoc();
  Lex.Lex();

  if (Lex.getKind() != lltok::AttrGrpID)
    return tokError("expected attribute group id");

  unsigned VarID = Lex.getUIntVal();
  std::vector<unsigned> unused;
  LocTy BuiltinLoc;
  Lex.Lex();

  if (parseToken(lltok::equal, "expected '=' here") ||
      parseToken(lltok::lbrace, "expected '{' here"))
    return true;

  auto R = NumberedAttrBuilders.find(VarID);
  if (R == NumberedAttrBuilders.end())
    R = NumberedAttrBuilders.emplace(VarID, AttrBuilder(M->getContext())).first;

  if (parseFnAttributeValuePairs(R->second, unused, true, BuiltinLoc) ||
      parseToken(lltok::rbrace, "expected end of attribute group"))
    return true;

  if (!R->second.hasAttributes())
    return error(AttrGrpLoc, "attribute group has no attributes");

  return false;
}

static Attribute::AttrKind tokenToAttribute(lltok::Kind Kind) {
  switch (Kind) {
#define GET_ATTR_NAMES
#define ATTRIBUTE_ENUM(ENUM_NAME, DISPLAY_NAME) \
  case lltok::kw_##DISPLAY_NAME: \
    return Attribute::ENUM_NAME;
#include "llvm/IR/Attributes.inc"
  default:
    return Attribute::None;
  }
}

bool LLParser::parseEnumAttribute(Attribute::AttrKind Attr, AttrBuilder &B,
                                  bool InAttrGroup) {
  if (Attribute::isTypeAttrKind(Attr))
    return parseRequiredTypeAttr(B, Lex.getKind(), Attr);

  switch (Attr) {
  case Attribute::Alignment: {
    MaybeAlign Alignment;
    if (InAttrGroup) {
      uint32_t Value = 0;
      Lex.Lex();
      if (parseToken(lltok::equal, "expected '=' here") || parseUInt32(Value))
        return true;
      Alignment = Align(Value);
    } else {
      if (parseOptionalAlignment(Alignment, true))
        return true;
    }
    B.addAlignmentAttr(Alignment);
    return false;
  }
  case Attribute::StackAlignment: {
    unsigned Alignment;
    if (InAttrGroup) {
      Lex.Lex();
      if (parseToken(lltok::equal, "expected '=' here") ||
          parseUInt32(Alignment))
        return true;
    } else {
      if (parseOptionalStackAlignment(Alignment))
        return true;
    }
    B.addStackAlignmentAttr(Alignment);
    return false;
  }
  case Attribute::AllocSize: {
    unsigned ElemSizeArg;
    std::optional<unsigned> NumElemsArg;
    if (parseAllocSizeArguments(ElemSizeArg, NumElemsArg))
      return true;
    B.addAllocSizeAttr(ElemSizeArg, NumElemsArg);
    return false;
  }
  case Attribute::VScaleRange: {
    unsigned MinValue, MaxValue;
    if (parseVScaleRangeArguments(MinValue, MaxValue))
      return true;
    B.addVScaleRangeAttr(MinValue,
                         MaxValue > 0 ? MaxValue : std::optional<unsigned>());
    return false;
  }
  case Attribute::Dereferenceable: {
    uint64_t Bytes;
    if (parseOptionalDerefAttrBytes(lltok::kw_dereferenceable, Bytes))
      return true;
    B.addDereferenceableAttr(Bytes);
    return false;
  }
  case Attribute::DereferenceableOrNull: {
    uint64_t Bytes;
    if (parseOptionalDerefAttrBytes(lltok::kw_dereferenceable_or_null, Bytes))
      return true;
    B.addDereferenceableOrNullAttr(Bytes);
    return false;
  }
  case Attribute::UWTable: {
    UWTableKind Kind;
    if (parseOptionalUWTableKind(Kind))
      return true;
    B.addUWTableAttr(Kind);
    return false;
  }
  case Attribute::AllocKind: {
    AllocFnKind Kind = AllocFnKind::Unknown;
    if (parseAllocKind(Kind))
      return true;
    B.addAllocKindAttr(Kind);
    return false;
  }
  case Attribute::Memory: {
    std::optional<MemoryEffects> ME = parseMemoryAttr();
    if (!ME)
      return true;
    B.addMemoryAttr(*ME);
    return false;
  }
  case Attribute::NoFPClass: {
    if (FPClassTest NoFPClass =
            static_cast<FPClassTest>(parseNoFPClassAttr())) {
      B.addNoFPClassAttr(NoFPClass);
      return false;
    }

    return true;
  }
  case Attribute::Range:
    return parseRangeAttr(B);
  case Attribute::Initializes:
    return parseInitializesAttr(B);
  default:
    B.addAttribute(Attr);
    Lex.Lex();
    return false;
  }
}

static bool upgradeMemoryAttr(MemoryEffects &ME, lltok::Kind Kind) {
  switch (Kind) {
  case lltok::kw_readnone:
    ME &= MemoryEffects::none();
    return true;
  case lltok::kw_readonly:
    ME &= MemoryEffects::readOnly();
    return true;
  case lltok::kw_writeonly:
    ME &= MemoryEffects::writeOnly();
    return true;
  case lltok::kw_argmemonly:
    ME &= MemoryEffects::argMemOnly();
    return true;
  case lltok::kw_inaccessiblememonly:
    ME &= MemoryEffects::inaccessibleMemOnly();
    return true;
  case lltok::kw_inaccessiblemem_or_argmemonly:
    ME &= MemoryEffects::inaccessibleOrArgMemOnly();
    return true;
  default:
    return false;
  }
}

/// parseFnAttributeValuePairs
///   ::= <attr> | <attr> '=' <value>
bool LLParser::parseFnAttributeValuePairs(AttrBuilder &B,
                                          std::vector<unsigned> &FwdRefAttrGrps,
                                          bool InAttrGrp, LocTy &BuiltinLoc) {
  bool HaveError = false;

  B.clear();

  MemoryEffects ME = MemoryEffects::unknown();
  while (true) {
    lltok::Kind Token = Lex.getKind();
    if (Token == lltok::rbrace)
      break; // Finished.

    if (Token == lltok::StringConstant) {
      if (parseStringAttribute(B))
        return true;
      continue;
    }

    if (Token == lltok::AttrGrpID) {
      // Allow a function to reference an attribute group:
      //
      //   define void @foo() #1 { ... }
      if (InAttrGrp) {
        HaveError |= error(
            Lex.getLoc(),
            "cannot have an attribute group reference in an attribute group");
      } else {
        // Save the reference to the attribute group. We'll fill it in later.
        FwdRefAttrGrps.push_back(Lex.getUIntVal());
      }
      Lex.Lex();
      continue;
    }

    SMLoc Loc = Lex.getLoc();
    if (Token == lltok::kw_builtin)
      BuiltinLoc = Loc;

    if (upgradeMemoryAttr(ME, Token)) {
      Lex.Lex();
      continue;
    }

    Attribute::AttrKind Attr = tokenToAttribute(Token);
    if (Attr == Attribute::None) {
      if (!InAttrGrp)
        break;
      return error(Lex.getLoc(), "unterminated attribute group");
    }

    if (parseEnumAttribute(Attr, B, InAttrGrp))
      return true;

    // As a hack, we allow function alignment to be initially parsed as an
    // attribute on a function declaration/definition or added to an attribute
    // group and later moved to the alignment field.
    if (!Attribute::canUseAsFnAttr(Attr) && Attr != Attribute::Alignment)
      HaveError |= error(Loc, "this attribute does not apply to functions");
  }

  if (ME != MemoryEffects::unknown())
    B.addMemoryAttr(ME);
  return HaveError;
}

//===----------------------------------------------------------------------===//
// GlobalValue Reference/Resolution Routines.
//===----------------------------------------------------------------------===//

static inline GlobalValue *createGlobalFwdRef(Module *M, PointerType *PTy) {
  // The used global type does not matter. We will later RAUW it with a
  // global/function of the correct type.
  return new GlobalVariable(*M, Type::getInt8Ty(M->getContext()), false,
                            GlobalValue::ExternalWeakLinkage, nullptr, "",
                            nullptr, GlobalVariable::NotThreadLocal,
                            PTy->getAddressSpace());
}

Value *LLParser::checkValidVariableType(LocTy Loc, const Twine &Name, Type *Ty,
                                        Value *Val) {
  Type *ValTy = Val->getType();
  if (ValTy == Ty)
    return Val;
  if (Ty->isLabelTy())
    error(Loc, "'" + Name + "' is not a basic block");
  else
    error(Loc, "'" + Name + "' defined with type '" +
                   getTypeString(Val->getType()) + "' but expected '" +
                   getTypeString(Ty) + "'");
  return nullptr;
}

/// getGlobalVal - Get a value with the specified name or ID, creating a
/// forward reference record if needed.  This can return null if the value
/// exists but does not have the right type.
GlobalValue *LLParser::getGlobalVal(const std::string &Name, Type *Ty,
                                    LocTy Loc) {
  PointerType *PTy = dyn_cast<PointerType>(Ty);
  if (!PTy) {
    error(Loc, "global variable reference must have pointer type");
    return nullptr;
  }

  // Look this name up in the normal function symbol table.
  GlobalValue *Val =
    cast_or_null<GlobalValue>(M->getValueSymbolTable().lookup(Name));

  // If this is a forward reference for the value, see if we already created a
  // forward ref record.
  if (!Val) {
    auto I = ForwardRefVals.find(Name);
    if (I != ForwardRefVals.end())
      Val = I->second.first;
  }

  // If we have the value in the symbol table or fwd-ref table, return it.
  if (Val)
    return cast_or_null<GlobalValue>(
        checkValidVariableType(Loc, "@" + Name, Ty, Val));

  // Otherwise, create a new forward reference for this value and remember it.
  GlobalValue *FwdVal = createGlobalFwdRef(M, PTy);
  ForwardRefVals[Name] = std::make_pair(FwdVal, Loc);
  return FwdVal;
}

GlobalValue *LLParser::getGlobalVal(unsigned ID, Type *Ty, LocTy Loc) {
  PointerType *PTy = dyn_cast<PointerType>(Ty);
  if (!PTy) {
    error(Loc, "global variable reference must have pointer type");
    return nullptr;
  }

  GlobalValue *Val = NumberedVals.get(ID);

  // If this is a forward reference for the value, see if we already created a
  // forward ref record.
  if (!Val) {
    auto I = ForwardRefValIDs.find(ID);
    if (I != ForwardRefValIDs.end())
      Val = I->second.first;
  }

  // If we have the value in the symbol table or fwd-ref table, return it.
  if (Val)
    return cast_or_null<GlobalValue>(
        checkValidVariableType(Loc, "@" + Twine(ID), Ty, Val));

  // Otherwise, create a new forward reference for this value and remember it.
  GlobalValue *FwdVal = createGlobalFwdRef(M, PTy);
  ForwardRefValIDs[ID] = std::make_pair(FwdVal, Loc);
  return FwdVal;
}

//===----------------------------------------------------------------------===//
// Comdat Reference/Resolution Routines.
//===----------------------------------------------------------------------===//

Comdat *LLParser::getComdat(const std::string &Name, LocTy Loc) {
  // Look this name up in the comdat symbol table.
  Module::ComdatSymTabType &ComdatSymTab = M->getComdatSymbolTable();
  Module::ComdatSymTabType::iterator I = ComdatSymTab.find(Name);
  if (I != ComdatSymTab.end())
    return &I->second;

  // Otherwise, create a new forward reference for this value and remember it.
  Comdat *C = M->getOrInsertComdat(Name);
  ForwardRefComdats[Name] = Loc;
  return C;
}

//===----------------------------------------------------------------------===//
// Helper Routines.
//===----------------------------------------------------------------------===//

/// parseToken - If the current token has the specified kind, eat it and return
/// success.  Otherwise, emit the specified error and return failure.
bool LLParser::parseToken(lltok::Kind T, const char *ErrMsg) {
  if (Lex.getKind() != T)
    return tokError(ErrMsg);
  Lex.Lex();
  return false;
}

/// parseStringConstant
///   ::= StringConstant
bool LLParser::parseStringConstant(std::string &Result) {
  if (Lex.getKind() != lltok::StringConstant)
    return tokError("expected string constant");
  Result = Lex.getStrVal();
  Lex.Lex();
  return false;
}

/// parseUInt32
///   ::= uint32
bool LLParser::parseUInt32(uint32_t &Val) {
  if (Lex.getKind() != lltok::APSInt || Lex.getAPSIntVal().isSigned())
    return tokError("expected integer");
  uint64_t Val64 = Lex.getAPSIntVal().getLimitedValue(0xFFFFFFFFULL+1);
  if (Val64 != unsigned(Val64))
    return tokError("expected 32-bit integer (too large)");
  Val = Val64;
  Lex.Lex();
  return false;
}

/// parseUInt64
///   ::= uint64
bool LLParser::parseUInt64(uint64_t &Val) {
  if (Lex.getKind() != lltok::APSInt || Lex.getAPSIntVal().isSigned())
    return tokError("expected integer");
  Val = Lex.getAPSIntVal().getLimitedValue();
  Lex.Lex();
  return false;
}

/// parseTLSModel
///   := 'localdynamic'
///   := 'initialexec'
///   := 'localexec'
bool LLParser::parseTLSModel(GlobalVariable::ThreadLocalMode &TLM) {
  switch (Lex.getKind()) {
    default:
      return tokError("expected localdynamic, initialexec or localexec");
    case lltok::kw_localdynamic:
      TLM = GlobalVariable::LocalDynamicTLSModel;
      break;
    case lltok::kw_initialexec:
      TLM = GlobalVariable::InitialExecTLSModel;
      break;
    case lltok::kw_localexec:
      TLM = GlobalVariable::LocalExecTLSModel;
      break;
  }

  Lex.Lex();
  return false;
}

/// parseOptionalThreadLocal
///   := /*empty*/
///   := 'thread_local'
///   := 'thread_local' '(' tlsmodel ')'
bool LLParser::parseOptionalThreadLocal(GlobalVariable::ThreadLocalMode &TLM) {
  TLM = GlobalVariable::NotThreadLocal;
  if (!EatIfPresent(lltok::kw_thread_local))
    return false;

  TLM = GlobalVariable::GeneralDynamicTLSModel;
  if (Lex.getKind() == lltok::lparen) {
    Lex.Lex();
    return parseTLSModel(TLM) ||
           parseToken(lltok::rparen, "expected ')' after thread local model");
  }
  return false;
}

/// parseOptionalAddrSpace
///   := /*empty*/
///   := 'addrspace' '(' uint32 ')'
bool LLParser::parseOptionalAddrSpace(unsigned &AddrSpace, unsigned DefaultAS) {
  AddrSpace = DefaultAS;
  if (!EatIfPresent(lltok::kw_addrspace))
    return false;

  auto ParseAddrspaceValue = [&](unsigned &AddrSpace) -> bool {
    if (Lex.getKind() == lltok::StringConstant) {
      auto AddrSpaceStr = Lex.getStrVal();
      if (AddrSpaceStr == "A") {
        AddrSpace = M->getDataLayout().getAllocaAddrSpace();
      } else if (AddrSpaceStr == "G") {
        AddrSpace = M->getDataLayout().getDefaultGlobalsAddressSpace();
      } else if (AddrSpaceStr == "P") {
        AddrSpace = M->getDataLayout().getProgramAddressSpace();
      } else {
        return tokError("invalid symbolic addrspace '" + AddrSpaceStr + "'");
      }
      Lex.Lex();
      return false;
    }
    if (Lex.getKind() != lltok::APSInt)
      return tokError("expected integer or string constant");
    SMLoc Loc = Lex.getLoc();
    if (parseUInt32(AddrSpace))
      return true;
    if (!isUInt<24>(AddrSpace))
      return error(Loc, "invalid address space, must be a 24-bit integer");
    return false;
  };

  return parseToken(lltok::lparen, "expected '(' in address space") ||
         ParseAddrspaceValue(AddrSpace) ||
         parseToken(lltok::rparen, "expected ')' in address space");
}

/// parseStringAttribute
///   := StringConstant
///   := StringConstant '=' StringConstant
bool LLParser::parseStringAttribute(AttrBuilder &B) {
  std::string Attr = Lex.getStrVal();
  Lex.Lex();
  std::string Val;
  if (EatIfPresent(lltok::equal) && parseStringConstant(Val))
    return true;
  B.addAttribute(Attr, Val);
  return false;
}

/// Parse a potentially empty list of parameter or return attributes.
bool LLParser::parseOptionalParamOrReturnAttrs(AttrBuilder &B, bool IsParam) {
  bool HaveError = false;

  B.clear();

  while (true) {
    lltok::Kind Token = Lex.getKind();
    if (Token == lltok::StringConstant) {
      if (parseStringAttribute(B))
        return true;
      continue;
    }

    SMLoc Loc = Lex.getLoc();
    Attribute::AttrKind Attr = tokenToAttribute(Token);
    if (Attr == Attribute::None)
      return HaveError;

    if (parseEnumAttribute(Attr, B, /* InAttrGroup */ false))
      return true;

    if (IsParam && !Attribute::canUseAsParamAttr(Attr))
      HaveError |= error(Loc, "this attribute does not apply to parameters");
    if (!IsParam && !Attribute::canUseAsRetAttr(Attr))
      HaveError |= error(Loc, "this attribute does not apply to return values");
  }
}

static unsigned parseOptionalLinkageAux(lltok::Kind Kind, bool &HasLinkage) {
  HasLinkage = true;
  switch (Kind) {
  default:
    HasLinkage = false;
    return GlobalValue::ExternalLinkage;
  case lltok::kw_private:
    return GlobalValue::PrivateLinkage;
  case lltok::kw_internal:
    return GlobalValue::InternalLinkage;
  case lltok::kw_weak:
    return GlobalValue::WeakAnyLinkage;
  case lltok::kw_weak_odr:
    return GlobalValue::WeakODRLinkage;
  case lltok::kw_linkonce:
    return GlobalValue::LinkOnceAnyLinkage;
  case lltok::kw_linkonce_odr:
    return GlobalValue::LinkOnceODRLinkage;
  case lltok::kw_available_externally:
    return GlobalValue::AvailableExternallyLinkage;
  case lltok::kw_appending:
    return GlobalValue::AppendingLinkage;
  case lltok::kw_common:
    return GlobalValue::CommonLinkage;
  case lltok::kw_extern_weak:
    return GlobalValue::ExternalWeakLinkage;
  case lltok::kw_external:
    return GlobalValue::ExternalLinkage;
  }
}

/// parseOptionalLinkage
///   ::= /*empty*/
///   ::= 'private'
///   ::= 'internal'
///   ::= 'weak'
///   ::= 'weak_odr'
///   ::= 'linkonce'
///   ::= 'linkonce_odr'
///   ::= 'available_externally'
///   ::= 'appending'
///   ::= 'common'
///   ::= 'extern_weak'
///   ::= 'external'
bool LLParser::parseOptionalLinkage(unsigned &Res, bool &HasLinkage,
                                    unsigned &Visibility,
                                    unsigned &DLLStorageClass, bool &DSOLocal) {
  Res = parseOptionalLinkageAux(Lex.getKind(), HasLinkage);
  if (HasLinkage)
    Lex.Lex();
  parseOptionalDSOLocal(DSOLocal);
  parseOptionalVisibility(Visibility);
  parseOptionalDLLStorageClass(DLLStorageClass);

  if (DSOLocal && DLLStorageClass == GlobalValue::DLLImportStorageClass) {
    return error(Lex.getLoc(), "dso_location and DLL-StorageClass mismatch");
  }

  return false;
}

void LLParser::parseOptionalDSOLocal(bool &DSOLocal) {
  switch (Lex.getKind()) {
  default:
    DSOLocal = false;
    break;
  case lltok::kw_dso_local:
    DSOLocal = true;
    Lex.Lex();
    break;
  case lltok::kw_dso_preemptable:
    DSOLocal = false;
    Lex.Lex();
    break;
  }
}

/// parseOptionalVisibility
///   ::= /*empty*/
///   ::= 'default'
///   ::= 'hidden'
///   ::= 'protected'
///
void LLParser::parseOptionalVisibility(unsigned &Res) {
  switch (Lex.getKind()) {
  default:
    Res = GlobalValue::DefaultVisibility;
    return;
  case lltok::kw_default:
    Res = GlobalValue::DefaultVisibility;
    break;
  case lltok::kw_hidden:
    Res = GlobalValue::HiddenVisibility;
    break;
  case lltok::kw_protected:
    Res = GlobalValue::ProtectedVisibility;
    break;
  }
  Lex.Lex();
}

bool LLParser::parseOptionalImportType(lltok::Kind Kind,
                                       GlobalValueSummary::ImportKind &Res) {
  switch (Kind) {
  default:
    return tokError("unknown import kind. Expect definition or declaration.");
  case lltok::kw_definition:
    Res = GlobalValueSummary::Definition;
    return false;
  case lltok::kw_declaration:
    Res = GlobalValueSummary::Declaration;
    return false;
  }
}

/// parseOptionalDLLStorageClass
///   ::= /*empty*/
///   ::= 'dllimport'
///   ::= 'dllexport'
///
void LLParser::parseOptionalDLLStorageClass(unsigned &Res) {
  switch (Lex.getKind()) {
  default:
    Res = GlobalValue::DefaultStorageClass;
    return;
  case lltok::kw_dllimport:
    Res = GlobalValue::DLLImportStorageClass;
    break;
  case lltok::kw_dllexport:
    Res = GlobalValue::DLLExportStorageClass;
    break;
  }
  Lex.Lex();
}

/// parseOptionalCallingConv
///   ::= /*empty*/
///   ::= 'ccc'
///   ::= 'fastcc'
///   ::= 'intel_ocl_bicc'
///   ::= 'coldcc'
///   ::= 'cfguard_checkcc'
///   ::= 'x86_stdcallcc'
///   ::= 'x86_fastcallcc'
///   ::= 'x86_thiscallcc'
///   ::= 'x86_vectorcallcc'
///   ::= 'arm_apcscc'
///   ::= 'arm_aapcscc'
///   ::= 'arm_aapcs_vfpcc'
///   ::= 'aarch64_vector_pcs'
///   ::= 'aarch64_sve_vector_pcs'
///   ::= 'aarch64_sme_preservemost_from_x0'
///   ::= 'aarch64_sme_preservemost_from_x1'
///   ::= 'aarch64_sme_preservemost_from_x2'
///   ::= 'msp430_intrcc'
///   ::= 'avr_intrcc'
///   ::= 'avr_signalcc'
///   ::= 'ptx_kernel'
///   ::= 'ptx_device'
///   ::= 'spir_func'
///   ::= 'spir_kernel'
///   ::= 'x86_64_sysvcc'
///   ::= 'win64cc'
///   ::= 'anyregcc'
///   ::= 'preserve_mostcc'
///   ::= 'preserve_allcc'
///   ::= 'preserve_nonecc'
///   ::= 'ghccc'
///   ::= 'swiftcc'
///   ::= 'swifttailcc'
///   ::= 'x86_intrcc'
///   ::= 'hhvmcc'
///   ::= 'hhvm_ccc'
///   ::= 'cxx_fast_tlscc'
///   ::= 'amdgpu_vs'
///   ::= 'amdgpu_ls'
///   ::= 'amdgpu_hs'
///   ::= 'amdgpu_es'
///   ::= 'amdgpu_gs'
///   ::= 'amdgpu_ps'
///   ::= 'amdgpu_cs'
///   ::= 'amdgpu_cs_chain'
///   ::= 'amdgpu_cs_chain_preserve'
///   ::= 'amdgpu_kernel'
///   ::= 'tailcc'
///   ::= 'm68k_rtdcc'
///   ::= 'graalcc'
///   ::= 'riscv_vector_cc'
///   ::= 'cc' UINT
///
bool LLParser::parseOptionalCallingConv(unsigned &CC) {
  switch (Lex.getKind()) {
  default:                       CC = CallingConv::C; return false;
  case lltok::kw_ccc:            CC = CallingConv::C; break;
  case lltok::kw_fastcc:         CC = CallingConv::Fast; break;
  case lltok::kw_coldcc:         CC = CallingConv::Cold; break;
  case lltok::kw_cfguard_checkcc: CC = CallingConv::CFGuard_Check; break;
  case lltok::kw_x86_stdcallcc:  CC = CallingConv::X86_StdCall; break;
  case lltok::kw_x86_fastcallcc: CC = CallingConv::X86_FastCall; break;
  case lltok::kw_x86_regcallcc:  CC = CallingConv::X86_RegCall; break;
  case lltok::kw_x86_thiscallcc: CC = CallingConv::X86_ThisCall; break;
  case lltok::kw_x86_vectorcallcc:CC = CallingConv::X86_VectorCall; break;
  case lltok::kw_arm_apcscc:     CC = CallingConv::ARM_APCS; break;
  case lltok::kw_arm_aapcscc:    CC = CallingConv::ARM_AAPCS; break;
  case lltok::kw_arm_aapcs_vfpcc:CC = CallingConv::ARM_AAPCS_VFP; break;
  case lltok::kw_aarch64_vector_pcs:CC = CallingConv::AArch64_VectorCall; break;
  case lltok::kw_aarch64_sve_vector_pcs:
    CC = CallingConv::AArch64_SVE_VectorCall;
    break;
  case lltok::kw_aarch64_sme_preservemost_from_x0:
    CC = CallingConv::AArch64_SME_ABI_Support_Routines_PreserveMost_From_X0;
    break;
  case lltok::kw_aarch64_sme_preservemost_from_x1:
    CC = CallingConv::AArch64_SME_ABI_Support_Routines_PreserveMost_From_X1;
    break;
  case lltok::kw_aarch64_sme_preservemost_from_x2:
    CC = CallingConv::AArch64_SME_ABI_Support_Routines_PreserveMost_From_X2;
    break;
  case lltok::kw_msp430_intrcc:  CC = CallingConv::MSP430_INTR; break;
  case lltok::kw_avr_intrcc:     CC = CallingConv::AVR_INTR; break;
  case lltok::kw_avr_signalcc:   CC = CallingConv::AVR_SIGNAL; break;
  case lltok::kw_ptx_kernel:     CC = CallingConv::PTX_Kernel; break;
  case lltok::kw_ptx_device:     CC = CallingConv::PTX_Device; break;
  case lltok::kw_spir_kernel:    CC = CallingConv::SPIR_KERNEL; break;
  case lltok::kw_spir_func:      CC = CallingConv::SPIR_FUNC; break;
  case lltok::kw_intel_ocl_bicc: CC = CallingConv::Intel_OCL_BI; break;
  case lltok::kw_x86_64_sysvcc:  CC = CallingConv::X86_64_SysV; break;
  case lltok::kw_win64cc:        CC = CallingConv::Win64; break;
  case lltok::kw_anyregcc:       CC = CallingConv::AnyReg; break;
  case lltok::kw_preserve_mostcc:CC = CallingConv::PreserveMost; break;
  case lltok::kw_preserve_allcc: CC = CallingConv::PreserveAll; break;
  case lltok::kw_preserve_nonecc:CC = CallingConv::PreserveNone; break;
  case lltok::kw_ghccc:          CC = CallingConv::GHC; break;
  case lltok::kw_swiftcc:        CC = CallingConv::Swift; break;
  case lltok::kw_swifttailcc:    CC = CallingConv::SwiftTail; break;
  case lltok::kw_x86_intrcc:     CC = CallingConv::X86_INTR; break;
  case lltok::kw_hhvmcc:
    CC = CallingConv::DUMMY_HHVM;
    break;
  case lltok::kw_hhvm_ccc:
    CC = CallingConv::DUMMY_HHVM_C;
    break;
  case lltok::kw_cxx_fast_tlscc: CC = CallingConv::CXX_FAST_TLS; break;
  case lltok::kw_amdgpu_vs:      CC = CallingConv::AMDGPU_VS; break;
  case lltok::kw_amdgpu_gfx:     CC = CallingConv::AMDGPU_Gfx; break;
  case lltok::kw_amdgpu_ls:      CC = CallingConv::AMDGPU_LS; break;
  case lltok::kw_amdgpu_hs:      CC = CallingConv::AMDGPU_HS; break;
  case lltok::kw_amdgpu_es:      CC = CallingConv::AMDGPU_ES; break;
  case lltok::kw_amdgpu_gs:      CC = CallingConv::AMDGPU_GS; break;
  case lltok::kw_amdgpu_ps:      CC = CallingConv::AMDGPU_PS; break;
  case lltok::kw_amdgpu_cs:      CC = CallingConv::AMDGPU_CS; break;
  case lltok::kw_amdgpu_cs_chain:
    CC = CallingConv::AMDGPU_CS_Chain;
    break;
  case lltok::kw_amdgpu_cs_chain_preserve:
    CC = CallingConv::AMDGPU_CS_ChainPreserve;
    break;
  case lltok::kw_amdgpu_kernel:  CC = CallingConv::AMDGPU_KERNEL; break;
  case lltok::kw_tailcc:         CC = CallingConv::Tail; break;
  case lltok::kw_m68k_rtdcc:     CC = CallingConv::M68k_RTD; break;
  case lltok::kw_graalcc:        CC = CallingConv::GRAAL; break;
  case lltok::kw_riscv_vector_cc:
    CC = CallingConv::RISCV_VectorCall;
    break;
  case lltok::kw_cc: {
      Lex.Lex();
      return parseUInt32(CC);
    }
  }

  Lex.Lex();
  return false;
}

/// parseMetadataAttachment
///   ::= !dbg !42
bool LLParser::parseMetadataAttachment(unsigned &Kind, MDNode *&MD) {
  assert(Lex.getKind() == lltok::MetadataVar && "Expected metadata attachment");

  std::string Name = Lex.getStrVal();
  Kind = M->getMDKindID(Name);
  Lex.Lex();

  return parseMDNode(MD);
}

/// parseInstructionMetadata
///   ::= !dbg !42 (',' !dbg !57)*
bool LLParser::parseInstructionMetadata(Instruction &Inst) {
  do {
    if (Lex.getKind() != lltok::MetadataVar)
      return tokError("expected metadata after comma");

    unsigned MDK;
    MDNode *N;
    if (parseMetadataAttachment(MDK, N))
      return true;

    if (MDK == LLVMContext::MD_DIAssignID)
      TempDIAssignIDAttachments[N].push_back(&Inst);
    else
      Inst.setMetadata(MDK, N);

    if (MDK == LLVMContext::MD_tbaa)
      InstsWithTBAATag.push_back(&Inst);

    // If this is the end of the list, we're done.
  } while (EatIfPresent(lltok::comma));
  return false;
}

/// parseGlobalObjectMetadataAttachment
///   ::= !dbg !57
bool LLParser::parseGlobalObjectMetadataAttachment(GlobalObject &GO) {
  unsigned MDK;
  MDNode *N;
  if (parseMetadataAttachment(MDK, N))
    return true;

  GO.addMetadata(MDK, *N);
  return false;
}

/// parseOptionalFunctionMetadata
///   ::= (!dbg !57)*
bool LLParser::parseOptionalFunctionMetadata(Function &F) {
  while (Lex.getKind() == lltok::MetadataVar)
    if (parseGlobalObjectMetadataAttachment(F))
      return true;
  return false;
}

/// parseOptionalAlignment
///   ::= /* empty */
///   ::= 'align' 4
bool LLParser::parseOptionalAlignment(MaybeAlign &Alignment, bool AllowParens) {
  Alignment = std::nullopt;
  if (!EatIfPresent(lltok::kw_align))
    return false;
  LocTy AlignLoc = Lex.getLoc();
  uint64_t Value = 0;

  LocTy ParenLoc = Lex.getLoc();
  bool HaveParens = false;
  if (AllowParens) {
    if (EatIfPresent(lltok::lparen))
      HaveParens = true;
  }

  if (parseUInt64(Value))
    return true;

  if (HaveParens && !EatIfPresent(lltok::rparen))
    return error(ParenLoc, "expected ')'");

  if (!isPowerOf2_64(Value))
    return error(AlignLoc, "alignment is not a power of two");
  if (Value > Value::MaximumAlignment)
    return error(AlignLoc, "huge alignments are not supported yet");
  Alignment = Align(Value);
  return false;
}

/// parseOptionalCodeModel
///   ::= /* empty */
///   ::= 'code_model' "large"
bool LLParser::parseOptionalCodeModel(CodeModel::Model &model) {
  Lex.Lex();
  auto StrVal = Lex.getStrVal();
  auto ErrMsg = "expected global code model string";
  if (StrVal == "tiny")
    model = CodeModel::Tiny;
  else if (StrVal == "small")
    model = CodeModel::Small;
  else if (StrVal == "kernel")
    model = CodeModel::Kernel;
  else if (StrVal == "medium")
    model = CodeModel::Medium;
  else if (StrVal == "large")
    model = CodeModel::Large;
  else
    return tokError(ErrMsg);
  if (parseToken(lltok::StringConstant, ErrMsg))
    return true;
  return false;
}

/// parseOptionalDerefAttrBytes
///   ::= /* empty */
///   ::= AttrKind '(' 4 ')'
///
/// where AttrKind is either 'dereferenceable' or 'dereferenceable_or_null'.
bool LLParser::parseOptionalDerefAttrBytes(lltok::Kind AttrKind,
                                           uint64_t &Bytes) {
  assert((AttrKind == lltok::kw_dereferenceable ||
          AttrKind == lltok::kw_dereferenceable_or_null) &&
         "contract!");

  Bytes = 0;
  if (!EatIfPresent(AttrKind))
    return false;
  LocTy ParenLoc = Lex.getLoc();
  if (!EatIfPresent(lltok::lparen))
    return error(ParenLoc, "expected '('");
  LocTy DerefLoc = Lex.getLoc();
  if (parseUInt64(Bytes))
    return true;
  ParenLoc = Lex.getLoc();
  if (!EatIfPresent(lltok::rparen))
    return error(ParenLoc, "expected ')'");
  if (!Bytes)
    return error(DerefLoc, "dereferenceable bytes must be non-zero");
  return false;
}

bool LLParser::parseOptionalUWTableKind(UWTableKind &Kind) {
  Lex.Lex();
  Kind = UWTableKind::Default;
  if (!EatIfPresent(lltok::lparen))
    return false;
  LocTy KindLoc = Lex.getLoc();
  if (Lex.getKind() == lltok::kw_sync)
    Kind = UWTableKind::Sync;
  else if (Lex.getKind() == lltok::kw_async)
    Kind = UWTableKind::Async;
  else
    return error(KindLoc, "expected unwind table kind");
  Lex.Lex();
  return parseToken(lltok::rparen, "expected ')'");
}

bool LLParser::parseAllocKind(AllocFnKind &Kind) {
  Lex.Lex();
  LocTy ParenLoc = Lex.getLoc();
  if (!EatIfPresent(lltok::lparen))
    return error(ParenLoc, "expected '('");
  LocTy KindLoc = Lex.getLoc();
  std::string Arg;
  if (parseStringConstant(Arg))
    return error(KindLoc, "expected allockind value");
  for (StringRef A : llvm::split(Arg, ",")) {
    if (A == "alloc") {
      Kind |= AllocFnKind::Alloc;
    } else if (A == "realloc") {
      Kind |= AllocFnKind::Realloc;
    } else if (A == "free") {
      Kind |= AllocFnKind::Free;
    } else if (A == "uninitialized") {
      Kind |= AllocFnKind::Uninitialized;
    } else if (A == "zeroed") {
      Kind |= AllocFnKind::Zeroed;
    } else if (A == "aligned") {
      Kind |= AllocFnKind::Aligned;
    } else {
      return error(KindLoc, Twine("unknown allockind ") + A);
    }
  }
  ParenLoc = Lex.getLoc();
  if (!EatIfPresent(lltok::rparen))
    return error(ParenLoc, "expected ')'");
  if (Kind == AllocFnKind::Unknown)
    return error(KindLoc, "expected allockind value");
  return false;
}

static std::optional<MemoryEffects::Location> keywordToLoc(lltok::Kind Tok) {
  switch (Tok) {
  case lltok::kw_argmem:
    return IRMemLocation::ArgMem;
  case lltok::kw_inaccessiblemem:
    return IRMemLocation::InaccessibleMem;
  default:
    return std::nullopt;
  }
}

static std::optional<ModRefInfo> keywordToModRef(lltok::Kind Tok) {
  switch (Tok) {
  case lltok::kw_none:
    return ModRefInfo::NoModRef;
  case lltok::kw_read:
    return ModRefInfo::Ref;
  case lltok::kw_write:
    return ModRefInfo::Mod;
  case lltok::kw_readwrite:
    return ModRefInfo::ModRef;
  default:
    return std::nullopt;
  }
}

std::optional<MemoryEffects> LLParser::parseMemoryAttr() {
  MemoryEffects ME = MemoryEffects::none();

  // We use syntax like memory(argmem: read), so the colon should not be
  // interpreted as a label terminator.
  Lex.setIgnoreColonInIdentifiers(true);
  auto _ = make_scope_exit([&] { Lex.setIgnoreColonInIdentifiers(false); });

  Lex.Lex();
  if (!EatIfPresent(lltok::lparen)) {
    tokError("expected '('");
    return std::nullopt;
  }

  bool SeenLoc = false;
  do {
    std::optional<IRMemLocation> Loc = keywordToLoc(Lex.getKind());
    if (Loc) {
      Lex.Lex();
      if (!EatIfPresent(lltok::colon)) {
        tokError("expected ':' after location");
        return std::nullopt;
      }
    }

    std::optional<ModRefInfo> MR = keywordToModRef(Lex.getKind());
    if (!MR) {
      if (!Loc)
        tokError("expected memory location (argmem, inaccessiblemem) "
                 "or access kind (none, read, write, readwrite)");
      else
        tokError("expected access kind (none, read, write, readwrite)");
      return std::nullopt;
    }

    Lex.Lex();
    if (Loc) {
      SeenLoc = true;
      ME = ME.getWithModRef(*Loc, *MR);
    } else {
      if (SeenLoc) {
        tokError("default access kind must be specified first");
        return std::nullopt;
      }
      ME = MemoryEffects(*MR);
    }

    if (EatIfPresent(lltok::rparen))
      return ME;
  } while (EatIfPresent(lltok::comma));

  tokError("unterminated memory attribute");
  return std::nullopt;
}

static unsigned keywordToFPClassTest(lltok::Kind Tok) {
  switch (Tok) {
  case lltok::kw_all:
    return fcAllFlags;
  case lltok::kw_nan:
    return fcNan;
  case lltok::kw_snan:
    return fcSNan;
  case lltok::kw_qnan:
    return fcQNan;
  case lltok::kw_inf:
    return fcInf;
  case lltok::kw_ninf:
    return fcNegInf;
  case lltok::kw_pinf:
    return fcPosInf;
  case lltok::kw_norm:
    return fcNormal;
  case lltok::kw_nnorm:
    return fcNegNormal;
  case lltok::kw_pnorm:
    return fcPosNormal;
  case lltok::kw_sub:
    return fcSubnormal;
  case lltok::kw_nsub:
    return fcNegSubnormal;
  case lltok::kw_psub:
    return fcPosSubnormal;
  case lltok::kw_zero:
    return fcZero;
  case lltok::kw_nzero:
    return fcNegZero;
  case lltok::kw_pzero:
    return fcPosZero;
  default:
    return 0;
  }
}

unsigned LLParser::parseNoFPClassAttr() {
  unsigned Mask = fcNone;

  Lex.Lex();
  if (!EatIfPresent(lltok::lparen)) {
    tokError("expected '('");
    return 0;
  }

  do {
    uint64_t Value = 0;
    unsigned TestMask = keywordToFPClassTest(Lex.getKind());
    if (TestMask != 0) {
      Mask |= TestMask;
      // TODO: Disallow overlapping masks to avoid copy paste errors
    } else if (Mask == 0 && Lex.getKind() == lltok::APSInt &&
               !parseUInt64(Value)) {
      if (Value == 0 || (Value & ~static_cast<unsigned>(fcAllFlags)) != 0) {
        error(Lex.getLoc(), "invalid mask value for 'nofpclass'");
        return 0;
      }

      if (!EatIfPresent(lltok::rparen)) {
        error(Lex.getLoc(), "expected ')'");
        return 0;
      }

      return Value;
    } else {
      error(Lex.getLoc(), "expected nofpclass test mask");
      return 0;
    }

    Lex.Lex();
    if (EatIfPresent(lltok::rparen))
      return Mask;
  } while (1);

  llvm_unreachable("unterminated nofpclass attribute");
}

/// parseOptionalCommaAlign
///   ::=
///   ::= ',' align 4
///
/// This returns with AteExtraComma set to true if it ate an excess comma at the
/// end.
bool LLParser::parseOptionalCommaAlign(MaybeAlign &Alignment,
                                       bool &AteExtraComma) {
  AteExtraComma = false;
  while (EatIfPresent(lltok::comma)) {
    // Metadata at the end is an early exit.
    if (Lex.getKind() == lltok::MetadataVar) {
      AteExtraComma = true;
      return false;
    }

    if (Lex.getKind() != lltok::kw_align)
      return error(Lex.getLoc(), "expected metadata or 'align'");

    if (parseOptionalAlignment(Alignment))
      return true;
  }

  return false;
}

/// parseOptionalCommaAddrSpace
///   ::=
///   ::= ',' addrspace(1)
///
/// This returns with AteExtraComma set to true if it ate an excess comma at the
/// end.
bool LLParser::parseOptionalCommaAddrSpace(unsigned &AddrSpace, LocTy &Loc,
                                           bool &AteExtraComma) {
  AteExtraComma = false;
  while (EatIfPresent(lltok::comma)) {
    // Metadata at the end is an early exit.
    if (Lex.getKind() == lltok::MetadataVar) {
      AteExtraComma = true;
      return false;
    }

    Loc = Lex.getLoc();
    if (Lex.getKind() != lltok::kw_addrspace)
      return error(Lex.getLoc(), "expected metadata or 'addrspace'");

    if (parseOptionalAddrSpace(AddrSpace))
      return true;
  }

  return false;
}

bool LLParser::parseAllocSizeArguments(unsigned &BaseSizeArg,
                                       std::optional<unsigned> &HowManyArg) {
  Lex.Lex();

  auto StartParen = Lex.getLoc();
  if (!EatIfPresent(lltok::lparen))
    return error(StartParen, "expected '('");

  if (parseUInt32(BaseSizeArg))
    return true;

  if (EatIfPresent(lltok::comma)) {
    auto HowManyAt = Lex.getLoc();
    unsigned HowMany;
    if (parseUInt32(HowMany))
      return true;
    if (HowMany == BaseSizeArg)
      return error(HowManyAt,
                   "'allocsize' indices can't refer to the same parameter");
    HowManyArg = HowMany;
  } else
    HowManyArg = std::nullopt;

  auto EndParen = Lex.getLoc();
  if (!EatIfPresent(lltok::rparen))
    return error(EndParen, "expected ')'");
  return false;
}

bool LLParser::parseVScaleRangeArguments(unsigned &MinValue,
                                         unsigned &MaxValue) {
  Lex.Lex();

  auto StartParen = Lex.getLoc();
  if (!EatIfPresent(lltok::lparen))
    return error(StartParen, "expected '('");

  if (parseUInt32(MinValue))
    return true;

  if (EatIfPresent(lltok::comma)) {
    if (parseUInt32(MaxValue))
      return true;
  } else
    MaxValue = MinValue;

  auto EndParen = Lex.getLoc();
  if (!EatIfPresent(lltok::rparen))
    return error(EndParen, "expected ')'");
  return false;
}

/// parseScopeAndOrdering
///   if isAtomic: ::= SyncScope? AtomicOrdering
///   else: ::=
///
/// This sets Scope and Ordering to the parsed values.
bool LLParser::parseScopeAndOrdering(bool IsAtomic, SyncScope::ID &SSID,
                                     AtomicOrdering &Ordering) {
  if (!IsAtomic)
    return false;

  return parseScope(SSID) || parseOrdering(Ordering);
}

/// parseScope
///   ::= syncscope("singlethread" | "<target scope>")?
///
/// This sets synchronization scope ID to the ID of the parsed value.
bool LLParser::parseScope(SyncScope::ID &SSID) {
  SSID = SyncScope::System;
  if (EatIfPresent(lltok::kw_syncscope)) {
    auto StartParenAt = Lex.getLoc();
    if (!EatIfPresent(lltok::lparen))
      return error(StartParenAt, "Expected '(' in syncscope");

    std::string SSN;
    auto SSNAt = Lex.getLoc();
    if (parseStringConstant(SSN))
      return error(SSNAt, "Expected synchronization scope name");

    auto EndParenAt = Lex.getLoc();
    if (!EatIfPresent(lltok::rparen))
      return error(EndParenAt, "Expected ')' in syncscope");

    SSID = Context.getOrInsertSyncScopeID(SSN);
  }

  return false;
}

/// parseOrdering
///   ::= AtomicOrdering
///
/// This sets Ordering to the parsed value.
bool LLParser::parseOrdering(AtomicOrdering &Ordering) {
  switch (Lex.getKind()) {
  default:
    return tokError("Expected ordering on atomic instruction");
  case lltok::kw_unordered: Ordering = AtomicOrdering::Unordered; break;
  case lltok::kw_monotonic: Ordering = AtomicOrdering::Monotonic; break;
  // Not specified yet:
  // case lltok::kw_consume: Ordering = AtomicOrdering::Consume; break;
  case lltok::kw_acquire: Ordering = AtomicOrdering::Acquire; break;
  case lltok::kw_release: Ordering = AtomicOrdering::Release; break;
  case lltok::kw_acq_rel: Ordering = AtomicOrdering::AcquireRelease; break;
  case lltok::kw_seq_cst:
    Ordering = AtomicOrdering::SequentiallyConsistent;
    break;
  }
  Lex.Lex();
  return false;
}

/// parseOptionalStackAlignment
///   ::= /* empty */
///   ::= 'alignstack' '(' 4 ')'
bool LLParser::parseOptionalStackAlignment(unsigned &Alignment) {
  Alignment = 0;
  if (!EatIfPresent(lltok::kw_alignstack))
    return false;
  LocTy ParenLoc = Lex.getLoc();
  if (!EatIfPresent(lltok::lparen))
    return error(ParenLoc, "expected '('");
  LocTy AlignLoc = Lex.getLoc();
  if (parseUInt32(Alignment))
    return true;
  ParenLoc = Lex.getLoc();
  if (!EatIfPresent(lltok::rparen))
    return error(ParenLoc, "expected ')'");
  if (!isPowerOf2_32(Alignment))
    return error(AlignLoc, "stack alignment is not a power of two");
  return false;
}

/// parseIndexList - This parses the index list for an insert/extractvalue
/// instruction.  This sets AteExtraComma in the case where we eat an extra
/// comma at the end of the line and find that it is followed by metadata.
/// Clients that don't allow metadata can call the version of this function that
/// only takes one argument.
///
/// parseIndexList
///    ::=  (',' uint32)+
///
bool LLParser::parseIndexList(SmallVectorImpl<unsigned> &Indices,
                              bool &AteExtraComma) {
  AteExtraComma = false;

  if (Lex.getKind() != lltok::comma)
    return tokError("expected ',' as start of index list");

  while (EatIfPresent(lltok::comma)) {
    if (Lex.getKind() == lltok::MetadataVar) {
      if (Indices.empty())
        return tokError("expected index");
      AteExtraComma = true;
      return false;
    }
    unsigned Idx = 0;
    if (parseUInt32(Idx))
      return true;
    Indices.push_back(Idx);
  }

  return false;
}

//===----------------------------------------------------------------------===//
// Type Parsing.
//===----------------------------------------------------------------------===//

/// parseType - parse a type.
bool LLParser::parseType(Type *&Result, const Twine &Msg, bool AllowVoid) {
  SMLoc TypeLoc = Lex.getLoc();
  switch (Lex.getKind()) {
  default:
    return tokError(Msg);
  case lltok::Type:
    // Type ::= 'float' | 'void' (etc)
    Result = Lex.getTyVal();
    Lex.Lex();

    // Handle "ptr" opaque pointer type.
    //
    // Type ::= ptr ('addrspace' '(' uint32 ')')?
    if (Result->isPointerTy()) {
      unsigned AddrSpace;
      if (parseOptionalAddrSpace(AddrSpace))
        return true;
      Result = PointerType::get(getContext(), AddrSpace);

      // Give a nice error for 'ptr*'.
      if (Lex.getKind() == lltok::star)
        return tokError("ptr* is invalid - use ptr instead");

      // Fall through to parsing the type suffixes only if this 'ptr' is a
      // function return. Otherwise, return success, implicitly rejecting other
      // suffixes.
      if (Lex.getKind() != lltok::lparen)
        return false;
    }
    break;
  case lltok::kw_target: {
    // Type ::= TargetExtType
    if (parseTargetExtType(Result))
      return true;
    break;
  }
  case lltok::lbrace:
    // Type ::= StructType
    if (parseAnonStructType(Result, false))
      return true;
    break;
  case lltok::lsquare:
    // Type ::= '[' ... ']'
    Lex.Lex(); // eat the lsquare.
    if (parseArrayVectorType(Result, false))
      return true;
    break;
  case lltok::less: // Either vector or packed struct.
    // Type ::= '<' ... '>'
    Lex.Lex();
    if (Lex.getKind() == lltok::lbrace) {
      if (parseAnonStructType(Result, true) ||
          parseToken(lltok::greater, "expected '>' at end of packed struct"))
        return true;
    } else if (parseArrayVectorType(Result, true))
      return true;
    break;
  case lltok::LocalVar: {
    // Type ::= %foo
    std::pair<Type*, LocTy> &Entry = NamedTypes[Lex.getStrVal()];

    // If the type hasn't been defined yet, create a forward definition and
    // remember where that forward def'n was seen (in case it never is defined).
    if (!Entry.first) {
      Entry.first = StructType::create(Context, Lex.getStrVal());
      Entry.second = Lex.getLoc();
    }
    Result = Entry.first;
    Lex.Lex();
    break;
  }

  case lltok::LocalVarID: {
    // Type ::= %4
    std::pair<Type*, LocTy> &Entry = NumberedTypes[Lex.getUIntVal()];

    // If the type hasn't been defined yet, create a forward definition and
    // remember where that forward def'n was seen (in case it never is defined).
    if (!Entry.first) {
      Entry.first = StructType::create(Context);
      Entry.second = Lex.getLoc();
    }
    Result = Entry.first;
    Lex.Lex();
    break;
  }
  }

  // parse the type suffixes.
  while (true) {
    switch (Lex.getKind()) {
    // End of type.
    default:
      if (!AllowVoid && Result->isVoidTy())
        return error(TypeLoc, "void type only allowed for function results");
      return false;

    // Type ::= Type '*'
    case lltok::star:
      if (Result->isLabelTy())
        return tokError("basic block pointers are invalid");
      if (Result->isVoidTy())
        return tokError("pointers to void are invalid - use i8* instead");
      if (!PointerType::isValidElementType(Result))
        return tokError("pointer to this type is invalid");
      Result = PointerType::getUnqual(Result);
      Lex.Lex();
      break;

    // Type ::= Type 'addrspace' '(' uint32 ')' '*'
    case lltok::kw_addrspace: {
      if (Result->isLabelTy())
        return tokError("basic block pointers are invalid");
      if (Result->isVoidTy())
        return tokError("pointers to void are invalid; use i8* instead");
      if (!PointerType::isValidElementType(Result))
        return tokError("pointer to this type is invalid");
      unsigned AddrSpace;
      if (parseOptionalAddrSpace(AddrSpace) ||
          parseToken(lltok::star, "expected '*' in address space"))
        return true;

      Result = PointerType::get(Result, AddrSpace);
      break;
    }

    /// Types '(' ArgTypeListI ')' OptFuncAttrs
    case lltok::lparen:
      if (parseFunctionType(Result))
        return true;
      break;
    }
  }
}

/// parseParameterList
///    ::= '(' ')'
///    ::= '(' Arg (',' Arg)* ')'
///  Arg
///    ::= Type OptionalAttributes Value OptionalAttributes
bool LLParser::parseParameterList(SmallVectorImpl<ParamInfo> &ArgList,
                                  PerFunctionState &PFS, bool IsMustTailCall,
                                  bool InVarArgsFunc) {
  if (parseToken(lltok::lparen, "expected '(' in call"))
    return true;

  while (Lex.getKind() != lltok::rparen) {
    // If this isn't the first argument, we need a comma.
    if (!ArgList.empty() &&
        parseToken(lltok::comma, "expected ',' in argument list"))
      return true;

    // parse an ellipsis if this is a musttail call in a variadic function.
    if (Lex.getKind() == lltok::dotdotdot) {
      const char *Msg = "unexpected ellipsis in argument list for ";
      if (!IsMustTailCall)
        return tokError(Twine(Msg) + "non-musttail call");
      if (!InVarArgsFunc)
        return tokError(Twine(Msg) + "musttail call in non-varargs function");
      Lex.Lex();  // Lex the '...', it is purely for readability.
      return parseToken(lltok::rparen, "expected ')' at end of argument list");
    }

    // parse the argument.
    LocTy ArgLoc;
    Type *ArgTy = nullptr;
    Value *V;
    if (parseType(ArgTy, ArgLoc))
      return true;

    AttrBuilder ArgAttrs(M->getContext());

    if (ArgTy->isMetadataTy()) {
      if (parseMetadataAsValue(V, PFS))
        return true;
    } else {
      // Otherwise, handle normal operands.
      if (parseOptionalParamAttrs(ArgAttrs) || parseValue(ArgTy, V, PFS))
        return true;
    }
    ArgList.push_back(ParamInfo(
        ArgLoc, V, AttributeSet::get(V->getContext(), ArgAttrs)));
  }

  if (IsMustTailCall && InVarArgsFunc)
    return tokError("expected '...' at end of argument list for musttail call "
                    "in varargs function");

  Lex.Lex();  // Lex the ')'.
  return false;
}

/// parseRequiredTypeAttr
///   ::= attrname(<ty>)
bool LLParser::parseRequiredTypeAttr(AttrBuilder &B, lltok::Kind AttrToken,
                                     Attribute::AttrKind AttrKind) {
  Type *Ty = nullptr;
  if (!EatIfPresent(AttrToken))
    return true;
  if (!EatIfPresent(lltok::lparen))
    return error(Lex.getLoc(), "expected '('");
  if (parseType(Ty))
    return true;
  if (!EatIfPresent(lltok::rparen))
    return error(Lex.getLoc(), "expected ')'");

  B.addTypeAttr(AttrKind, Ty);
  return false;
}

/// parseRangeAttr
///   ::= range(<ty> <n>,<n>)
bool LLParser::parseRangeAttr(AttrBuilder &B) {
  Lex.Lex();

  APInt Lower;
  APInt Upper;
  Type *Ty = nullptr;
  LocTy TyLoc;

  auto ParseAPSInt = [&](unsigned BitWidth, APInt &Val) {
    if (Lex.getKind() != lltok::APSInt)
      return tokError("expected integer");
    if (Lex.getAPSIntVal().getBitWidth() > BitWidth)
      return tokError(
          "integer is too large for the bit width of specified type");
    Val = Lex.getAPSIntVal().extend(BitWidth);
    Lex.Lex();
    return false;
  };

  if (parseToken(lltok::lparen, "expected '('") || parseType(Ty, TyLoc))
    return true;
  if (!Ty->isIntegerTy())
    return error(TyLoc, "the range must have integer type!");

  unsigned BitWidth = Ty->getPrimitiveSizeInBits();

  if (ParseAPSInt(BitWidth, Lower) ||
      parseToken(lltok::comma, "expected ','") || ParseAPSInt(BitWidth, Upper))
    return true;
  if (Lower == Upper && !Lower.isZero())
    return tokError("the range represent the empty set but limits aren't 0!");

  if (parseToken(lltok::rparen, "expected ')'"))
    return true;

  B.addRangeAttr(ConstantRange(Lower, Upper));
  return false;
}

/// parseInitializesAttr
///   ::= initializes((Lo1,Hi1),(Lo2,Hi2),...)
bool LLParser::parseInitializesAttr(AttrBuilder &B) {
  Lex.Lex();

  auto ParseAPSInt = [&](APInt &Val) {
    if (Lex.getKind() != lltok::APSInt)
      return tokError("expected integer");
    Val = Lex.getAPSIntVal().extend(64);
    Lex.Lex();
    return false;
  };

  if (parseToken(lltok::lparen, "expected '('"))
    return true;

  SmallVector<ConstantRange, 2> RangeList;
  // Parse each constant range.
  do {
    APInt Lower, Upper;
    if (parseToken(lltok::lparen, "expected '('"))
      return true;

    if (ParseAPSInt(Lower) || parseToken(lltok::comma, "expected ','") ||
        ParseAPSInt(Upper))
      return true;

    if (Lower == Upper)
      return tokError("the range should not represent the full or empty set!");

    if (parseToken(lltok::rparen, "expected ')'"))
      return true;

    RangeList.push_back(ConstantRange(Lower, Upper));
  } while (EatIfPresent(lltok::comma));

  if (parseToken(lltok::rparen, "expected ')'"))
    return true;

  auto CRLOrNull = ConstantRangeList::getConstantRangeList(RangeList);
  if (!CRLOrNull.has_value())
    return tokError("Invalid (unordered or overlapping) range list");
  B.addInitializesAttr(*CRLOrNull);
  return false;
}

/// parseOptionalOperandBundles
///    ::= /*empty*/
///    ::= '[' OperandBundle [, OperandBundle ]* ']'
///
/// OperandBundle
///    ::= bundle-tag '(' ')'
///    ::= bundle-tag '(' Type Value [, Type Value ]* ')'
///
/// bundle-tag ::= String Constant
bool LLParser::parseOptionalOperandBundles(
    SmallVectorImpl<OperandBundleDef> &BundleList, PerFunctionState &PFS) {
  LocTy BeginLoc = Lex.getLoc();
  if (!EatIfPresent(lltok::lsquare))
    return false;

  while (Lex.getKind() != lltok::rsquare) {
    // If this isn't the first operand bundle, we need a comma.
    if (!BundleList.empty() &&
        parseToken(lltok::comma, "expected ',' in input list"))
      return true;

    std::string Tag;
    if (parseStringConstant(Tag))
      return true;

    if (parseToken(lltok::lparen, "expected '(' in operand bundle"))
      return true;

    std::vector<Value *> Inputs;
    while (Lex.getKind() != lltok::rparen) {
      // If this isn't the first input, we need a comma.
      if (!Inputs.empty() &&
          parseToken(lltok::comma, "expected ',' in input list"))
        return true;

      Type *Ty = nullptr;
<<<<<<< HEAD
      if (parseType(Ty))
        return true;

      Value *Input = nullptr;
      // FIXME: Metadata operand bundle value is garbage when LLVM IR is
      // compiled to bitcode, then disassembled back to LLVM IR.
      // See [PR#89649](https://github.com/llvm/llvm-project/pull/89649)
      // for the reproducers, and
      // https://github.com/llvm/llvm-project/issues/50608 for the bug report.
      if (Ty->isMetadataTy()) {
        if (parseMetadataAsValue(Input, PFS))
          return true;
      } else {
        if (parseValue(Ty, Input, PFS))
          return true;
=======
      Value *Input = nullptr;
      if (parseType(Ty))
        return true;
      if (Ty->isMetadataTy()) {
        if (parseMetadataAsValue(Input, PFS))
          return true;
      } else if (parseValue(Ty, Input, PFS)) {
        return true;
>>>>>>> 581f755a
      }
      Inputs.push_back(Input);
    }

    BundleList.emplace_back(std::move(Tag), std::move(Inputs));

    Lex.Lex(); // Lex the ')'.
  }

  if (BundleList.empty())
    return error(BeginLoc, "operand bundle set must not be empty");

  Lex.Lex(); // Lex the ']'.
  return false;
}

bool LLParser::checkValueID(LocTy Loc, StringRef Kind, StringRef Prefix,
                            unsigned NextID, unsigned ID) {
  if (ID < NextID)
    return error(Loc, Kind + " expected to be numbered '" + Prefix +
                          Twine(NextID) + "' or greater");

  return false;
}

/// parseArgumentList - parse the argument list for a function type or function
/// prototype.
///   ::= '(' ArgTypeListI ')'
/// ArgTypeListI
///   ::= /*empty*/
///   ::= '...'
///   ::= ArgTypeList ',' '...'
///   ::= ArgType (',' ArgType)*
///
bool LLParser::parseArgumentList(SmallVectorImpl<ArgInfo> &ArgList,
                                 SmallVectorImpl<unsigned> &UnnamedArgNums,
                                 bool &IsVarArg) {
  unsigned CurValID = 0;
  IsVarArg = false;
  assert(Lex.getKind() == lltok::lparen);
  Lex.Lex(); // eat the (.

  if (Lex.getKind() != lltok::rparen) {
    do {
      // Handle ... at end of arg list.
      if (EatIfPresent(lltok::dotdotdot)) {
        IsVarArg = true;
        break;
      }

      // Otherwise must be an argument type.
      LocTy TypeLoc = Lex.getLoc();
      Type *ArgTy = nullptr;
      AttrBuilder Attrs(M->getContext());
      if (parseType(ArgTy) || parseOptionalParamAttrs(Attrs))
        return true;

      if (ArgTy->isVoidTy())
        return error(TypeLoc, "argument can not have void type");

      std::string Name;
      if (Lex.getKind() == lltok::LocalVar) {
        Name = Lex.getStrVal();
        Lex.Lex();
      } else {
        unsigned ArgID;
        if (Lex.getKind() == lltok::LocalVarID) {
          ArgID = Lex.getUIntVal();
          if (checkValueID(TypeLoc, "argument", "%", CurValID, ArgID))
            return true;
          Lex.Lex();
        } else {
          ArgID = CurValID;
        }
        UnnamedArgNums.push_back(ArgID);
        CurValID = ArgID + 1;
      }

      if (!ArgTy->isFirstClassType())
        return error(TypeLoc, "invalid type for function argument");

      ArgList.emplace_back(TypeLoc, ArgTy,
                           AttributeSet::get(ArgTy->getContext(), Attrs),
                           std::move(Name));
    } while (EatIfPresent(lltok::comma));
  }

  return parseToken(lltok::rparen, "expected ')' at end of argument list");
}

/// parseFunctionType
///  ::= Type ArgumentList OptionalAttrs
bool LLParser::parseFunctionType(Type *&Result) {
  assert(Lex.getKind() == lltok::lparen);

  if (!FunctionType::isValidReturnType(Result))
    return tokError("invalid function return type");

  SmallVector<ArgInfo, 8> ArgList;
  bool IsVarArg;
  SmallVector<unsigned> UnnamedArgNums;
  if (parseArgumentList(ArgList, UnnamedArgNums, IsVarArg))
    return true;

  // Reject names on the arguments lists.
  for (const ArgInfo &Arg : ArgList) {
    if (!Arg.Name.empty())
      return error(Arg.Loc, "argument name invalid in function type");
    if (Arg.Attrs.hasAttributes())
      return error(Arg.Loc, "argument attributes invalid in function type");
  }

  SmallVector<Type*, 16> ArgListTy;
  for (const ArgInfo &Arg : ArgList)
    ArgListTy.push_back(Arg.Ty);

  Result = FunctionType::get(Result, ArgListTy, IsVarArg);
  return false;
}

/// parseAnonStructType - parse an anonymous struct type, which is inlined into
/// other structs.
bool LLParser::parseAnonStructType(Type *&Result, bool Packed) {
  SmallVector<Type*, 8> Elts;
  if (parseStructBody(Elts))
    return true;

  Result = StructType::get(Context, Elts, Packed);
  return false;
}

/// parseStructDefinition - parse a struct in a 'type' definition.
bool LLParser::parseStructDefinition(SMLoc TypeLoc, StringRef Name,
                                     std::pair<Type *, LocTy> &Entry,
                                     Type *&ResultTy) {
  // If the type was already defined, diagnose the redefinition.
  if (Entry.first && !Entry.second.isValid())
    return error(TypeLoc, "redefinition of type");

  // If we have opaque, just return without filling in the definition for the
  // struct.  This counts as a definition as far as the .ll file goes.
  if (EatIfPresent(lltok::kw_opaque)) {
    // This type is being defined, so clear the location to indicate this.
    Entry.second = SMLoc();

    // If this type number has never been uttered, create it.
    if (!Entry.first)
      Entry.first = StructType::create(Context, Name);
    ResultTy = Entry.first;
    return false;
  }

  // If the type starts with '<', then it is either a packed struct or a vector.
  bool isPacked = EatIfPresent(lltok::less);

  // If we don't have a struct, then we have a random type alias, which we
  // accept for compatibility with old files.  These types are not allowed to be
  // forward referenced and not allowed to be recursive.
  if (Lex.getKind() != lltok::lbrace) {
    if (Entry.first)
      return error(TypeLoc, "forward references to non-struct type");

    ResultTy = nullptr;
    if (isPacked)
      return parseArrayVectorType(ResultTy, true);
    return parseType(ResultTy);
  }

  // This type is being defined, so clear the location to indicate this.
  Entry.second = SMLoc();

  // If this type number has never been uttered, create it.
  if (!Entry.first)
    Entry.first = StructType::create(Context, Name);

  StructType *STy = cast<StructType>(Entry.first);

  SmallVector<Type*, 8> Body;
  if (parseStructBody(Body) ||
      (isPacked && parseToken(lltok::greater, "expected '>' in packed struct")))
    return true;

  if (auto E = STy->setBodyOrError(Body, isPacked))
    return tokError(toString(std::move(E)));

  ResultTy = STy;
  return false;
}

/// parseStructType: Handles packed and unpacked types.  </> parsed elsewhere.
///   StructType
///     ::= '{' '}'
///     ::= '{' Type (',' Type)* '}'
///     ::= '<' '{' '}' '>'
///     ::= '<' '{' Type (',' Type)* '}' '>'
bool LLParser::parseStructBody(SmallVectorImpl<Type *> &Body) {
  assert(Lex.getKind() == lltok::lbrace);
  Lex.Lex(); // Consume the '{'

  // Handle the empty struct.
  if (EatIfPresent(lltok::rbrace))
    return false;

  LocTy EltTyLoc = Lex.getLoc();
  Type *Ty = nullptr;
  if (parseType(Ty))
    return true;
  Body.push_back(Ty);

  if (!StructType::isValidElementType(Ty))
    return error(EltTyLoc, "invalid element type for struct");

  while (EatIfPresent(lltok::comma)) {
    EltTyLoc = Lex.getLoc();
    if (parseType(Ty))
      return true;

    if (!StructType::isValidElementType(Ty))
      return error(EltTyLoc, "invalid element type for struct");

    Body.push_back(Ty);
  }

  return parseToken(lltok::rbrace, "expected '}' at end of struct");
}

/// parseArrayVectorType - parse an array or vector type, assuming the first
/// token has already been consumed.
///   Type
///     ::= '[' APSINTVAL 'x' Types ']'
///     ::= '<' APSINTVAL 'x' Types '>'
///     ::= '<' 'vscale' 'x' APSINTVAL 'x' Types '>'
bool LLParser::parseArrayVectorType(Type *&Result, bool IsVector) {
  bool Scalable = false;

  if (IsVector && Lex.getKind() == lltok::kw_vscale) {
    Lex.Lex(); // consume the 'vscale'
    if (parseToken(lltok::kw_x, "expected 'x' after vscale"))
      return true;

    Scalable = true;
  }

  if (Lex.getKind() != lltok::APSInt || Lex.getAPSIntVal().isSigned() ||
      Lex.getAPSIntVal().getBitWidth() > 64)
    return tokError("expected number in address space");

  LocTy SizeLoc = Lex.getLoc();
  uint64_t Size = Lex.getAPSIntVal().getZExtValue();
  Lex.Lex();

  if (parseToken(lltok::kw_x, "expected 'x' after element count"))
    return true;

  LocTy TypeLoc = Lex.getLoc();
  Type *EltTy = nullptr;
  if (parseType(EltTy))
    return true;

  if (parseToken(IsVector ? lltok::greater : lltok::rsquare,
                 "expected end of sequential type"))
    return true;

  if (IsVector) {
    if (Size == 0)
      return error(SizeLoc, "zero element vector is illegal");
    if ((unsigned)Size != Size)
      return error(SizeLoc, "size too large for vector");
    if (!VectorType::isValidElementType(EltTy))
      return error(TypeLoc, "invalid vector element type");
    Result = VectorType::get(EltTy, unsigned(Size), Scalable);
  } else {
    if (!ArrayType::isValidElementType(EltTy))
      return error(TypeLoc, "invalid array element type");
    Result = ArrayType::get(EltTy, Size);
  }
  return false;
}

/// parseTargetExtType - handle target extension type syntax
///   TargetExtType
///     ::= 'target' '(' STRINGCONSTANT TargetExtTypeParams TargetExtIntParams ')'
///
///   TargetExtTypeParams
///     ::= /*empty*/
///     ::= ',' Type TargetExtTypeParams
///
///   TargetExtIntParams
///     ::= /*empty*/
///     ::= ',' uint32 TargetExtIntParams
bool LLParser::parseTargetExtType(Type *&Result) {
  Lex.Lex(); // Eat the 'target' keyword.

  // Get the mandatory type name.
  std::string TypeName;
  if (parseToken(lltok::lparen, "expected '(' in target extension type") ||
      parseStringConstant(TypeName))
    return true;

  // Parse all of the integer and type parameters at the same time; the use of
  // SeenInt will allow us to catch cases where type parameters follow integer
  // parameters.
  SmallVector<Type *> TypeParams;
  SmallVector<unsigned> IntParams;
  bool SeenInt = false;
  while (Lex.getKind() == lltok::comma) {
    Lex.Lex(); // Eat the comma.

    if (Lex.getKind() == lltok::APSInt) {
      SeenInt = true;
      unsigned IntVal;
      if (parseUInt32(IntVal))
        return true;
      IntParams.push_back(IntVal);
    } else if (SeenInt) {
      // The only other kind of parameter we support is type parameters, which
      // must precede the integer parameters. This is therefore an error.
      return tokError("expected uint32 param");
    } else {
      Type *TypeParam;
      if (parseType(TypeParam, /*AllowVoid=*/true))
        return true;
      TypeParams.push_back(TypeParam);
    }
  }

  if (parseToken(lltok::rparen, "expected ')' in target extension type"))
    return true;

  auto TTy =
      TargetExtType::getOrError(Context, TypeName, TypeParams, IntParams);
  if (auto E = TTy.takeError())
    return tokError(toString(std::move(E)));

  Result = *TTy;
  return false;
}

//===----------------------------------------------------------------------===//
// Function Semantic Analysis.
//===----------------------------------------------------------------------===//

LLParser::PerFunctionState::PerFunctionState(LLParser &p, Function &f,
                                             int functionNumber,
                                             ArrayRef<unsigned> UnnamedArgNums)
  : P(p), F(f), FunctionNumber(functionNumber) {

  // Insert unnamed arguments into the NumberedVals list.
  auto It = UnnamedArgNums.begin();
  for (Argument &A : F.args()) {
    if (!A.hasName()) {
      unsigned ArgNum = *It++;
      NumberedVals.add(ArgNum, &A);
    }
  }
}

LLParser::PerFunctionState::~PerFunctionState() {
  // If there were any forward referenced non-basicblock values, delete them.

  for (const auto &P : ForwardRefVals) {
    if (isa<BasicBlock>(P.second.first))
      continue;
    P.second.first->replaceAllUsesWith(
        PoisonValue::get(P.second.first->getType()));
    P.second.first->deleteValue();
  }

  for (const auto &P : ForwardRefValIDs) {
    if (isa<BasicBlock>(P.second.first))
      continue;
    P.second.first->replaceAllUsesWith(
        PoisonValue::get(P.second.first->getType()));
    P.second.first->deleteValue();
  }
}

bool LLParser::PerFunctionState::finishFunction() {
  if (!ForwardRefVals.empty())
    return P.error(ForwardRefVals.begin()->second.second,
                   "use of undefined value '%" + ForwardRefVals.begin()->first +
                       "'");
  if (!ForwardRefValIDs.empty())
    return P.error(ForwardRefValIDs.begin()->second.second,
                   "use of undefined value '%" +
                       Twine(ForwardRefValIDs.begin()->first) + "'");
  return false;
}

/// getVal - Get a value with the specified name or ID, creating a
/// forward reference record if needed.  This can return null if the value
/// exists but does not have the right type.
Value *LLParser::PerFunctionState::getVal(const std::string &Name, Type *Ty,
                                          LocTy Loc) {
  // Look this name up in the normal function symbol table.
  Value *Val = F.getValueSymbolTable()->lookup(Name);

  // If this is a forward reference for the value, see if we already created a
  // forward ref record.
  if (!Val) {
    auto I = ForwardRefVals.find(Name);
    if (I != ForwardRefVals.end())
      Val = I->second.first;
  }

  // If we have the value in the symbol table or fwd-ref table, return it.
  if (Val)
    return P.checkValidVariableType(Loc, "%" + Name, Ty, Val);

  // Don't make placeholders with invalid type.
  if (!Ty->isFirstClassType()) {
    P.error(Loc, "invalid use of a non-first-class type");
    return nullptr;
  }

  // Otherwise, create a new forward reference for this value and remember it.
  Value *FwdVal;
  if (Ty->isLabelTy()) {
    FwdVal = BasicBlock::Create(F.getContext(), Name, &F);
  } else {
    FwdVal = new Argument(Ty, Name);
  }
  if (FwdVal->getName() != Name) {
    P.error(Loc, "name is too long which can result in name collisions, "
                 "consider making the name shorter or "
                 "increasing -non-global-value-max-name-size");
    return nullptr;
  }

  ForwardRefVals[Name] = std::make_pair(FwdVal, Loc);
  return FwdVal;
}

Value *LLParser::PerFunctionState::getVal(unsigned ID, Type *Ty, LocTy Loc) {
  // Look this name up in the normal function symbol table.
  Value *Val = NumberedVals.get(ID);

  // If this is a forward reference for the value, see if we already created a
  // forward ref record.
  if (!Val) {
    auto I = ForwardRefValIDs.find(ID);
    if (I != ForwardRefValIDs.end())
      Val = I->second.first;
  }

  // If we have the value in the symbol table or fwd-ref table, return it.
  if (Val)
    return P.checkValidVariableType(Loc, "%" + Twine(ID), Ty, Val);

  if (!Ty->isFirstClassType()) {
    P.error(Loc, "invalid use of a non-first-class type");
    return nullptr;
  }

  // Otherwise, create a new forward reference for this value and remember it.
  Value *FwdVal;
  if (Ty->isLabelTy()) {
    FwdVal = BasicBlock::Create(F.getContext(), "", &F);
  } else {
    FwdVal = new Argument(Ty);
  }

  ForwardRefValIDs[ID] = std::make_pair(FwdVal, Loc);
  return FwdVal;
}

/// setInstName - After an instruction is parsed and inserted into its
/// basic block, this installs its name.
bool LLParser::PerFunctionState::setInstName(int NameID,
                                             const std::string &NameStr,
                                             LocTy NameLoc, Instruction *Inst) {
  // If this instruction has void type, it cannot have a name or ID specified.
  if (Inst->getType()->isVoidTy()) {
    if (NameID != -1 || !NameStr.empty())
      return P.error(NameLoc, "instructions returning void cannot have a name");
    return false;
  }

  // If this was a numbered instruction, verify that the instruction is the
  // expected value and resolve any forward references.
  if (NameStr.empty()) {
    // If neither a name nor an ID was specified, just use the next ID.
    if (NameID == -1)
      NameID = NumberedVals.getNext();

    if (P.checkValueID(NameLoc, "instruction", "%", NumberedVals.getNext(),
                       NameID))
      return true;

    auto FI = ForwardRefValIDs.find(NameID);
    if (FI != ForwardRefValIDs.end()) {
      Value *Sentinel = FI->second.first;
      if (Sentinel->getType() != Inst->getType())
        return P.error(NameLoc, "instruction forward referenced with type '" +
                                    getTypeString(FI->second.first->getType()) +
                                    "'");

      Sentinel->replaceAllUsesWith(Inst);
      Sentinel->deleteValue();
      ForwardRefValIDs.erase(FI);
    }

    NumberedVals.add(NameID, Inst);
    return false;
  }

  // Otherwise, the instruction had a name.  Resolve forward refs and set it.
  auto FI = ForwardRefVals.find(NameStr);
  if (FI != ForwardRefVals.end()) {
    Value *Sentinel = FI->second.first;
    if (Sentinel->getType() != Inst->getType())
      return P.error(NameLoc, "instruction forward referenced with type '" +
                                  getTypeString(FI->second.first->getType()) +
                                  "'");

    Sentinel->replaceAllUsesWith(Inst);
    Sentinel->deleteValue();
    ForwardRefVals.erase(FI);
  }

  // Set the name on the instruction.
  Inst->setName(NameStr);

  if (Inst->getName() != NameStr)
    return P.error(NameLoc, "multiple definition of local value named '" +
                                NameStr + "'");
  return false;
}

/// getBB - Get a basic block with the specified name or ID, creating a
/// forward reference record if needed.
BasicBlock *LLParser::PerFunctionState::getBB(const std::string &Name,
                                              LocTy Loc) {
  return dyn_cast_or_null<BasicBlock>(
      getVal(Name, Type::getLabelTy(F.getContext()), Loc));
}

BasicBlock *LLParser::PerFunctionState::getBB(unsigned ID, LocTy Loc) {
  return dyn_cast_or_null<BasicBlock>(
      getVal(ID, Type::getLabelTy(F.getContext()), Loc));
}

/// defineBB - Define the specified basic block, which is either named or
/// unnamed.  If there is an error, this returns null otherwise it returns
/// the block being defined.
BasicBlock *LLParser::PerFunctionState::defineBB(const std::string &Name,
                                                 int NameID, LocTy Loc) {
  BasicBlock *BB;
  if (Name.empty()) {
    if (NameID != -1) {
      if (P.checkValueID(Loc, "label", "", NumberedVals.getNext(), NameID))
        return nullptr;
    } else {
      NameID = NumberedVals.getNext();
    }
    BB = getBB(NameID, Loc);
    if (!BB) {
      P.error(Loc, "unable to create block numbered '" + Twine(NameID) + "'");
      return nullptr;
    }
  } else {
    BB = getBB(Name, Loc);
    if (!BB) {
      P.error(Loc, "unable to create block named '" + Name + "'");
      return nullptr;
    }
  }

  // Move the block to the end of the function.  Forward ref'd blocks are
  // inserted wherever they happen to be referenced.
  F.splice(F.end(), &F, BB->getIterator());

  // Remove the block from forward ref sets.
  if (Name.empty()) {
    ForwardRefValIDs.erase(NameID);
    NumberedVals.add(NameID, BB);
  } else {
    // BB forward references are already in the function symbol table.
    ForwardRefVals.erase(Name);
  }

  return BB;
}

//===----------------------------------------------------------------------===//
// Constants.
//===----------------------------------------------------------------------===//

/// parseValID - parse an abstract value that doesn't necessarily have a
/// type implied.  For example, if we parse "4" we don't know what integer type
/// it has.  The value will later be combined with its type and checked for
/// basic correctness.  PFS is used to convert function-local operands of
/// metadata (since metadata operands are not just parsed here but also
/// converted to values). PFS can be null when we are not parsing metadata
/// values inside a function.
bool LLParser::parseValID(ValID &ID, PerFunctionState *PFS, Type *ExpectedTy) {
  ID.Loc = Lex.getLoc();
  switch (Lex.getKind()) {
  default:
    return tokError("expected value token");
  case lltok::GlobalID:  // @42
    ID.UIntVal = Lex.getUIntVal();
    ID.Kind = ValID::t_GlobalID;
    break;
  case lltok::GlobalVar:  // @foo
    ID.StrVal = Lex.getStrVal();
    ID.Kind = ValID::t_GlobalName;
    break;
  case lltok::LocalVarID:  // %42
    ID.UIntVal = Lex.getUIntVal();
    ID.Kind = ValID::t_LocalID;
    break;
  case lltok::LocalVar:  // %foo
    ID.StrVal = Lex.getStrVal();
    ID.Kind = ValID::t_LocalName;
    break;
  case lltok::APSInt:
    ID.APSIntVal = Lex.getAPSIntVal();
    ID.Kind = ValID::t_APSInt;
    break;
  case lltok::APFloat:
    ID.APFloatVal = Lex.getAPFloatVal();
    ID.Kind = ValID::t_APFloat;
    break;
  case lltok::kw_true:
    ID.ConstantVal = ConstantInt::getTrue(Context);
    ID.Kind = ValID::t_Constant;
    break;
  case lltok::kw_false:
    ID.ConstantVal = ConstantInt::getFalse(Context);
    ID.Kind = ValID::t_Constant;
    break;
  case lltok::kw_null: ID.Kind = ValID::t_Null; break;
  case lltok::kw_undef: ID.Kind = ValID::t_Undef; break;
  case lltok::kw_poison: ID.Kind = ValID::t_Poison; break;
  case lltok::kw_zeroinitializer: ID.Kind = ValID::t_Zero; break;
  case lltok::kw_none: ID.Kind = ValID::t_None; break;

  case lltok::lbrace: {
    // ValID ::= '{' ConstVector '}'
    Lex.Lex();
    SmallVector<Constant*, 16> Elts;
    if (parseGlobalValueVector(Elts) ||
        parseToken(lltok::rbrace, "expected end of struct constant"))
      return true;

    ID.ConstantStructElts = std::make_unique<Constant *[]>(Elts.size());
    ID.UIntVal = Elts.size();
    memcpy(ID.ConstantStructElts.get(), Elts.data(),
           Elts.size() * sizeof(Elts[0]));
    ID.Kind = ValID::t_ConstantStruct;
    return false;
  }
  case lltok::less: {
    // ValID ::= '<' ConstVector '>'         --> Vector.
    // ValID ::= '<' '{' ConstVector '}' '>' --> Packed Struct.
    Lex.Lex();
    bool isPackedStruct = EatIfPresent(lltok::lbrace);

    SmallVector<Constant*, 16> Elts;
    LocTy FirstEltLoc = Lex.getLoc();
    if (parseGlobalValueVector(Elts) ||
        (isPackedStruct &&
         parseToken(lltok::rbrace, "expected end of packed struct")) ||
        parseToken(lltok::greater, "expected end of constant"))
      return true;

    if (isPackedStruct) {
      ID.ConstantStructElts = std::make_unique<Constant *[]>(Elts.size());
      memcpy(ID.ConstantStructElts.get(), Elts.data(),
             Elts.size() * sizeof(Elts[0]));
      ID.UIntVal = Elts.size();
      ID.Kind = ValID::t_PackedConstantStruct;
      return false;
    }

    if (Elts.empty())
      return error(ID.Loc, "constant vector must not be empty");

    if (!Elts[0]->getType()->isIntegerTy() &&
        !Elts[0]->getType()->isFloatingPointTy() &&
        !Elts[0]->getType()->isPointerTy())
      return error(
          FirstEltLoc,
          "vector elements must have integer, pointer or floating point type");

    // Verify that all the vector elements have the same type.
    for (unsigned i = 1, e = Elts.size(); i != e; ++i)
      if (Elts[i]->getType() != Elts[0]->getType())
        return error(FirstEltLoc, "vector element #" + Twine(i) +
                                      " is not of type '" +
                                      getTypeString(Elts[0]->getType()));

    ID.ConstantVal = ConstantVector::get(Elts);
    ID.Kind = ValID::t_Constant;
    return false;
  }
  case lltok::lsquare: {   // Array Constant
    Lex.Lex();
    SmallVector<Constant*, 16> Elts;
    LocTy FirstEltLoc = Lex.getLoc();
    if (parseGlobalValueVector(Elts) ||
        parseToken(lltok::rsquare, "expected end of array constant"))
      return true;

    // Handle empty element.
    if (Elts.empty()) {
      // Use undef instead of an array because it's inconvenient to determine
      // the element type at this point, there being no elements to examine.
      ID.Kind = ValID::t_EmptyArray;
      return false;
    }

    if (!Elts[0]->getType()->isFirstClassType())
      return error(FirstEltLoc, "invalid array element type: " +
                                    getTypeString(Elts[0]->getType()));

    ArrayType *ATy = ArrayType::get(Elts[0]->getType(), Elts.size());

    // Verify all elements are correct type!
    for (unsigned i = 0, e = Elts.size(); i != e; ++i) {
      if (Elts[i]->getType() != Elts[0]->getType())
        return error(FirstEltLoc, "array element #" + Twine(i) +
                                      " is not of type '" +
                                      getTypeString(Elts[0]->getType()));
    }

    ID.ConstantVal = ConstantArray::get(ATy, Elts);
    ID.Kind = ValID::t_Constant;
    return false;
  }
  case lltok::kw_c:  // c "foo"
    Lex.Lex();
    ID.ConstantVal = ConstantDataArray::getString(Context, Lex.getStrVal(),
                                                  false);
    if (parseToken(lltok::StringConstant, "expected string"))
      return true;
    ID.Kind = ValID::t_Constant;
    return false;

  case lltok::kw_asm: {
    // ValID ::= 'asm' SideEffect? AlignStack? IntelDialect? STRINGCONSTANT ','
    //             STRINGCONSTANT
    bool HasSideEffect, AlignStack, AsmDialect, CanThrow;
    Lex.Lex();
    if (parseOptionalToken(lltok::kw_sideeffect, HasSideEffect) ||
        parseOptionalToken(lltok::kw_alignstack, AlignStack) ||
        parseOptionalToken(lltok::kw_inteldialect, AsmDialect) ||
        parseOptionalToken(lltok::kw_unwind, CanThrow) ||
        parseStringConstant(ID.StrVal) ||
        parseToken(lltok::comma, "expected comma in inline asm expression") ||
        parseToken(lltok::StringConstant, "expected constraint string"))
      return true;
    ID.StrVal2 = Lex.getStrVal();
    ID.UIntVal = unsigned(HasSideEffect) | (unsigned(AlignStack) << 1) |
                 (unsigned(AsmDialect) << 2) | (unsigned(CanThrow) << 3);
    ID.Kind = ValID::t_InlineAsm;
    return false;
  }

  case lltok::kw_blockaddress: {
    // ValID ::= 'blockaddress' '(' @foo ',' %bar ')'
    Lex.Lex();

    ValID Fn, Label;

    if (parseToken(lltok::lparen, "expected '(' in block address expression") ||
        parseValID(Fn, PFS) ||
        parseToken(lltok::comma,
                   "expected comma in block address expression") ||
        parseValID(Label, PFS) ||
        parseToken(lltok::rparen, "expected ')' in block address expression"))
      return true;

    if (Fn.Kind != ValID::t_GlobalID && Fn.Kind != ValID::t_GlobalName)
      return error(Fn.Loc, "expected function name in blockaddress");
    if (Label.Kind != ValID::t_LocalID && Label.Kind != ValID::t_LocalName)
      return error(Label.Loc, "expected basic block name in blockaddress");

    // Try to find the function (but skip it if it's forward-referenced).
    GlobalValue *GV = nullptr;
    if (Fn.Kind == ValID::t_GlobalID) {
      GV = NumberedVals.get(Fn.UIntVal);
    } else if (!ForwardRefVals.count(Fn.StrVal)) {
      GV = M->getNamedValue(Fn.StrVal);
    }
    Function *F = nullptr;
    if (GV) {
      // Confirm that it's actually a function with a definition.
      if (!isa<Function>(GV))
        return error(Fn.Loc, "expected function name in blockaddress");
      F = cast<Function>(GV);
      if (F->isDeclaration())
        return error(Fn.Loc, "cannot take blockaddress inside a declaration");
    }

    if (!F) {
      // Make a global variable as a placeholder for this reference.
      GlobalValue *&FwdRef =
          ForwardRefBlockAddresses[std::move(Fn)][std::move(Label)];
      if (!FwdRef) {
        unsigned FwdDeclAS;
        if (ExpectedTy) {
          // If we know the type that the blockaddress is being assigned to,
          // we can use the address space of that type.
          if (!ExpectedTy->isPointerTy())
            return error(ID.Loc,
                         "type of blockaddress must be a pointer and not '" +
                             getTypeString(ExpectedTy) + "'");
          FwdDeclAS = ExpectedTy->getPointerAddressSpace();
        } else if (PFS) {
          // Otherwise, we default the address space of the current function.
          FwdDeclAS = PFS->getFunction().getAddressSpace();
        } else {
          llvm_unreachable("Unknown address space for blockaddress");
        }
        FwdRef = new GlobalVariable(
            *M, Type::getInt8Ty(Context), false, GlobalValue::InternalLinkage,
            nullptr, "", nullptr, GlobalValue::NotThreadLocal, FwdDeclAS);
      }

      ID.ConstantVal = FwdRef;
      ID.Kind = ValID::t_Constant;
      return false;
    }

    // We found the function; now find the basic block.  Don't use PFS, since we
    // might be inside a constant expression.
    BasicBlock *BB;
    if (BlockAddressPFS && F == &BlockAddressPFS->getFunction()) {
      if (Label.Kind == ValID::t_LocalID)
        BB = BlockAddressPFS->getBB(Label.UIntVal, Label.Loc);
      else
        BB = BlockAddressPFS->getBB(Label.StrVal, Label.Loc);
      if (!BB)
        return error(Label.Loc, "referenced value is not a basic block");
    } else {
      if (Label.Kind == ValID::t_LocalID)
        return error(Label.Loc, "cannot take address of numeric label after "
                                "the function is defined");
      BB = dyn_cast_or_null<BasicBlock>(
          F->getValueSymbolTable()->lookup(Label.StrVal));
      if (!BB)
        return error(Label.Loc, "referenced value is not a basic block");
    }

    ID.ConstantVal = BlockAddress::get(F, BB);
    ID.Kind = ValID::t_Constant;
    return false;
  }

  case lltok::kw_dso_local_equivalent: {
    // ValID ::= 'dso_local_equivalent' @foo
    Lex.Lex();

    ValID Fn;

    if (parseValID(Fn, PFS))
      return true;

    if (Fn.Kind != ValID::t_GlobalID && Fn.Kind != ValID::t_GlobalName)
      return error(Fn.Loc,
                   "expected global value name in dso_local_equivalent");

    // Try to find the function (but skip it if it's forward-referenced).
    GlobalValue *GV = nullptr;
    if (Fn.Kind == ValID::t_GlobalID) {
      GV = NumberedVals.get(Fn.UIntVal);
    } else if (!ForwardRefVals.count(Fn.StrVal)) {
      GV = M->getNamedValue(Fn.StrVal);
    }

    if (!GV) {
      // Make a placeholder global variable as a placeholder for this reference.
      auto &FwdRefMap = (Fn.Kind == ValID::t_GlobalID)
                            ? ForwardRefDSOLocalEquivalentIDs
                            : ForwardRefDSOLocalEquivalentNames;
      GlobalValue *&FwdRef = FwdRefMap[Fn];
      if (!FwdRef) {
        FwdRef = new GlobalVariable(*M, Type::getInt8Ty(Context), false,
                                    GlobalValue::InternalLinkage, nullptr, "",
                                    nullptr, GlobalValue::NotThreadLocal);
      }

      ID.ConstantVal = FwdRef;
      ID.Kind = ValID::t_Constant;
      return false;
    }

    if (!GV->getValueType()->isFunctionTy())
      return error(Fn.Loc, "expected a function, alias to function, or ifunc "
                           "in dso_local_equivalent");

    ID.ConstantVal = DSOLocalEquivalent::get(GV);
    ID.Kind = ValID::t_Constant;
    return false;
  }

  case lltok::kw_no_cfi: {
    // ValID ::= 'no_cfi' @foo
    Lex.Lex();

    if (parseValID(ID, PFS))
      return true;

    if (ID.Kind != ValID::t_GlobalID && ID.Kind != ValID::t_GlobalName)
      return error(ID.Loc, "expected global value name in no_cfi");

    ID.NoCFI = true;
    return false;
  }
  case lltok::kw_ptrauth: {
    // ValID ::= 'ptrauth' '(' ptr @foo ',' i32 <key>
    //                         (',' i64 <disc> (',' ptr addrdisc)? )? ')'
    Lex.Lex();

    Constant *Ptr, *Key;
    Constant *Disc = nullptr, *AddrDisc = nullptr;

    if (parseToken(lltok::lparen,
                   "expected '(' in constant ptrauth expression") ||
        parseGlobalTypeAndValue(Ptr) ||
        parseToken(lltok::comma,
                   "expected comma in constant ptrauth expression") ||
        parseGlobalTypeAndValue(Key))
      return true;
    // If present, parse the optional disc/addrdisc.
    if (EatIfPresent(lltok::comma))
      if (parseGlobalTypeAndValue(Disc) ||
          (EatIfPresent(lltok::comma) && parseGlobalTypeAndValue(AddrDisc)))
        return true;
    if (parseToken(lltok::rparen,
                   "expected ')' in constant ptrauth expression"))
      return true;

    if (!Ptr->getType()->isPointerTy())
      return error(ID.Loc, "constant ptrauth base pointer must be a pointer");

    auto *KeyC = dyn_cast<ConstantInt>(Key);
    if (!KeyC || KeyC->getBitWidth() != 32)
      return error(ID.Loc, "constant ptrauth key must be i32 constant");

    ConstantInt *DiscC = nullptr;
    if (Disc) {
      DiscC = dyn_cast<ConstantInt>(Disc);
      if (!DiscC || DiscC->getBitWidth() != 64)
        return error(
            ID.Loc,
            "constant ptrauth integer discriminator must be i64 constant");
    } else {
      DiscC = ConstantInt::get(Type::getInt64Ty(Context), 0);
    }

    if (AddrDisc) {
      if (!AddrDisc->getType()->isPointerTy())
        return error(
            ID.Loc, "constant ptrauth address discriminator must be a pointer");
    } else {
      AddrDisc = ConstantPointerNull::get(PointerType::get(Context, 0));
    }

    ID.ConstantVal = ConstantPtrAuth::get(Ptr, KeyC, DiscC, AddrDisc);
    ID.Kind = ValID::t_Constant;
    return false;
  }

  case lltok::kw_trunc:
  case lltok::kw_bitcast:
  case lltok::kw_addrspacecast:
  case lltok::kw_inttoptr:
  case lltok::kw_ptrtoint: {
    unsigned Opc = Lex.getUIntVal();
    Type *DestTy = nullptr;
    Constant *SrcVal;
    Lex.Lex();
    if (parseToken(lltok::lparen, "expected '(' after constantexpr cast") ||
        parseGlobalTypeAndValue(SrcVal) ||
        parseToken(lltok::kw_to, "expected 'to' in constantexpr cast") ||
        parseType(DestTy) ||
        parseToken(lltok::rparen, "expected ')' at end of constantexpr cast"))
      return true;
    if (!CastInst::castIsValid((Instruction::CastOps)Opc, SrcVal, DestTy))
      return error(ID.Loc, "invalid cast opcode for cast from '" +
                               getTypeString(SrcVal->getType()) + "' to '" +
                               getTypeString(DestTy) + "'");
    ID.ConstantVal = ConstantExpr::getCast((Instruction::CastOps)Opc,
                                                 SrcVal, DestTy);
    ID.Kind = ValID::t_Constant;
    return false;
  }
  case lltok::kw_extractvalue:
    return error(ID.Loc, "extractvalue constexprs are no longer supported");
  case lltok::kw_insertvalue:
    return error(ID.Loc, "insertvalue constexprs are no longer supported");
  case lltok::kw_udiv:
    return error(ID.Loc, "udiv constexprs are no longer supported");
  case lltok::kw_sdiv:
    return error(ID.Loc, "sdiv constexprs are no longer supported");
  case lltok::kw_urem:
    return error(ID.Loc, "urem constexprs are no longer supported");
  case lltok::kw_srem:
    return error(ID.Loc, "srem constexprs are no longer supported");
  case lltok::kw_fadd:
    return error(ID.Loc, "fadd constexprs are no longer supported");
  case lltok::kw_fsub:
    return error(ID.Loc, "fsub constexprs are no longer supported");
  case lltok::kw_fmul:
    return error(ID.Loc, "fmul constexprs are no longer supported");
  case lltok::kw_fdiv:
    return error(ID.Loc, "fdiv constexprs are no longer supported");
  case lltok::kw_frem:
    return error(ID.Loc, "frem constexprs are no longer supported");
  case lltok::kw_and:
    return error(ID.Loc, "and constexprs are no longer supported");
  case lltok::kw_or:
    return error(ID.Loc, "or constexprs are no longer supported");
  case lltok::kw_lshr:
    return error(ID.Loc, "lshr constexprs are no longer supported");
  case lltok::kw_ashr:
    return error(ID.Loc, "ashr constexprs are no longer supported");
  case lltok::kw_shl:
    return error(ID.Loc, "shl constexprs are no longer supported");
  case lltok::kw_fneg:
    return error(ID.Loc, "fneg constexprs are no longer supported");
  case lltok::kw_select:
    return error(ID.Loc, "select constexprs are no longer supported");
  case lltok::kw_zext:
    return error(ID.Loc, "zext constexprs are no longer supported");
  case lltok::kw_sext:
    return error(ID.Loc, "sext constexprs are no longer supported");
  case lltok::kw_fptrunc:
    return error(ID.Loc, "fptrunc constexprs are no longer supported");
  case lltok::kw_fpext:
    return error(ID.Loc, "fpext constexprs are no longer supported");
  case lltok::kw_uitofp:
    return error(ID.Loc, "uitofp constexprs are no longer supported");
  case lltok::kw_sitofp:
    return error(ID.Loc, "sitofp constexprs are no longer supported");
  case lltok::kw_fptoui:
    return error(ID.Loc, "fptoui constexprs are no longer supported");
  case lltok::kw_fptosi:
    return error(ID.Loc, "fptosi constexprs are no longer supported");
  case lltok::kw_icmp:
    return error(ID.Loc, "icmp constexprs are no longer supported");
  case lltok::kw_fcmp:
    return error(ID.Loc, "fcmp constexprs are no longer supported");

  // Binary Operators.
  case lltok::kw_add:
  case lltok::kw_sub:
  case lltok::kw_mul:
  case lltok::kw_xor: {
    bool NUW = false;
    bool NSW = false;
    unsigned Opc = Lex.getUIntVal();
    Constant *Val0, *Val1;
    Lex.Lex();
    if (Opc == Instruction::Add || Opc == Instruction::Sub ||
        Opc == Instruction::Mul) {
      if (EatIfPresent(lltok::kw_nuw))
        NUW = true;
      if (EatIfPresent(lltok::kw_nsw)) {
        NSW = true;
        if (EatIfPresent(lltok::kw_nuw))
          NUW = true;
      }
    }
    if (parseToken(lltok::lparen, "expected '(' in binary constantexpr") ||
        parseGlobalTypeAndValue(Val0) ||
        parseToken(lltok::comma, "expected comma in binary constantexpr") ||
        parseGlobalTypeAndValue(Val1) ||
        parseToken(lltok::rparen, "expected ')' in binary constantexpr"))
      return true;
    if (Val0->getType() != Val1->getType())
      return error(ID.Loc, "operands of constexpr must have same type");
    // Check that the type is valid for the operator.
    if (!Val0->getType()->isIntOrIntVectorTy())
      return error(ID.Loc,
                   "constexpr requires integer or integer vector operands");
    unsigned Flags = 0;
    if (NUW)   Flags |= OverflowingBinaryOperator::NoUnsignedWrap;
    if (NSW)   Flags |= OverflowingBinaryOperator::NoSignedWrap;
    ID.ConstantVal = ConstantExpr::get(Opc, Val0, Val1, Flags);
    ID.Kind = ValID::t_Constant;
    return false;
  }

  case lltok::kw_splat: {
    Lex.Lex();
    if (parseToken(lltok::lparen, "expected '(' after vector splat"))
      return true;
    Constant *C;
    if (parseGlobalTypeAndValue(C))
      return true;
    if (parseToken(lltok::rparen, "expected ')' at end of vector splat"))
      return true;

    ID.ConstantVal = C;
    ID.Kind = ValID::t_ConstantSplat;
    return false;
  }

  case lltok::kw_getelementptr:
  case lltok::kw_shufflevector:
  case lltok::kw_insertelement:
  case lltok::kw_extractelement: {
    unsigned Opc = Lex.getUIntVal();
    SmallVector<Constant*, 16> Elts;
    GEPNoWrapFlags NW;
    bool HasInRange = false;
    APSInt InRangeStart;
    APSInt InRangeEnd;
    Type *Ty;
    Lex.Lex();

    if (Opc == Instruction::GetElementPtr) {
      while (true) {
        if (EatIfPresent(lltok::kw_inbounds))
          NW |= GEPNoWrapFlags::inBounds();
        else if (EatIfPresent(lltok::kw_nusw))
          NW |= GEPNoWrapFlags::noUnsignedSignedWrap();
        else if (EatIfPresent(lltok::kw_nuw))
          NW |= GEPNoWrapFlags::noUnsignedWrap();
        else
          break;
      }

      if (EatIfPresent(lltok::kw_inrange)) {
        if (parseToken(lltok::lparen, "expected '('"))
          return true;
        if (Lex.getKind() != lltok::APSInt)
          return tokError("expected integer");
        InRangeStart = Lex.getAPSIntVal();
        Lex.Lex();
        if (parseToken(lltok::comma, "expected ','"))
          return true;
        if (Lex.getKind() != lltok::APSInt)
          return tokError("expected integer");
        InRangeEnd = Lex.getAPSIntVal();
        Lex.Lex();
        if (parseToken(lltok::rparen, "expected ')'"))
          return true;
        HasInRange = true;
      }
    }

    if (parseToken(lltok::lparen, "expected '(' in constantexpr"))
      return true;

    if (Opc == Instruction::GetElementPtr) {
      if (parseType(Ty) ||
          parseToken(lltok::comma, "expected comma after getelementptr's type"))
        return true;
    }

    if (parseGlobalValueVector(Elts) ||
        parseToken(lltok::rparen, "expected ')' in constantexpr"))
      return true;

    if (Opc == Instruction::GetElementPtr) {
      if (Elts.size() == 0 ||
          !Elts[0]->getType()->isPtrOrPtrVectorTy())
        return error(ID.Loc, "base of getelementptr must be a pointer");

      Type *BaseType = Elts[0]->getType();
      std::optional<ConstantRange> InRange;
      if (HasInRange) {
        unsigned IndexWidth =
            M->getDataLayout().getIndexTypeSizeInBits(BaseType);
        InRangeStart = InRangeStart.extOrTrunc(IndexWidth);
        InRangeEnd = InRangeEnd.extOrTrunc(IndexWidth);
        if (InRangeStart.sge(InRangeEnd))
          return error(ID.Loc, "expected end to be larger than start");
        InRange = ConstantRange::getNonEmpty(InRangeStart, InRangeEnd);
      }

      unsigned GEPWidth =
          BaseType->isVectorTy()
              ? cast<FixedVectorType>(BaseType)->getNumElements()
              : 0;

      ArrayRef<Constant *> Indices(Elts.begin() + 1, Elts.end());
      for (Constant *Val : Indices) {
        Type *ValTy = Val->getType();
        if (!ValTy->isIntOrIntVectorTy())
          return error(ID.Loc, "getelementptr index must be an integer");
        if (auto *ValVTy = dyn_cast<VectorType>(ValTy)) {
          unsigned ValNumEl = cast<FixedVectorType>(ValVTy)->getNumElements();
          if (GEPWidth && (ValNumEl != GEPWidth))
            return error(
                ID.Loc,
                "getelementptr vector index has a wrong number of elements");
          // GEPWidth may have been unknown because the base is a scalar,
          // but it is known now.
          GEPWidth = ValNumEl;
        }
      }

      SmallPtrSet<Type*, 4> Visited;
      if (!Indices.empty() && !Ty->isSized(&Visited))
        return error(ID.Loc, "base element of getelementptr must be sized");

      if (!GetElementPtrInst::getIndexedType(Ty, Indices))
        return error(ID.Loc, "invalid getelementptr indices");

      ID.ConstantVal =
          ConstantExpr::getGetElementPtr(Ty, Elts[0], Indices, NW, InRange);
    } else if (Opc == Instruction::ShuffleVector) {
      if (Elts.size() != 3)
        return error(ID.Loc, "expected three operands to shufflevector");
      if (!ShuffleVectorInst::isValidOperands(Elts[0], Elts[1], Elts[2]))
        return error(ID.Loc, "invalid operands to shufflevector");
      SmallVector<int, 16> Mask;
      ShuffleVectorInst::getShuffleMask(cast<Constant>(Elts[2]), Mask);
      ID.ConstantVal = ConstantExpr::getShuffleVector(Elts[0], Elts[1], Mask);
    } else if (Opc == Instruction::ExtractElement) {
      if (Elts.size() != 2)
        return error(ID.Loc, "expected two operands to extractelement");
      if (!ExtractElementInst::isValidOperands(Elts[0], Elts[1]))
        return error(ID.Loc, "invalid extractelement operands");
      ID.ConstantVal = ConstantExpr::getExtractElement(Elts[0], Elts[1]);
    } else {
      assert(Opc == Instruction::InsertElement && "Unknown opcode");
      if (Elts.size() != 3)
        return error(ID.Loc, "expected three operands to insertelement");
      if (!InsertElementInst::isValidOperands(Elts[0], Elts[1], Elts[2]))
        return error(ID.Loc, "invalid insertelement operands");
      ID.ConstantVal =
                 ConstantExpr::getInsertElement(Elts[0], Elts[1],Elts[2]);
    }

    ID.Kind = ValID::t_Constant;
    return false;
  }
  }

  Lex.Lex();
  return false;
}

/// parseGlobalValue - parse a global value with the specified type.
bool LLParser::parseGlobalValue(Type *Ty, Constant *&C) {
  C = nullptr;
  ValID ID;
  Value *V = nullptr;
  bool Parsed = parseValID(ID, /*PFS=*/nullptr, Ty) ||
                convertValIDToValue(Ty, ID, V, nullptr);
  if (V && !(C = dyn_cast<Constant>(V)))
    return error(ID.Loc, "global values must be constants");
  return Parsed;
}

bool LLParser::parseGlobalTypeAndValue(Constant *&V) {
  Type *Ty = nullptr;
  return parseType(Ty) || parseGlobalValue(Ty, V);
}

bool LLParser::parseOptionalComdat(StringRef GlobalName, Comdat *&C) {
  C = nullptr;

  LocTy KwLoc = Lex.getLoc();
  if (!EatIfPresent(lltok::kw_comdat))
    return false;

  if (EatIfPresent(lltok::lparen)) {
    if (Lex.getKind() != lltok::ComdatVar)
      return tokError("expected comdat variable");
    C = getComdat(Lex.getStrVal(), Lex.getLoc());
    Lex.Lex();
    if (parseToken(lltok::rparen, "expected ')' after comdat var"))
      return true;
  } else {
    if (GlobalName.empty())
      return tokError("comdat cannot be unnamed");
    C = getComdat(std::string(GlobalName), KwLoc);
  }

  return false;
}

/// parseGlobalValueVector
///   ::= /*empty*/
///   ::= TypeAndValue (',' TypeAndValue)*
bool LLParser::parseGlobalValueVector(SmallVectorImpl<Constant *> &Elts) {
  // Empty list.
  if (Lex.getKind() == lltok::rbrace ||
      Lex.getKind() == lltok::rsquare ||
      Lex.getKind() == lltok::greater ||
      Lex.getKind() == lltok::rparen)
    return false;

  do {
    // Let the caller deal with inrange.
    if (Lex.getKind() == lltok::kw_inrange)
      return false;

    Constant *C;
    if (parseGlobalTypeAndValue(C))
      return true;
    Elts.push_back(C);
  } while (EatIfPresent(lltok::comma));

  return false;
}

bool LLParser::parseMDTuple(MDNode *&MD, bool IsDistinct) {
  SmallVector<Metadata *, 16> Elts;
  if (parseMDNodeVector(Elts))
    return true;

  MD = (IsDistinct ? MDTuple::getDistinct : MDTuple::get)(Context, Elts);
  return false;
}

/// MDNode:
///  ::= !{ ... }
///  ::= !7
///  ::= !DILocation(...)
bool LLParser::parseMDNode(MDNode *&N) {
  if (Lex.getKind() == lltok::MetadataVar)
    return parseSpecializedMDNode(N);

  return parseToken(lltok::exclaim, "expected '!' here") || parseMDNodeTail(N);
}

bool LLParser::parseMDNodeTail(MDNode *&N) {
  // !{ ... }
  if (Lex.getKind() == lltok::lbrace)
    return parseMDTuple(N);

  // !42
  return parseMDNodeID(N);
}

namespace {

/// Structure to represent an optional metadata field.
template <class FieldTy> struct MDFieldImpl {
  typedef MDFieldImpl ImplTy;
  FieldTy Val;
  bool Seen;

  void assign(FieldTy Val) {
    Seen = true;
    this->Val = std::move(Val);
  }

  explicit MDFieldImpl(FieldTy Default)
      : Val(std::move(Default)), Seen(false) {}
};

/// Structure to represent an optional metadata field that
/// can be of either type (A or B) and encapsulates the
/// MD<typeofA>Field and MD<typeofB>Field structs, so not
/// to reimplement the specifics for representing each Field.
template <class FieldTypeA, class FieldTypeB> struct MDEitherFieldImpl {
  typedef MDEitherFieldImpl<FieldTypeA, FieldTypeB> ImplTy;
  FieldTypeA A;
  FieldTypeB B;
  bool Seen;

  enum {
    IsInvalid = 0,
    IsTypeA = 1,
    IsTypeB = 2
  } WhatIs;

  void assign(FieldTypeA A) {
    Seen = true;
    this->A = std::move(A);
    WhatIs = IsTypeA;
  }

  void assign(FieldTypeB B) {
    Seen = true;
    this->B = std::move(B);
    WhatIs = IsTypeB;
  }

  explicit MDEitherFieldImpl(FieldTypeA DefaultA, FieldTypeB DefaultB)
      : A(std::move(DefaultA)), B(std::move(DefaultB)), Seen(false),
        WhatIs(IsInvalid) {}
};

struct MDUnsignedField : public MDFieldImpl<uint64_t> {
  uint64_t Max;

  MDUnsignedField(uint64_t Default = 0, uint64_t Max = UINT64_MAX)
      : ImplTy(Default), Max(Max) {}
};

struct LineField : public MDUnsignedField {
  LineField() : MDUnsignedField(0, UINT32_MAX) {}
};

struct ColumnField : public MDUnsignedField {
  ColumnField() : MDUnsignedField(0, UINT16_MAX) {}
};

struct DwarfTagField : public MDUnsignedField {
  DwarfTagField() : MDUnsignedField(0, dwarf::DW_TAG_hi_user) {}
  DwarfTagField(dwarf::Tag DefaultTag)
      : MDUnsignedField(DefaultTag, dwarf::DW_TAG_hi_user) {}
};

struct DwarfMacinfoTypeField : public MDUnsignedField {
  DwarfMacinfoTypeField() : MDUnsignedField(0, dwarf::DW_MACINFO_vendor_ext) {}
  DwarfMacinfoTypeField(dwarf::MacinfoRecordType DefaultType)
    : MDUnsignedField(DefaultType, dwarf::DW_MACINFO_vendor_ext) {}
};

struct DwarfAttEncodingField : public MDUnsignedField {
  DwarfAttEncodingField() : MDUnsignedField(0, dwarf::DW_ATE_hi_user) {}
};

struct DwarfVirtualityField : public MDUnsignedField {
  DwarfVirtualityField() : MDUnsignedField(0, dwarf::DW_VIRTUALITY_max) {}
};

struct DwarfLangField : public MDUnsignedField {
  DwarfLangField() : MDUnsignedField(0, dwarf::DW_LANG_hi_user) {}
};

struct DwarfCCField : public MDUnsignedField {
  DwarfCCField() : MDUnsignedField(0, dwarf::DW_CC_hi_user) {}
};

struct EmissionKindField : public MDUnsignedField {
  EmissionKindField() : MDUnsignedField(0, DICompileUnit::LastEmissionKind) {}
};

struct NameTableKindField : public MDUnsignedField {
  NameTableKindField()
      : MDUnsignedField(
            0, (unsigned)
                   DICompileUnit::DebugNameTableKind::LastDebugNameTableKind) {}
};

struct DIFlagField : public MDFieldImpl<DINode::DIFlags> {
  DIFlagField() : MDFieldImpl(DINode::FlagZero) {}
};

struct DISPFlagField : public MDFieldImpl<DISubprogram::DISPFlags> {
  DISPFlagField() : MDFieldImpl(DISubprogram::SPFlagZero) {}
};

struct MDAPSIntField : public MDFieldImpl<APSInt> {
  MDAPSIntField() : ImplTy(APSInt()) {}
};

struct MDSignedField : public MDFieldImpl<int64_t> {
  int64_t Min = INT64_MIN;
  int64_t Max = INT64_MAX;

  MDSignedField(int64_t Default = 0)
      : ImplTy(Default) {}
  MDSignedField(int64_t Default, int64_t Min, int64_t Max)
      : ImplTy(Default), Min(Min), Max(Max) {}
};

struct MDBoolField : public MDFieldImpl<bool> {
  MDBoolField(bool Default = false) : ImplTy(Default) {}
};

struct MDField : public MDFieldImpl<Metadata *> {
  bool AllowNull;

  MDField(bool AllowNull = true) : ImplTy(nullptr), AllowNull(AllowNull) {}
};

struct MDStringField : public MDFieldImpl<MDString *> {
  bool AllowEmpty;
  MDStringField(bool AllowEmpty = true)
      : ImplTy(nullptr), AllowEmpty(AllowEmpty) {}
};

struct MDFieldList : public MDFieldImpl<SmallVector<Metadata *, 4>> {
  MDFieldList() : ImplTy(SmallVector<Metadata *, 4>()) {}
};

struct ChecksumKindField : public MDFieldImpl<DIFile::ChecksumKind> {
  ChecksumKindField(DIFile::ChecksumKind CSKind) : ImplTy(CSKind) {}
};

struct MDSignedOrMDField : MDEitherFieldImpl<MDSignedField, MDField> {
  MDSignedOrMDField(int64_t Default = 0, bool AllowNull = true)
      : ImplTy(MDSignedField(Default), MDField(AllowNull)) {}

  MDSignedOrMDField(int64_t Default, int64_t Min, int64_t Max,
                    bool AllowNull = true)
      : ImplTy(MDSignedField(Default, Min, Max), MDField(AllowNull)) {}

  bool isMDSignedField() const { return WhatIs == IsTypeA; }
  bool isMDField() const { return WhatIs == IsTypeB; }
  int64_t getMDSignedValue() const {
    assert(isMDSignedField() && "Wrong field type");
    return A.Val;
  }
  Metadata *getMDFieldValue() const {
    assert(isMDField() && "Wrong field type");
    return B.Val;
  }
};

} // end anonymous namespace

namespace llvm {

template <>
bool LLParser::parseMDField(LocTy Loc, StringRef Name, MDAPSIntField &Result) {
  if (Lex.getKind() != lltok::APSInt)
    return tokError("expected integer");

  Result.assign(Lex.getAPSIntVal());
  Lex.Lex();
  return false;
}

template <>
bool LLParser::parseMDField(LocTy Loc, StringRef Name,
                            MDUnsignedField &Result) {
  if (Lex.getKind() != lltok::APSInt || Lex.getAPSIntVal().isSigned())
    return tokError("expected unsigned integer");

  auto &U = Lex.getAPSIntVal();
  if (U.ugt(Result.Max))
    return tokError("value for '" + Name + "' too large, limit is " +
                    Twine(Result.Max));
  Result.assign(U.getZExtValue());
  assert(Result.Val <= Result.Max && "Expected value in range");
  Lex.Lex();
  return false;
}

template <>
bool LLParser::parseMDField(LocTy Loc, StringRef Name, LineField &Result) {
  return parseMDField(Loc, Name, static_cast<MDUnsignedField &>(Result));
}
template <>
bool LLParser::parseMDField(LocTy Loc, StringRef Name, ColumnField &Result) {
  return parseMDField(Loc, Name, static_cast<MDUnsignedField &>(Result));
}

template <>
bool LLParser::parseMDField(LocTy Loc, StringRef Name, DwarfTagField &Result) {
  if (Lex.getKind() == lltok::APSInt)
    return parseMDField(Loc, Name, static_cast<MDUnsignedField &>(Result));

  if (Lex.getKind() != lltok::DwarfTag)
    return tokError("expected DWARF tag");

  unsigned Tag = dwarf::getTag(Lex.getStrVal());
  if (Tag == dwarf::DW_TAG_invalid)
    return tokError("invalid DWARF tag" + Twine(" '") + Lex.getStrVal() + "'");
  assert(Tag <= Result.Max && "Expected valid DWARF tag");

  Result.assign(Tag);
  Lex.Lex();
  return false;
}

template <>
bool LLParser::parseMDField(LocTy Loc, StringRef Name,
                            DwarfMacinfoTypeField &Result) {
  if (Lex.getKind() == lltok::APSInt)
    return parseMDField(Loc, Name, static_cast<MDUnsignedField &>(Result));

  if (Lex.getKind() != lltok::DwarfMacinfo)
    return tokError("expected DWARF macinfo type");

  unsigned Macinfo = dwarf::getMacinfo(Lex.getStrVal());
  if (Macinfo == dwarf::DW_MACINFO_invalid)
    return tokError("invalid DWARF macinfo type" + Twine(" '") +
                    Lex.getStrVal() + "'");
  assert(Macinfo <= Result.Max && "Expected valid DWARF macinfo type");

  Result.assign(Macinfo);
  Lex.Lex();
  return false;
}

template <>
bool LLParser::parseMDField(LocTy Loc, StringRef Name,
                            DwarfVirtualityField &Result) {
  if (Lex.getKind() == lltok::APSInt)
    return parseMDField(Loc, Name, static_cast<MDUnsignedField &>(Result));

  if (Lex.getKind() != lltok::DwarfVirtuality)
    return tokError("expected DWARF virtuality code");

  unsigned Virtuality = dwarf::getVirtuality(Lex.getStrVal());
  if (Virtuality == dwarf::DW_VIRTUALITY_invalid)
    return tokError("invalid DWARF virtuality code" + Twine(" '") +
                    Lex.getStrVal() + "'");
  assert(Virtuality <= Result.Max && "Expected valid DWARF virtuality code");
  Result.assign(Virtuality);
  Lex.Lex();
  return false;
}

template <>
bool LLParser::parseMDField(LocTy Loc, StringRef Name, DwarfLangField &Result) {
  if (Lex.getKind() == lltok::APSInt)
    return parseMDField(Loc, Name, static_cast<MDUnsignedField &>(Result));

  if (Lex.getKind() != lltok::DwarfLang)
    return tokError("expected DWARF language");

  unsigned Lang = dwarf::getLanguage(Lex.getStrVal());
  if (!Lang)
    return tokError("invalid DWARF language" + Twine(" '") + Lex.getStrVal() +
                    "'");
  assert(Lang <= Result.Max && "Expected valid DWARF language");
  Result.assign(Lang);
  Lex.Lex();
  return false;
}

template <>
bool LLParser::parseMDField(LocTy Loc, StringRef Name, DwarfCCField &Result) {
  if (Lex.getKind() == lltok::APSInt)
    return parseMDField(Loc, Name, static_cast<MDUnsignedField &>(Result));

  if (Lex.getKind() != lltok::DwarfCC)
    return tokError("expected DWARF calling convention");

  unsigned CC = dwarf::getCallingConvention(Lex.getStrVal());
  if (!CC)
    return tokError("invalid DWARF calling convention" + Twine(" '") +
                    Lex.getStrVal() + "'");
  assert(CC <= Result.Max && "Expected valid DWARF calling convention");
  Result.assign(CC);
  Lex.Lex();
  return false;
}

template <>
bool LLParser::parseMDField(LocTy Loc, StringRef Name,
                            EmissionKindField &Result) {
  if (Lex.getKind() == lltok::APSInt)
    return parseMDField(Loc, Name, static_cast<MDUnsignedField &>(Result));

  if (Lex.getKind() != lltok::EmissionKind)
    return tokError("expected emission kind");

  auto Kind = DICompileUnit::getEmissionKind(Lex.getStrVal());
  if (!Kind)
    return tokError("invalid emission kind" + Twine(" '") + Lex.getStrVal() +
                    "'");
  assert(*Kind <= Result.Max && "Expected valid emission kind");
  Result.assign(*Kind);
  Lex.Lex();
  return false;
}

template <>
bool LLParser::parseMDField(LocTy Loc, StringRef Name,
                            NameTableKindField &Result) {
  if (Lex.getKind() == lltok::APSInt)
    return parseMDField(Loc, Name, static_cast<MDUnsignedField &>(Result));

  if (Lex.getKind() != lltok::NameTableKind)
    return tokError("expected nameTable kind");

  auto Kind = DICompileUnit::getNameTableKind(Lex.getStrVal());
  if (!Kind)
    return tokError("invalid nameTable kind" + Twine(" '") + Lex.getStrVal() +
                    "'");
  assert(((unsigned)*Kind) <= Result.Max && "Expected valid nameTable kind");
  Result.assign((unsigned)*Kind);
  Lex.Lex();
  return false;
}

template <>
bool LLParser::parseMDField(LocTy Loc, StringRef Name,
                            DwarfAttEncodingField &Result) {
  if (Lex.getKind() == lltok::APSInt)
    return parseMDField(Loc, Name, static_cast<MDUnsignedField &>(Result));

  if (Lex.getKind() != lltok::DwarfAttEncoding)
    return tokError("expected DWARF type attribute encoding");

  unsigned Encoding = dwarf::getAttributeEncoding(Lex.getStrVal());
  if (!Encoding)
    return tokError("invalid DWARF type attribute encoding" + Twine(" '") +
                    Lex.getStrVal() + "'");
  assert(Encoding <= Result.Max && "Expected valid DWARF language");
  Result.assign(Encoding);
  Lex.Lex();
  return false;
}

/// DIFlagField
///  ::= uint32
///  ::= DIFlagVector
///  ::= DIFlagVector '|' DIFlagFwdDecl '|' uint32 '|' DIFlagPublic
template <>
bool LLParser::parseMDField(LocTy Loc, StringRef Name, DIFlagField &Result) {

  // parser for a single flag.
  auto parseFlag = [&](DINode::DIFlags &Val) {
    if (Lex.getKind() == lltok::APSInt && !Lex.getAPSIntVal().isSigned()) {
      uint32_t TempVal = static_cast<uint32_t>(Val);
      bool Res = parseUInt32(TempVal);
      Val = static_cast<DINode::DIFlags>(TempVal);
      return Res;
    }

    if (Lex.getKind() != lltok::DIFlag)
      return tokError("expected debug info flag");

    Val = DINode::getFlag(Lex.getStrVal());
    if (!Val)
      return tokError(Twine("invalid debug info flag '") + Lex.getStrVal() +
                      "'");
    Lex.Lex();
    return false;
  };

  // parse the flags and combine them together.
  DINode::DIFlags Combined = DINode::FlagZero;
  do {
    DINode::DIFlags Val;
    if (parseFlag(Val))
      return true;
    Combined |= Val;
  } while (EatIfPresent(lltok::bar));

  Result.assign(Combined);
  return false;
}

/// DISPFlagField
///  ::= uint32
///  ::= DISPFlagVector
///  ::= DISPFlagVector '|' DISPFlag* '|' uint32
template <>
bool LLParser::parseMDField(LocTy Loc, StringRef Name, DISPFlagField &Result) {

  // parser for a single flag.
  auto parseFlag = [&](DISubprogram::DISPFlags &Val) {
    if (Lex.getKind() == lltok::APSInt && !Lex.getAPSIntVal().isSigned()) {
      uint32_t TempVal = static_cast<uint32_t>(Val);
      bool Res = parseUInt32(TempVal);
      Val = static_cast<DISubprogram::DISPFlags>(TempVal);
      return Res;
    }

    if (Lex.getKind() != lltok::DISPFlag)
      return tokError("expected debug info flag");

    Val = DISubprogram::getFlag(Lex.getStrVal());
    if (!Val)
      return tokError(Twine("invalid subprogram debug info flag '") +
                      Lex.getStrVal() + "'");
    Lex.Lex();
    return false;
  };

  // parse the flags and combine them together.
  DISubprogram::DISPFlags Combined = DISubprogram::SPFlagZero;
  do {
    DISubprogram::DISPFlags Val;
    if (parseFlag(Val))
      return true;
    Combined |= Val;
  } while (EatIfPresent(lltok::bar));

  Result.assign(Combined);
  return false;
}

template <>
bool LLParser::parseMDField(LocTy Loc, StringRef Name, MDSignedField &Result) {
  if (Lex.getKind() != lltok::APSInt)
    return tokError("expected signed integer");

  auto &S = Lex.getAPSIntVal();
  if (S < Result.Min)
    return tokError("value for '" + Name + "' too small, limit is " +
                    Twine(Result.Min));
  if (S > Result.Max)
    return tokError("value for '" + Name + "' too large, limit is " +
                    Twine(Result.Max));
  Result.assign(S.getExtValue());
  assert(Result.Val >= Result.Min && "Expected value in range");
  assert(Result.Val <= Result.Max && "Expected value in range");
  Lex.Lex();
  return false;
}

template <>
bool LLParser::parseMDField(LocTy Loc, StringRef Name, MDBoolField &Result) {
  switch (Lex.getKind()) {
  default:
    return tokError("expected 'true' or 'false'");
  case lltok::kw_true:
    Result.assign(true);
    break;
  case lltok::kw_false:
    Result.assign(false);
    break;
  }
  Lex.Lex();
  return false;
}

template <>
bool LLParser::parseMDField(LocTy Loc, StringRef Name, MDField &Result) {
  if (Lex.getKind() == lltok::kw_null) {
    if (!Result.AllowNull)
      return tokError("'" + Name + "' cannot be null");
    Lex.Lex();
    Result.assign(nullptr);
    return false;
  }

  Metadata *MD;
  if (parseMetadata(MD, nullptr))
    return true;

  Result.assign(MD);
  return false;
}

template <>
bool LLParser::parseMDField(LocTy Loc, StringRef Name,
                            MDSignedOrMDField &Result) {
  // Try to parse a signed int.
  if (Lex.getKind() == lltok::APSInt) {
    MDSignedField Res = Result.A;
    if (!parseMDField(Loc, Name, Res)) {
      Result.assign(Res);
      return false;
    }
    return true;
  }

  // Otherwise, try to parse as an MDField.
  MDField Res = Result.B;
  if (!parseMDField(Loc, Name, Res)) {
    Result.assign(Res);
    return false;
  }

  return true;
}

template <>
bool LLParser::parseMDField(LocTy Loc, StringRef Name, MDStringField &Result) {
  LocTy ValueLoc = Lex.getLoc();
  std::string S;
  if (parseStringConstant(S))
    return true;

  if (!Result.AllowEmpty && S.empty())
    return error(ValueLoc, "'" + Name + "' cannot be empty");

  Result.assign(S.empty() ? nullptr : MDString::get(Context, S));
  return false;
}

template <>
bool LLParser::parseMDField(LocTy Loc, StringRef Name, MDFieldList &Result) {
  SmallVector<Metadata *, 4> MDs;
  if (parseMDNodeVector(MDs))
    return true;

  Result.assign(std::move(MDs));
  return false;
}

template <>
bool LLParser::parseMDField(LocTy Loc, StringRef Name,
                            ChecksumKindField &Result) {
  std::optional<DIFile::ChecksumKind> CSKind =
      DIFile::getChecksumKind(Lex.getStrVal());

  if (Lex.getKind() != lltok::ChecksumKind || !CSKind)
    return tokError("invalid checksum kind" + Twine(" '") + Lex.getStrVal() +
                    "'");

  Result.assign(*CSKind);
  Lex.Lex();
  return false;
}

} // end namespace llvm

template <class ParserTy>
bool LLParser::parseMDFieldsImplBody(ParserTy ParseField) {
  do {
    if (Lex.getKind() != lltok::LabelStr)
      return tokError("expected field label here");

    if (ParseField())
      return true;
  } while (EatIfPresent(lltok::comma));

  return false;
}

template <class ParserTy>
bool LLParser::parseMDFieldsImpl(ParserTy ParseField, LocTy &ClosingLoc) {
  assert(Lex.getKind() == lltok::MetadataVar && "Expected metadata type name");
  Lex.Lex();

  if (parseToken(lltok::lparen, "expected '(' here"))
    return true;
  if (Lex.getKind() != lltok::rparen)
    if (parseMDFieldsImplBody(ParseField))
      return true;

  ClosingLoc = Lex.getLoc();
  return parseToken(lltok::rparen, "expected ')' here");
}

template <class FieldTy>
bool LLParser::parseMDField(StringRef Name, FieldTy &Result) {
  if (Result.Seen)
    return tokError("field '" + Name + "' cannot be specified more than once");

  LocTy Loc = Lex.getLoc();
  Lex.Lex();
  return parseMDField(Loc, Name, Result);
}

bool LLParser::parseSpecializedMDNode(MDNode *&N, bool IsDistinct) {
  assert(Lex.getKind() == lltok::MetadataVar && "Expected metadata type name");

#define HANDLE_SPECIALIZED_MDNODE_LEAF(CLASS)                                  \
  if (Lex.getStrVal() == #CLASS)                                               \
    return parse##CLASS(N, IsDistinct);
#include "llvm/IR/Metadata.def"

  return tokError("expected metadata type");
}

#define DECLARE_FIELD(NAME, TYPE, INIT) TYPE NAME INIT
#define NOP_FIELD(NAME, TYPE, INIT)
#define REQUIRE_FIELD(NAME, TYPE, INIT)                                        \
  if (!NAME.Seen)                                                              \
    return error(ClosingLoc, "missing required field '" #NAME "'");
#define PARSE_MD_FIELD(NAME, TYPE, DEFAULT)                                    \
  if (Lex.getStrVal() == #NAME)                                                \
    return parseMDField(#NAME, NAME);
#define PARSE_MD_FIELDS()                                                      \
  VISIT_MD_FIELDS(DECLARE_FIELD, DECLARE_FIELD)                                \
  do {                                                                         \
    LocTy ClosingLoc;                                                          \
    if (parseMDFieldsImpl(                                                     \
            [&]() -> bool {                                                    \
              VISIT_MD_FIELDS(PARSE_MD_FIELD, PARSE_MD_FIELD)                  \
              return tokError(Twine("invalid field '") + Lex.getStrVal() +     \
                              "'");                                            \
            },                                                                 \
            ClosingLoc))                                                       \
      return true;                                                             \
    VISIT_MD_FIELDS(NOP_FIELD, REQUIRE_FIELD)                                  \
  } while (false)
#define GET_OR_DISTINCT(CLASS, ARGS)                                           \
  (IsDistinct ? CLASS::getDistinct ARGS : CLASS::get ARGS)

/// parseDILocationFields:
///   ::= !DILocation(line: 43, column: 8, scope: !5, inlinedAt: !6,
///   isImplicitCode: true)
bool LLParser::parseDILocation(MDNode *&Result, bool IsDistinct) {
#define VISIT_MD_FIELDS(OPTIONAL, REQUIRED)                                    \
  OPTIONAL(line, LineField, );                                                 \
  OPTIONAL(column, ColumnField, );                                             \
  REQUIRED(scope, MDField, (/* AllowNull */ false));                           \
  OPTIONAL(inlinedAt, MDField, );                                              \
  OPTIONAL(isImplicitCode, MDBoolField, (false));
  PARSE_MD_FIELDS();
#undef VISIT_MD_FIELDS

  Result =
      GET_OR_DISTINCT(DILocation, (Context, line.Val, column.Val, scope.Val,
                                   inlinedAt.Val, isImplicitCode.Val));
  return false;
}

/// parseDIAssignID:
///   ::= distinct !DIAssignID()
bool LLParser::parseDIAssignID(MDNode *&Result, bool IsDistinct) {
  if (!IsDistinct)
    return tokError("missing 'distinct', required for !DIAssignID()");

  Lex.Lex();

  // Now eat the parens.
  if (parseToken(lltok::lparen, "expected '(' here"))
    return true;
  if (parseToken(lltok::rparen, "expected ')' here"))
    return true;

  Result = DIAssignID::getDistinct(Context);
  return false;
}

/// parseGenericDINode:
///   ::= !GenericDINode(tag: 15, header: "...", operands: {...})
bool LLParser::parseGenericDINode(MDNode *&Result, bool IsDistinct) {
#define VISIT_MD_FIELDS(OPTIONAL, REQUIRED)                                    \
  REQUIRED(tag, DwarfTagField, );                                              \
  OPTIONAL(header, MDStringField, );                                           \
  OPTIONAL(operands, MDFieldList, );
  PARSE_MD_FIELDS();
#undef VISIT_MD_FIELDS

  Result = GET_OR_DISTINCT(GenericDINode,
                           (Context, tag.Val, header.Val, operands.Val));
  return false;
}

/// parseDISubrange:
///   ::= !DISubrange(count: 30, lowerBound: 2)
///   ::= !DISubrange(count: !node, lowerBound: 2)
///   ::= !DISubrange(lowerBound: !node1, upperBound: !node2, stride: !node3)
bool LLParser::parseDISubrange(MDNode *&Result, bool IsDistinct) {
#define VISIT_MD_FIELDS(OPTIONAL, REQUIRED)                                    \
  OPTIONAL(count, MDSignedOrMDField, (-1, -1, INT64_MAX, false));              \
  OPTIONAL(lowerBound, MDSignedOrMDField, );                                   \
  OPTIONAL(upperBound, MDSignedOrMDField, );                                   \
  OPTIONAL(stride, MDSignedOrMDField, );
  PARSE_MD_FIELDS();
#undef VISIT_MD_FIELDS

  Metadata *Count = nullptr;
  Metadata *LowerBound = nullptr;
  Metadata *UpperBound = nullptr;
  Metadata *Stride = nullptr;

  auto convToMetadata = [&](const MDSignedOrMDField &Bound) -> Metadata * {
    if (Bound.isMDSignedField())
      return ConstantAsMetadata::get(ConstantInt::getSigned(
          Type::getInt64Ty(Context), Bound.getMDSignedValue()));
    if (Bound.isMDField())
      return Bound.getMDFieldValue();
    return nullptr;
  };

  Count = convToMetadata(count);
  LowerBound = convToMetadata(lowerBound);
  UpperBound = convToMetadata(upperBound);
  Stride = convToMetadata(stride);

  Result = GET_OR_DISTINCT(DISubrange,
                           (Context, Count, LowerBound, UpperBound, Stride));

  return false;
}

/// parseDIGenericSubrange:
///   ::= !DIGenericSubrange(lowerBound: !node1, upperBound: !node2, stride:
///   !node3)
bool LLParser::parseDIGenericSubrange(MDNode *&Result, bool IsDistinct) {
#define VISIT_MD_FIELDS(OPTIONAL, REQUIRED)                                    \
  OPTIONAL(count, MDSignedOrMDField, );                                        \
  OPTIONAL(lowerBound, MDSignedOrMDField, );                                   \
  OPTIONAL(upperBound, MDSignedOrMDField, );                                   \
  OPTIONAL(stride, MDSignedOrMDField, );
  PARSE_MD_FIELDS();
#undef VISIT_MD_FIELDS

  auto ConvToMetadata = [&](const MDSignedOrMDField &Bound) -> Metadata * {
    if (Bound.isMDSignedField())
      return DIExpression::get(
          Context, {dwarf::DW_OP_consts,
                    static_cast<uint64_t>(Bound.getMDSignedValue())});
    if (Bound.isMDField())
      return Bound.getMDFieldValue();
    return nullptr;
  };

  Metadata *Count = ConvToMetadata(count);
  Metadata *LowerBound = ConvToMetadata(lowerBound);
  Metadata *UpperBound = ConvToMetadata(upperBound);
  Metadata *Stride = ConvToMetadata(stride);

  Result = GET_OR_DISTINCT(DIGenericSubrange,
                           (Context, Count, LowerBound, UpperBound, Stride));

  return false;
}

/// parseDIEnumerator:
///   ::= !DIEnumerator(value: 30, isUnsigned: true, name: "SomeKind")
bool LLParser::parseDIEnumerator(MDNode *&Result, bool IsDistinct) {
#define VISIT_MD_FIELDS(OPTIONAL, REQUIRED)                                    \
  REQUIRED(name, MDStringField, );                                             \
  REQUIRED(value, MDAPSIntField, );                                            \
  OPTIONAL(isUnsigned, MDBoolField, (false));
  PARSE_MD_FIELDS();
#undef VISIT_MD_FIELDS

  if (isUnsigned.Val && value.Val.isNegative())
    return tokError("unsigned enumerator with negative value");

  APSInt Value(value.Val);
  // Add a leading zero so that unsigned values with the msb set are not
  // mistaken for negative values when used for signed enumerators.
  if (!isUnsigned.Val && value.Val.isUnsigned() && value.Val.isSignBitSet())
    Value = Value.zext(Value.getBitWidth() + 1);

  Result =
      GET_OR_DISTINCT(DIEnumerator, (Context, Value, isUnsigned.Val, name.Val));

  return false;
}

/// parseDIBasicType:
///   ::= !DIBasicType(tag: DW_TAG_base_type, name: "int", size: 32, align: 32,
///                    encoding: DW_ATE_encoding, flags: 0)
bool LLParser::parseDIBasicType(MDNode *&Result, bool IsDistinct) {
#define VISIT_MD_FIELDS(OPTIONAL, REQUIRED)                                    \
  OPTIONAL(tag, DwarfTagField, (dwarf::DW_TAG_base_type));                     \
  OPTIONAL(name, MDStringField, );                                             \
  OPTIONAL(size, MDUnsignedField, (0, UINT64_MAX));                            \
  OPTIONAL(align, MDUnsignedField, (0, UINT32_MAX));                           \
  OPTIONAL(encoding, DwarfAttEncodingField, );                                 \
  OPTIONAL(num_extra_inhabitants, MDUnsignedField, (0, UINT32_MAX));           \
  OPTIONAL(flags, DIFlagField, );
  PARSE_MD_FIELDS();
#undef VISIT_MD_FIELDS

  Result = GET_OR_DISTINCT(DIBasicType, (Context, tag.Val, name.Val, size.Val,
                                         align.Val, encoding.Val,
                                         num_extra_inhabitants.Val, flags.Val));
  return false;
}

/// parseDIStringType:
///   ::= !DIStringType(name: "character(4)", size: 32, align: 32)
bool LLParser::parseDIStringType(MDNode *&Result, bool IsDistinct) {
#define VISIT_MD_FIELDS(OPTIONAL, REQUIRED)                                    \
  OPTIONAL(tag, DwarfTagField, (dwarf::DW_TAG_string_type));                   \
  OPTIONAL(name, MDStringField, );                                             \
  OPTIONAL(stringLength, MDField, );                                           \
  OPTIONAL(stringLengthExpression, MDField, );                                 \
  OPTIONAL(stringLocationExpression, MDField, );                               \
  OPTIONAL(size, MDUnsignedField, (0, UINT64_MAX));                            \
  OPTIONAL(align, MDUnsignedField, (0, UINT32_MAX));                           \
  OPTIONAL(encoding, DwarfAttEncodingField, );
  PARSE_MD_FIELDS();
#undef VISIT_MD_FIELDS

  Result = GET_OR_DISTINCT(
      DIStringType,
      (Context, tag.Val, name.Val, stringLength.Val, stringLengthExpression.Val,
       stringLocationExpression.Val, size.Val, align.Val, encoding.Val));
  return false;
}

/// parseDIDerivedType:
///   ::= !DIDerivedType(tag: DW_TAG_pointer_type, name: "int", file: !0,
///                      line: 7, scope: !1, baseType: !2, size: 32,
///                      align: 32, offset: 0, flags: 0, extraData: !3,
///                      dwarfAddressSpace: 3, ptrAuthKey: 1,
///                      ptrAuthIsAddressDiscriminated: true,
///                      ptrAuthExtraDiscriminator: 0x1234,
///                      ptrAuthIsaPointer: 1, ptrAuthAuthenticatesNullValues:1
///                      )
bool LLParser::parseDIDerivedType(MDNode *&Result, bool IsDistinct) {
#define VISIT_MD_FIELDS(OPTIONAL, REQUIRED)                                    \
  REQUIRED(tag, DwarfTagField, );                                              \
  OPTIONAL(name, MDStringField, );                                             \
  OPTIONAL(file, MDField, );                                                   \
  OPTIONAL(line, LineField, );                                                 \
  OPTIONAL(scope, MDField, );                                                  \
  REQUIRED(baseType, MDField, );                                               \
  OPTIONAL(size, MDUnsignedField, (0, UINT64_MAX));                            \
  OPTIONAL(align, MDUnsignedField, (0, UINT32_MAX));                           \
  OPTIONAL(offset, MDUnsignedField, (0, UINT64_MAX));                          \
  OPTIONAL(flags, DIFlagField, );                                              \
  OPTIONAL(extraData, MDField, );                                              \
  OPTIONAL(dwarfAddressSpace, MDUnsignedField, (UINT32_MAX, UINT32_MAX));      \
  OPTIONAL(annotations, MDField, );                                            \
  OPTIONAL(ptrAuthKey, MDUnsignedField, (0, 7));                               \
  OPTIONAL(ptrAuthIsAddressDiscriminated, MDBoolField, );                      \
  OPTIONAL(ptrAuthExtraDiscriminator, MDUnsignedField, (0, 0xffff));           \
  OPTIONAL(ptrAuthIsaPointer, MDBoolField, );                                  \
  OPTIONAL(ptrAuthAuthenticatesNullValues, MDBoolField, );
  PARSE_MD_FIELDS();
#undef VISIT_MD_FIELDS

  std::optional<unsigned> DWARFAddressSpace;
  if (dwarfAddressSpace.Val != UINT32_MAX)
    DWARFAddressSpace = dwarfAddressSpace.Val;
  std::optional<DIDerivedType::PtrAuthData> PtrAuthData;
  if (ptrAuthKey.Val)
    PtrAuthData.emplace(
        (unsigned)ptrAuthKey.Val, ptrAuthIsAddressDiscriminated.Val,
        (unsigned)ptrAuthExtraDiscriminator.Val, ptrAuthIsaPointer.Val,
        ptrAuthAuthenticatesNullValues.Val);

  Result = GET_OR_DISTINCT(DIDerivedType,
                           (Context, tag.Val, name.Val, file.Val, line.Val,
                            scope.Val, baseType.Val, size.Val, align.Val,
                            offset.Val, DWARFAddressSpace, PtrAuthData,
                            flags.Val, extraData.Val, annotations.Val));
  return false;
}

bool LLParser::parseDICompositeType(MDNode *&Result, bool IsDistinct) {
#define VISIT_MD_FIELDS(OPTIONAL, REQUIRED)                                    \
  REQUIRED(tag, DwarfTagField, );                                              \
  OPTIONAL(name, MDStringField, );                                             \
  OPTIONAL(file, MDField, );                                                   \
  OPTIONAL(line, LineField, );                                                 \
  OPTIONAL(scope, MDField, );                                                  \
  OPTIONAL(baseType, MDField, );                                               \
  OPTIONAL(size, MDUnsignedField, (0, UINT64_MAX));                            \
  OPTIONAL(align, MDUnsignedField, (0, UINT32_MAX));                           \
  OPTIONAL(offset, MDUnsignedField, (0, UINT64_MAX));                          \
  OPTIONAL(flags, DIFlagField, );                                              \
  OPTIONAL(elements, MDField, );                                               \
  OPTIONAL(runtimeLang, DwarfLangField, );                                     \
  OPTIONAL(vtableHolder, MDField, );                                           \
  OPTIONAL(templateParams, MDField, );                                         \
  OPTIONAL(identifier, MDStringField, );                                       \
  OPTIONAL(discriminator, MDField, );                                          \
  OPTIONAL(dataLocation, MDField, );                                           \
  OPTIONAL(associated, MDField, );                                             \
  OPTIONAL(allocated, MDField, );                                              \
  OPTIONAL(rank, MDSignedOrMDField, );                                         \
  OPTIONAL(annotations, MDField, );                                            \
  OPTIONAL(num_extra_inhabitants, MDUnsignedField, (0, UINT32_MAX));           \
  OPTIONAL(specification, MDField, );
  PARSE_MD_FIELDS();
#undef VISIT_MD_FIELDS

  Metadata *Rank = nullptr;
  if (rank.isMDSignedField())
    Rank = ConstantAsMetadata::get(ConstantInt::getSigned(
        Type::getInt64Ty(Context), rank.getMDSignedValue()));
  else if (rank.isMDField())
    Rank = rank.getMDFieldValue();

  // If this has an identifier try to build an ODR type.
  if (identifier.Val)
    if (auto *CT = DICompositeType::buildODRType(
            Context, *identifier.Val, tag.Val, name.Val, file.Val, line.Val,
            scope.Val, baseType.Val, size.Val, align.Val, offset.Val,
            specification.Val, num_extra_inhabitants.Val, flags.Val,
            elements.Val, runtimeLang.Val, vtableHolder.Val, templateParams.Val,
            discriminator.Val, dataLocation.Val, associated.Val, allocated.Val,
            Rank, annotations.Val)) {
      Result = CT;
      return false;
    }

  // Create a new node, and save it in the context if it belongs in the type
  // map.
  Result = GET_OR_DISTINCT(
      DICompositeType,
      (Context, tag.Val, name.Val, file.Val, line.Val, scope.Val, baseType.Val,
       size.Val, align.Val, offset.Val, flags.Val, elements.Val,
       runtimeLang.Val, vtableHolder.Val, templateParams.Val, identifier.Val,
       discriminator.Val, dataLocation.Val, associated.Val, allocated.Val, Rank,
       annotations.Val, specification.Val, num_extra_inhabitants.Val));
  return false;
}

bool LLParser::parseDISubroutineType(MDNode *&Result, bool IsDistinct) {
#define VISIT_MD_FIELDS(OPTIONAL, REQUIRED)                                    \
  OPTIONAL(flags, DIFlagField, );                                              \
  OPTIONAL(cc, DwarfCCField, );                                                \
  REQUIRED(types, MDField, );
  PARSE_MD_FIELDS();
#undef VISIT_MD_FIELDS

  Result = GET_OR_DISTINCT(DISubroutineType,
                           (Context, flags.Val, cc.Val, types.Val));
  return false;
}

/// parseDIFileType:
///   ::= !DIFileType(filename: "path/to/file", directory: "/path/to/dir",
///                   checksumkind: CSK_MD5,
///                   checksum: "000102030405060708090a0b0c0d0e0f",
///                   source: "source file contents")
bool LLParser::parseDIFile(MDNode *&Result, bool IsDistinct) {
  // The default constructed value for checksumkind is required, but will never
  // be used, as the parser checks if the field was actually Seen before using
  // the Val.
#define VISIT_MD_FIELDS(OPTIONAL, REQUIRED)                                    \
  REQUIRED(filename, MDStringField, );                                         \
  REQUIRED(directory, MDStringField, );                                        \
  OPTIONAL(checksumkind, ChecksumKindField, (DIFile::CSK_MD5));                \
  OPTIONAL(checksum, MDStringField, );                                         \
  OPTIONAL(source, MDStringField, );
  PARSE_MD_FIELDS();
#undef VISIT_MD_FIELDS

  std::optional<DIFile::ChecksumInfo<MDString *>> OptChecksum;
  if (checksumkind.Seen && checksum.Seen)
    OptChecksum.emplace(checksumkind.Val, checksum.Val);
  else if (checksumkind.Seen || checksum.Seen)
    return tokError("'checksumkind' and 'checksum' must be provided together");

  MDString *Source = nullptr;
  if (source.Seen)
    Source = source.Val;
  Result = GET_OR_DISTINCT(
      DIFile, (Context, filename.Val, directory.Val, OptChecksum, Source));
  return false;
}

/// parseDICompileUnit:
///   ::= !DICompileUnit(language: DW_LANG_C99, file: !0, producer: "clang",
///                      isOptimized: true, flags: "-O2", runtimeVersion: 1,
///                      splitDebugFilename: "abc.debug",
///                      emissionKind: FullDebug, enums: !1, retainedTypes: !2,
///                      globals: !4, imports: !5, macros: !6, dwoId: 0x0abcd,
///                      sysroot: "/", sdk: "MacOSX.sdk")
bool LLParser::parseDICompileUnit(MDNode *&Result, bool IsDistinct) {
  if (!IsDistinct)
    return tokError("missing 'distinct', required for !DICompileUnit");

#define VISIT_MD_FIELDS(OPTIONAL, REQUIRED)                                    \
  REQUIRED(language, DwarfLangField, );                                        \
  REQUIRED(file, MDField, (/* AllowNull */ false));                            \
  OPTIONAL(producer, MDStringField, );                                         \
  OPTIONAL(isOptimized, MDBoolField, );                                        \
  OPTIONAL(flags, MDStringField, );                                            \
  OPTIONAL(runtimeVersion, MDUnsignedField, (0, UINT32_MAX));                  \
  OPTIONAL(splitDebugFilename, MDStringField, );                               \
  OPTIONAL(emissionKind, EmissionKindField, );                                 \
  OPTIONAL(enums, MDField, );                                                  \
  OPTIONAL(retainedTypes, MDField, );                                          \
  OPTIONAL(globals, MDField, );                                                \
  OPTIONAL(imports, MDField, );                                                \
  OPTIONAL(macros, MDField, );                                                 \
  OPTIONAL(dwoId, MDUnsignedField, );                                          \
  OPTIONAL(splitDebugInlining, MDBoolField, = true);                           \
  OPTIONAL(debugInfoForProfiling, MDBoolField, = false);                       \
  OPTIONAL(nameTableKind, NameTableKindField, );                               \
  OPTIONAL(rangesBaseAddress, MDBoolField, = false);                           \
  OPTIONAL(sysroot, MDStringField, );                                          \
  OPTIONAL(sdk, MDStringField, );
  PARSE_MD_FIELDS();
#undef VISIT_MD_FIELDS

  Result = DICompileUnit::getDistinct(
      Context, language.Val, file.Val, producer.Val, isOptimized.Val, flags.Val,
      runtimeVersion.Val, splitDebugFilename.Val, emissionKind.Val, enums.Val,
      retainedTypes.Val, globals.Val, imports.Val, macros.Val, dwoId.Val,
      splitDebugInlining.Val, debugInfoForProfiling.Val, nameTableKind.Val,
      rangesBaseAddress.Val, sysroot.Val, sdk.Val);
  return false;
}

/// parseDISubprogram:
///   ::= !DISubprogram(scope: !0, name: "foo", linkageName: "_Zfoo",
///                     file: !1, line: 7, type: !2, isLocal: false,
///                     isDefinition: true, scopeLine: 8, containingType: !3,
///                     virtuality: DW_VIRTUALTIY_pure_virtual,
///                     virtualIndex: 10, thisAdjustment: 4, flags: 11,
///                     spFlags: 10, isOptimized: false, templateParams: !4,
///                     declaration: !5, retainedNodes: !6, thrownTypes: !7,
///                     annotations: !8)
bool LLParser::parseDISubprogram(MDNode *&Result, bool IsDistinct) {
  auto Loc = Lex.getLoc();
#define VISIT_MD_FIELDS(OPTIONAL, REQUIRED)                                    \
  OPTIONAL(scope, MDField, );                                                  \
  OPTIONAL(name, MDStringField, );                                             \
  OPTIONAL(linkageName, MDStringField, );                                      \
  OPTIONAL(file, MDField, );                                                   \
  OPTIONAL(line, LineField, );                                                 \
  OPTIONAL(type, MDField, );                                                   \
  OPTIONAL(isLocal, MDBoolField, );                                            \
  OPTIONAL(isDefinition, MDBoolField, (true));                                 \
  OPTIONAL(scopeLine, LineField, );                                            \
  OPTIONAL(containingType, MDField, );                                         \
  OPTIONAL(virtuality, DwarfVirtualityField, );                                \
  OPTIONAL(virtualIndex, MDUnsignedField, (0, UINT32_MAX));                    \
  OPTIONAL(thisAdjustment, MDSignedField, (0, INT32_MIN, INT32_MAX));          \
  OPTIONAL(flags, DIFlagField, );                                              \
  OPTIONAL(spFlags, DISPFlagField, );                                          \
  OPTIONAL(isOptimized, MDBoolField, );                                        \
  OPTIONAL(unit, MDField, );                                                   \
  OPTIONAL(templateParams, MDField, );                                         \
  OPTIONAL(declaration, MDField, );                                            \
  OPTIONAL(retainedNodes, MDField, );                                          \
  OPTIONAL(thrownTypes, MDField, );                                            \
  OPTIONAL(annotations, MDField, );                                            \
  OPTIONAL(targetFuncName, MDStringField, );
  PARSE_MD_FIELDS();
#undef VISIT_MD_FIELDS

  // An explicit spFlags field takes precedence over individual fields in
  // older IR versions.
  DISubprogram::DISPFlags SPFlags =
      spFlags.Seen ? spFlags.Val
                   : DISubprogram::toSPFlags(isLocal.Val, isDefinition.Val,
                                             isOptimized.Val, virtuality.Val);
  if ((SPFlags & DISubprogram::SPFlagDefinition) && !IsDistinct)
    return error(
        Loc,
        "missing 'distinct', required for !DISubprogram that is a Definition");
  Result = GET_OR_DISTINCT(
      DISubprogram,
      (Context, scope.Val, name.Val, linkageName.Val, file.Val, line.Val,
       type.Val, scopeLine.Val, containingType.Val, virtualIndex.Val,
       thisAdjustment.Val, flags.Val, SPFlags, unit.Val, templateParams.Val,
       declaration.Val, retainedNodes.Val, thrownTypes.Val, annotations.Val,
       targetFuncName.Val));
  return false;
}

/// parseDILexicalBlock:
///   ::= !DILexicalBlock(scope: !0, file: !2, line: 7, column: 9)
bool LLParser::parseDILexicalBlock(MDNode *&Result, bool IsDistinct) {
#define VISIT_MD_FIELDS(OPTIONAL, REQUIRED)                                    \
  REQUIRED(scope, MDField, (/* AllowNull */ false));                           \
  OPTIONAL(file, MDField, );                                                   \
  OPTIONAL(line, LineField, );                                                 \
  OPTIONAL(column, ColumnField, );
  PARSE_MD_FIELDS();
#undef VISIT_MD_FIELDS

  Result = GET_OR_DISTINCT(
      DILexicalBlock, (Context, scope.Val, file.Val, line.Val, column.Val));
  return false;
}

/// parseDILexicalBlockFile:
///   ::= !DILexicalBlockFile(scope: !0, file: !2, discriminator: 9)
bool LLParser::parseDILexicalBlockFile(MDNode *&Result, bool IsDistinct) {
#define VISIT_MD_FIELDS(OPTIONAL, REQUIRED)                                    \
  REQUIRED(scope, MDField, (/* AllowNull */ false));                           \
  OPTIONAL(file, MDField, );                                                   \
  REQUIRED(discriminator, MDUnsignedField, (0, UINT32_MAX));
  PARSE_MD_FIELDS();
#undef VISIT_MD_FIELDS

  Result = GET_OR_DISTINCT(DILexicalBlockFile,
                           (Context, scope.Val, file.Val, discriminator.Val));
  return false;
}

/// parseDICommonBlock:
///   ::= !DICommonBlock(scope: !0, file: !2, name: "COMMON name", line: 9)
bool LLParser::parseDICommonBlock(MDNode *&Result, bool IsDistinct) {
#define VISIT_MD_FIELDS(OPTIONAL, REQUIRED)                                    \
  REQUIRED(scope, MDField, );                                                  \
  OPTIONAL(declaration, MDField, );                                            \
  OPTIONAL(name, MDStringField, );                                             \
  OPTIONAL(file, MDField, );                                                   \
  OPTIONAL(line, LineField, );
  PARSE_MD_FIELDS();
#undef VISIT_MD_FIELDS

  Result = GET_OR_DISTINCT(DICommonBlock,
                           (Context, scope.Val, declaration.Val, name.Val,
                            file.Val, line.Val));
  return false;
}

/// parseDINamespace:
///   ::= !DINamespace(scope: !0, file: !2, name: "SomeNamespace", line: 9)
bool LLParser::parseDINamespace(MDNode *&Result, bool IsDistinct) {
#define VISIT_MD_FIELDS(OPTIONAL, REQUIRED)                                    \
  REQUIRED(scope, MDField, );                                                  \
  OPTIONAL(name, MDStringField, );                                             \
  OPTIONAL(exportSymbols, MDBoolField, );
  PARSE_MD_FIELDS();
#undef VISIT_MD_FIELDS

  Result = GET_OR_DISTINCT(DINamespace,
                           (Context, scope.Val, name.Val, exportSymbols.Val));
  return false;
}

/// parseDIMacro:
///   ::= !DIMacro(macinfo: type, line: 9, name: "SomeMacro", value:
///   "SomeValue")
bool LLParser::parseDIMacro(MDNode *&Result, bool IsDistinct) {
#define VISIT_MD_FIELDS(OPTIONAL, REQUIRED)                                    \
  REQUIRED(type, DwarfMacinfoTypeField, );                                     \
  OPTIONAL(line, LineField, );                                                 \
  REQUIRED(name, MDStringField, );                                             \
  OPTIONAL(value, MDStringField, );
  PARSE_MD_FIELDS();
#undef VISIT_MD_FIELDS

  Result = GET_OR_DISTINCT(DIMacro,
                           (Context, type.Val, line.Val, name.Val, value.Val));
  return false;
}

/// parseDIMacroFile:
///   ::= !DIMacroFile(line: 9, file: !2, nodes: !3)
bool LLParser::parseDIMacroFile(MDNode *&Result, bool IsDistinct) {
#define VISIT_MD_FIELDS(OPTIONAL, REQUIRED)                                    \
  OPTIONAL(type, DwarfMacinfoTypeField, (dwarf::DW_MACINFO_start_file));       \
  OPTIONAL(line, LineField, );                                                 \
  REQUIRED(file, MDField, );                                                   \
  OPTIONAL(nodes, MDField, );
  PARSE_MD_FIELDS();
#undef VISIT_MD_FIELDS

  Result = GET_OR_DISTINCT(DIMacroFile,
                           (Context, type.Val, line.Val, file.Val, nodes.Val));
  return false;
}

/// parseDIModule:
///   ::= !DIModule(scope: !0, name: "SomeModule", configMacros:
///   "-DNDEBUG", includePath: "/usr/include", apinotes: "module.apinotes",
///   file: !1, line: 4, isDecl: false)
bool LLParser::parseDIModule(MDNode *&Result, bool IsDistinct) {
#define VISIT_MD_FIELDS(OPTIONAL, REQUIRED)                                    \
  REQUIRED(scope, MDField, );                                                  \
  REQUIRED(name, MDStringField, );                                             \
  OPTIONAL(configMacros, MDStringField, );                                     \
  OPTIONAL(includePath, MDStringField, );                                      \
  OPTIONAL(apinotes, MDStringField, );                                         \
  OPTIONAL(file, MDField, );                                                   \
  OPTIONAL(line, LineField, );                                                 \
  OPTIONAL(isDecl, MDBoolField, );
  PARSE_MD_FIELDS();
#undef VISIT_MD_FIELDS

  Result = GET_OR_DISTINCT(DIModule, (Context, file.Val, scope.Val, name.Val,
                                      configMacros.Val, includePath.Val,
                                      apinotes.Val, line.Val, isDecl.Val));
  return false;
}

/// parseDITemplateTypeParameter:
///   ::= !DITemplateTypeParameter(name: "Ty", type: !1, defaulted: false)
bool LLParser::parseDITemplateTypeParameter(MDNode *&Result, bool IsDistinct) {
#define VISIT_MD_FIELDS(OPTIONAL, REQUIRED)                                    \
  OPTIONAL(name, MDStringField, );                                             \
  REQUIRED(type, MDField, );                                                   \
  OPTIONAL(defaulted, MDBoolField, );
  PARSE_MD_FIELDS();
#undef VISIT_MD_FIELDS

  Result = GET_OR_DISTINCT(DITemplateTypeParameter,
                           (Context, name.Val, type.Val, defaulted.Val));
  return false;
}

/// parseDITemplateValueParameter:
///   ::= !DITemplateValueParameter(tag: DW_TAG_template_value_parameter,
///                                 name: "V", type: !1, defaulted: false,
///                                 value: i32 7)
bool LLParser::parseDITemplateValueParameter(MDNode *&Result, bool IsDistinct) {
#define VISIT_MD_FIELDS(OPTIONAL, REQUIRED)                                    \
  OPTIONAL(tag, DwarfTagField, (dwarf::DW_TAG_template_value_parameter));      \
  OPTIONAL(name, MDStringField, );                                             \
  OPTIONAL(type, MDField, );                                                   \
  OPTIONAL(defaulted, MDBoolField, );                                          \
  REQUIRED(value, MDField, );

  PARSE_MD_FIELDS();
#undef VISIT_MD_FIELDS

  Result = GET_OR_DISTINCT(
      DITemplateValueParameter,
      (Context, tag.Val, name.Val, type.Val, defaulted.Val, value.Val));
  return false;
}

/// parseDIGlobalVariable:
///   ::= !DIGlobalVariable(scope: !0, name: "foo", linkageName: "foo",
///                         file: !1, line: 7, type: !2, isLocal: false,
///                         isDefinition: true, templateParams: !3,
///                         declaration: !4, align: 8)
bool LLParser::parseDIGlobalVariable(MDNode *&Result, bool IsDistinct) {
#define VISIT_MD_FIELDS(OPTIONAL, REQUIRED)                                    \
  OPTIONAL(name, MDStringField, (/* AllowEmpty */ false));                     \
  OPTIONAL(scope, MDField, );                                                  \
  OPTIONAL(linkageName, MDStringField, );                                      \
  OPTIONAL(file, MDField, );                                                   \
  OPTIONAL(line, LineField, );                                                 \
  OPTIONAL(type, MDField, );                                                   \
  OPTIONAL(isLocal, MDBoolField, );                                            \
  OPTIONAL(isDefinition, MDBoolField, (true));                                 \
  OPTIONAL(templateParams, MDField, );                                         \
  OPTIONAL(declaration, MDField, );                                            \
  OPTIONAL(align, MDUnsignedField, (0, UINT32_MAX));                           \
  OPTIONAL(annotations, MDField, );
  PARSE_MD_FIELDS();
#undef VISIT_MD_FIELDS

  Result =
      GET_OR_DISTINCT(DIGlobalVariable,
                      (Context, scope.Val, name.Val, linkageName.Val, file.Val,
                       line.Val, type.Val, isLocal.Val, isDefinition.Val,
                       declaration.Val, templateParams.Val, align.Val,
                       annotations.Val));
  return false;
}

/// parseDILocalVariable:
///   ::= !DILocalVariable(arg: 7, scope: !0, name: "foo",
///                        file: !1, line: 7, type: !2, arg: 2, flags: 7,
///                        align: 8)
///   ::= !DILocalVariable(scope: !0, name: "foo",
///                        file: !1, line: 7, type: !2, arg: 2, flags: 7,
///                        align: 8)
bool LLParser::parseDILocalVariable(MDNode *&Result, bool IsDistinct) {
#define VISIT_MD_FIELDS(OPTIONAL, REQUIRED)                                    \
  REQUIRED(scope, MDField, (/* AllowNull */ false));                           \
  OPTIONAL(name, MDStringField, );                                             \
  OPTIONAL(arg, MDUnsignedField, (0, UINT16_MAX));                             \
  OPTIONAL(file, MDField, );                                                   \
  OPTIONAL(line, LineField, );                                                 \
  OPTIONAL(type, MDField, );                                                   \
  OPTIONAL(flags, DIFlagField, );                                              \
  OPTIONAL(align, MDUnsignedField, (0, UINT32_MAX));                           \
  OPTIONAL(annotations, MDField, );
  PARSE_MD_FIELDS();
#undef VISIT_MD_FIELDS

  Result = GET_OR_DISTINCT(DILocalVariable,
                           (Context, scope.Val, name.Val, file.Val, line.Val,
                            type.Val, arg.Val, flags.Val, align.Val,
                            annotations.Val));
  return false;
}

/// parseDILabel:
///   ::= !DILabel(scope: !0, name: "foo", file: !1, line: 7)
bool LLParser::parseDILabel(MDNode *&Result, bool IsDistinct) {
#define VISIT_MD_FIELDS(OPTIONAL, REQUIRED)                                    \
  REQUIRED(scope, MDField, (/* AllowNull */ false));                           \
  REQUIRED(name, MDStringField, );                                             \
  REQUIRED(file, MDField, );                                                   \
  REQUIRED(line, LineField, );
  PARSE_MD_FIELDS();
#undef VISIT_MD_FIELDS

  Result = GET_OR_DISTINCT(DILabel,
                           (Context, scope.Val, name.Val, file.Val, line.Val));
  return false;
}

/// parseDIExpressionBody:
///   ::= (0, 7, -1)
bool LLParser::parseDIExpressionBody(MDNode *&Result, bool IsDistinct) {
  if (parseToken(lltok::lparen, "expected '(' here"))
    return true;

  SmallVector<uint64_t, 8> Elements;
  if (Lex.getKind() != lltok::rparen)
    do {
      if (Lex.getKind() == lltok::DwarfOp) {
        if (unsigned Op = dwarf::getOperationEncoding(Lex.getStrVal())) {
          Lex.Lex();
          Elements.push_back(Op);
          continue;
        }
        return tokError(Twine("invalid DWARF op '") + Lex.getStrVal() + "'");
      }

      if (Lex.getKind() == lltok::DwarfAttEncoding) {
        if (unsigned Op = dwarf::getAttributeEncoding(Lex.getStrVal())) {
          Lex.Lex();
          Elements.push_back(Op);
          continue;
        }
        return tokError(Twine("invalid DWARF attribute encoding '") +
                        Lex.getStrVal() + "'");
      }

      if (Lex.getKind() != lltok::APSInt || Lex.getAPSIntVal().isSigned())
        return tokError("expected unsigned integer");

      auto &U = Lex.getAPSIntVal();
      if (U.ugt(UINT64_MAX))
        return tokError("element too large, limit is " + Twine(UINT64_MAX));
      Elements.push_back(U.getZExtValue());
      Lex.Lex();
    } while (EatIfPresent(lltok::comma));

  if (parseToken(lltok::rparen, "expected ')' here"))
    return true;

  Result = GET_OR_DISTINCT(DIExpression, (Context, Elements));
  return false;
}

/// parseDIExpression:
///   ::= !DIExpression(0, 7, -1)
bool LLParser::parseDIExpression(MDNode *&Result, bool IsDistinct) {
  assert(Lex.getKind() == lltok::MetadataVar && "Expected metadata type name");
  assert(Lex.getStrVal() == "DIExpression" && "Expected '!DIExpression'");
  Lex.Lex();

  return parseDIExpressionBody(Result, IsDistinct);
}

/// ParseDIArgList:
///   ::= !DIArgList(i32 7, i64 %0)
bool LLParser::parseDIArgList(Metadata *&MD, PerFunctionState *PFS) {
  assert(PFS && "Expected valid function state");
  assert(Lex.getKind() == lltok::MetadataVar && "Expected metadata type name");
  Lex.Lex();

  if (parseToken(lltok::lparen, "expected '(' here"))
    return true;

  SmallVector<ValueAsMetadata *, 4> Args;
  if (Lex.getKind() != lltok::rparen)
    do {
      Metadata *MD;
      if (parseValueAsMetadata(MD, "expected value-as-metadata operand", PFS))
        return true;
      Args.push_back(dyn_cast<ValueAsMetadata>(MD));
    } while (EatIfPresent(lltok::comma));

  if (parseToken(lltok::rparen, "expected ')' here"))
    return true;

  MD = DIArgList::get(Context, Args);
  return false;
}

/// parseDIGlobalVariableExpression:
///   ::= !DIGlobalVariableExpression(var: !0, expr: !1)
bool LLParser::parseDIGlobalVariableExpression(MDNode *&Result,
                                               bool IsDistinct) {
#define VISIT_MD_FIELDS(OPTIONAL, REQUIRED)                                    \
  REQUIRED(var, MDField, );                                                    \
  REQUIRED(expr, MDField, );
  PARSE_MD_FIELDS();
#undef VISIT_MD_FIELDS

  Result =
      GET_OR_DISTINCT(DIGlobalVariableExpression, (Context, var.Val, expr.Val));
  return false;
}

/// parseDIObjCProperty:
///   ::= !DIObjCProperty(name: "foo", file: !1, line: 7, setter: "setFoo",
///                       getter: "getFoo", attributes: 7, type: !2)
bool LLParser::parseDIObjCProperty(MDNode *&Result, bool IsDistinct) {
#define VISIT_MD_FIELDS(OPTIONAL, REQUIRED)                                    \
  OPTIONAL(name, MDStringField, );                                             \
  OPTIONAL(file, MDField, );                                                   \
  OPTIONAL(line, LineField, );                                                 \
  OPTIONAL(setter, MDStringField, );                                           \
  OPTIONAL(getter, MDStringField, );                                           \
  OPTIONAL(attributes, MDUnsignedField, (0, UINT32_MAX));                      \
  OPTIONAL(type, MDField, );
  PARSE_MD_FIELDS();
#undef VISIT_MD_FIELDS

  Result = GET_OR_DISTINCT(DIObjCProperty,
                           (Context, name.Val, file.Val, line.Val, setter.Val,
                            getter.Val, attributes.Val, type.Val));
  return false;
}

/// parseDIImportedEntity:
///   ::= !DIImportedEntity(tag: DW_TAG_imported_module, scope: !0, entity: !1,
///                         line: 7, name: "foo", elements: !2)
bool LLParser::parseDIImportedEntity(MDNode *&Result, bool IsDistinct) {
#define VISIT_MD_FIELDS(OPTIONAL, REQUIRED)                                    \
  REQUIRED(tag, DwarfTagField, );                                              \
  REQUIRED(scope, MDField, );                                                  \
  OPTIONAL(entity, MDField, );                                                 \
  OPTIONAL(file, MDField, );                                                   \
  OPTIONAL(line, LineField, );                                                 \
  OPTIONAL(name, MDStringField, );                                             \
  OPTIONAL(elements, MDField, );
  PARSE_MD_FIELDS();
#undef VISIT_MD_FIELDS

  Result = GET_OR_DISTINCT(DIImportedEntity,
                           (Context, tag.Val, scope.Val, entity.Val, file.Val,
                            line.Val, name.Val, elements.Val));
  return false;
}

#undef PARSE_MD_FIELD
#undef NOP_FIELD
#undef REQUIRE_FIELD
#undef DECLARE_FIELD

/// parseMetadataAsValue
///  ::= metadata i32 %local
///  ::= metadata i32 @global
///  ::= metadata i32 7
///  ::= metadata !0
///  ::= metadata !{...}
///  ::= metadata !"string"
bool LLParser::parseMetadataAsValue(Value *&V, PerFunctionState &PFS) {
  // Note: the type 'metadata' has already been parsed.
  Metadata *MD;
  if (parseMetadata(MD, &PFS))
    return true;

  V = MetadataAsValue::get(Context, MD);
  return false;
}

/// parseValueAsMetadata
///  ::= i32 %local
///  ::= i32 @global
///  ::= i32 7
bool LLParser::parseValueAsMetadata(Metadata *&MD, const Twine &TypeMsg,
                                    PerFunctionState *PFS) {
  Type *Ty;
  LocTy Loc;
  if (parseType(Ty, TypeMsg, Loc))
    return true;
  if (Ty->isMetadataTy())
    return error(Loc, "invalid metadata-value-metadata roundtrip");

  Value *V;
  if (parseValue(Ty, V, PFS))
    return true;

  MD = ValueAsMetadata::get(V);
  return false;
}

/// parseMetadata
///  ::= i32 %local
///  ::= i32 @global
///  ::= i32 7
///  ::= !42
///  ::= !{...}
///  ::= !"string"
///  ::= !DILocation(...)
bool LLParser::parseMetadata(Metadata *&MD, PerFunctionState *PFS) {
  if (Lex.getKind() == lltok::MetadataVar) {
    // DIArgLists are a special case, as they are a list of ValueAsMetadata and
    // so parsing this requires a Function State.
    if (Lex.getStrVal() == "DIArgList") {
      Metadata *AL;
      if (parseDIArgList(AL, PFS))
        return true;
      MD = AL;
      return false;
    }
    MDNode *N;
    if (parseSpecializedMDNode(N)) {
      return true;
    }
    MD = N;
    return false;
  }

  // ValueAsMetadata:
  // <type> <value>
  if (Lex.getKind() != lltok::exclaim)
    return parseValueAsMetadata(MD, "expected metadata operand", PFS);

  // '!'.
  assert(Lex.getKind() == lltok::exclaim && "Expected '!' here");
  Lex.Lex();

  // MDString:
  //   ::= '!' STRINGCONSTANT
  if (Lex.getKind() == lltok::StringConstant) {
    MDString *S;
    if (parseMDString(S))
      return true;
    MD = S;
    return false;
  }

  // MDNode:
  // !{ ... }
  // !7
  MDNode *N;
  if (parseMDNodeTail(N))
    return true;
  MD = N;
  return false;
}

//===----------------------------------------------------------------------===//
// Function Parsing.
//===----------------------------------------------------------------------===//

bool LLParser::convertValIDToValue(Type *Ty, ValID &ID, Value *&V,
                                   PerFunctionState *PFS) {
  if (Ty->isFunctionTy())
    return error(ID.Loc, "functions are not values, refer to them as pointers");

  switch (ID.Kind) {
  case ValID::t_LocalID:
    if (!PFS)
      return error(ID.Loc, "invalid use of function-local name");
    V = PFS->getVal(ID.UIntVal, Ty, ID.Loc);
    return V == nullptr;
  case ValID::t_LocalName:
    if (!PFS)
      return error(ID.Loc, "invalid use of function-local name");
    V = PFS->getVal(ID.StrVal, Ty, ID.Loc);
    return V == nullptr;
  case ValID::t_InlineAsm: {
    if (!ID.FTy)
      return error(ID.Loc, "invalid type for inline asm constraint string");
    if (Error Err = InlineAsm::verify(ID.FTy, ID.StrVal2))
      return error(ID.Loc, toString(std::move(Err)));
    V = InlineAsm::get(
        ID.FTy, ID.StrVal, ID.StrVal2, ID.UIntVal & 1, (ID.UIntVal >> 1) & 1,
        InlineAsm::AsmDialect((ID.UIntVal >> 2) & 1), (ID.UIntVal >> 3) & 1);
    return false;
  }
  case ValID::t_GlobalName:
    V = getGlobalVal(ID.StrVal, Ty, ID.Loc);
    if (V && ID.NoCFI)
      V = NoCFIValue::get(cast<GlobalValue>(V));
    return V == nullptr;
  case ValID::t_GlobalID:
    V = getGlobalVal(ID.UIntVal, Ty, ID.Loc);
    if (V && ID.NoCFI)
      V = NoCFIValue::get(cast<GlobalValue>(V));
    return V == nullptr;
  case ValID::t_APSInt:
    if (!Ty->isIntegerTy())
      return error(ID.Loc, "integer constant must have integer type");
    ID.APSIntVal = ID.APSIntVal.extOrTrunc(Ty->getPrimitiveSizeInBits());
    V = ConstantInt::get(Context, ID.APSIntVal);
    return false;
  case ValID::t_APFloat:
    if (!Ty->isFloatingPointTy() ||
        !ConstantFP::isValueValidForType(Ty, ID.APFloatVal))
      return error(ID.Loc, "floating point constant invalid for type");

    // The lexer has no type info, so builds all half, bfloat, float, and double
    // FP constants as double.  Fix this here.  Long double does not need this.
    if (&ID.APFloatVal.getSemantics() == &APFloat::IEEEdouble()) {
      // Check for signaling before potentially converting and losing that info.
      bool IsSNAN = ID.APFloatVal.isSignaling();
      bool Ignored;
      if (Ty->isHalfTy())
        ID.APFloatVal.convert(APFloat::IEEEhalf(), APFloat::rmNearestTiesToEven,
                              &Ignored);
      else if (Ty->isBFloatTy())
        ID.APFloatVal.convert(APFloat::BFloat(), APFloat::rmNearestTiesToEven,
                              &Ignored);
      else if (Ty->isFloatTy())
        ID.APFloatVal.convert(APFloat::IEEEsingle(), APFloat::rmNearestTiesToEven,
                              &Ignored);
      if (IsSNAN) {
        // The convert call above may quiet an SNaN, so manufacture another
        // SNaN. The bitcast works because the payload (significand) parameter
        // is truncated to fit.
        APInt Payload = ID.APFloatVal.bitcastToAPInt();
        ID.APFloatVal = APFloat::getSNaN(ID.APFloatVal.getSemantics(),
                                         ID.APFloatVal.isNegative(), &Payload);
      }
    }
    V = ConstantFP::get(Context, ID.APFloatVal);

    if (V->getType() != Ty)
      return error(ID.Loc, "floating point constant does not have type '" +
                               getTypeString(Ty) + "'");

    return false;
  case ValID::t_Null:
    if (!Ty->isPointerTy())
      return error(ID.Loc, "null must be a pointer type");
    V = ConstantPointerNull::get(cast<PointerType>(Ty));
    return false;
  case ValID::t_Undef:
    // FIXME: LabelTy should not be a first-class type.
    if (!Ty->isFirstClassType() || Ty->isLabelTy())
      return error(ID.Loc, "invalid type for undef constant");
    V = UndefValue::get(Ty);
    return false;
  case ValID::t_EmptyArray:
    if (!Ty->isArrayTy() || cast<ArrayType>(Ty)->getNumElements() != 0)
      return error(ID.Loc, "invalid empty array initializer");
    V = UndefValue::get(Ty);
    return false;
  case ValID::t_Zero:
    // FIXME: LabelTy should not be a first-class type.
    if (!Ty->isFirstClassType() || Ty->isLabelTy())
      return error(ID.Loc, "invalid type for null constant");
    if (auto *TETy = dyn_cast<TargetExtType>(Ty))
      if (!TETy->hasProperty(TargetExtType::HasZeroInit))
        return error(ID.Loc, "invalid type for null constant");
    V = Constant::getNullValue(Ty);
    return false;
  case ValID::t_None:
    if (!Ty->isTokenTy())
      return error(ID.Loc, "invalid type for none constant");
    V = Constant::getNullValue(Ty);
    return false;
  case ValID::t_Poison:
    // FIXME: LabelTy should not be a first-class type.
    if (!Ty->isFirstClassType() || Ty->isLabelTy())
      return error(ID.Loc, "invalid type for poison constant");
    V = PoisonValue::get(Ty);
    return false;
  case ValID::t_Constant:
    if (ID.ConstantVal->getType() != Ty)
      return error(ID.Loc, "constant expression type mismatch: got type '" +
                               getTypeString(ID.ConstantVal->getType()) +
                               "' but expected '" + getTypeString(Ty) + "'");
    V = ID.ConstantVal;
    return false;
  case ValID::t_ConstantSplat:
    if (!Ty->isVectorTy())
      return error(ID.Loc, "vector constant must have vector type");
    if (ID.ConstantVal->getType() != Ty->getScalarType())
      return error(ID.Loc, "constant expression type mismatch: got type '" +
                               getTypeString(ID.ConstantVal->getType()) +
                               "' but expected '" +
                               getTypeString(Ty->getScalarType()) + "'");
    V = ConstantVector::getSplat(cast<VectorType>(Ty)->getElementCount(),
                                 ID.ConstantVal);
    return false;
  case ValID::t_ConstantStruct:
  case ValID::t_PackedConstantStruct:
    if (StructType *ST = dyn_cast<StructType>(Ty)) {
      if (ST->getNumElements() != ID.UIntVal)
        return error(ID.Loc,
                     "initializer with struct type has wrong # elements");
      if (ST->isPacked() != (ID.Kind == ValID::t_PackedConstantStruct))
        return error(ID.Loc, "packed'ness of initializer and type don't match");

      // Verify that the elements are compatible with the structtype.
      for (unsigned i = 0, e = ID.UIntVal; i != e; ++i)
        if (ID.ConstantStructElts[i]->getType() != ST->getElementType(i))
          return error(
              ID.Loc,
              "element " + Twine(i) +
                  " of struct initializer doesn't match struct element type");

      V = ConstantStruct::get(
          ST, ArrayRef(ID.ConstantStructElts.get(), ID.UIntVal));
    } else
      return error(ID.Loc, "constant expression type mismatch");
    return false;
  }
  llvm_unreachable("Invalid ValID");
}

bool LLParser::parseConstantValue(Type *Ty, Constant *&C) {
  C = nullptr;
  ValID ID;
  auto Loc = Lex.getLoc();
  if (parseValID(ID, /*PFS=*/nullptr))
    return true;
  switch (ID.Kind) {
  case ValID::t_APSInt:
  case ValID::t_APFloat:
  case ValID::t_Undef:
  case ValID::t_Constant:
  case ValID::t_ConstantSplat:
  case ValID::t_ConstantStruct:
  case ValID::t_PackedConstantStruct: {
    Value *V;
    if (convertValIDToValue(Ty, ID, V, /*PFS=*/nullptr))
      return true;
    assert(isa<Constant>(V) && "Expected a constant value");
    C = cast<Constant>(V);
    return false;
  }
  case ValID::t_Null:
    C = Constant::getNullValue(Ty);
    return false;
  default:
    return error(Loc, "expected a constant value");
  }
}

bool LLParser::parseValue(Type *Ty, Value *&V, PerFunctionState *PFS) {
  V = nullptr;
  ValID ID;
  return parseValID(ID, PFS, Ty) ||
         convertValIDToValue(Ty, ID, V, PFS);
}

bool LLParser::parseTypeAndValue(Value *&V, PerFunctionState *PFS) {
  Type *Ty = nullptr;
  return parseType(Ty) || parseValue(Ty, V, PFS);
}

bool LLParser::parseTypeAndBasicBlock(BasicBlock *&BB, LocTy &Loc,
                                      PerFunctionState &PFS) {
  Value *V;
  Loc = Lex.getLoc();
  if (parseTypeAndValue(V, PFS))
    return true;
  if (!isa<BasicBlock>(V))
    return error(Loc, "expected a basic block");
  BB = cast<BasicBlock>(V);
  return false;
}

bool isOldDbgFormatIntrinsic(StringRef Name) {
  // Exit early for the common (non-debug-intrinsic) case.
  // We can make this the only check when we begin supporting all "llvm.dbg"
  // intrinsics in the new debug info format.
  if (!Name.starts_with("llvm.dbg."))
    return false;
  Intrinsic::ID FnID = Intrinsic::lookupIntrinsicID(Name);
  return FnID == Intrinsic::dbg_declare || FnID == Intrinsic::dbg_value ||
         FnID == Intrinsic::dbg_assign;
}

/// FunctionHeader
///   ::= OptionalLinkage OptionalPreemptionSpecifier OptionalVisibility
///       OptionalCallingConv OptRetAttrs OptUnnamedAddr Type GlobalName
///       '(' ArgList ')' OptAddrSpace OptFuncAttrs OptSection OptionalAlign
///       OptGC OptionalPrefix OptionalPrologue OptPersonalityFn
bool LLParser::parseFunctionHeader(Function *&Fn, bool IsDefine,
                                   unsigned &FunctionNumber,
                                   SmallVectorImpl<unsigned> &UnnamedArgNums) {
  // parse the linkage.
  LocTy LinkageLoc = Lex.getLoc();
  unsigned Linkage;
  unsigned Visibility;
  unsigned DLLStorageClass;
  bool DSOLocal;
  AttrBuilder RetAttrs(M->getContext());
  unsigned CC;
  bool HasLinkage;
  Type *RetType = nullptr;
  LocTy RetTypeLoc = Lex.getLoc();
  if (parseOptionalLinkage(Linkage, HasLinkage, Visibility, DLLStorageClass,
                           DSOLocal) ||
      parseOptionalCallingConv(CC) || parseOptionalReturnAttrs(RetAttrs) ||
      parseType(RetType, RetTypeLoc, true /*void allowed*/))
    return true;

  // Verify that the linkage is ok.
  switch ((GlobalValue::LinkageTypes)Linkage) {
  case GlobalValue::ExternalLinkage:
    break; // always ok.
  case GlobalValue::ExternalWeakLinkage:
    if (IsDefine)
      return error(LinkageLoc, "invalid linkage for function definition");
    break;
  case GlobalValue::PrivateLinkage:
  case GlobalValue::InternalLinkage:
  case GlobalValue::AvailableExternallyLinkage:
  case GlobalValue::LinkOnceAnyLinkage:
  case GlobalValue::LinkOnceODRLinkage:
  case GlobalValue::WeakAnyLinkage:
  case GlobalValue::WeakODRLinkage:
    if (!IsDefine)
      return error(LinkageLoc, "invalid linkage for function declaration");
    break;
  case GlobalValue::AppendingLinkage:
  case GlobalValue::CommonLinkage:
    return error(LinkageLoc, "invalid function linkage type");
  }

  if (!isValidVisibilityForLinkage(Visibility, Linkage))
    return error(LinkageLoc,
                 "symbol with local linkage must have default visibility");

  if (!isValidDLLStorageClassForLinkage(DLLStorageClass, Linkage))
    return error(LinkageLoc,
                 "symbol with local linkage cannot have a DLL storage class");

  if (!FunctionType::isValidReturnType(RetType))
    return error(RetTypeLoc, "invalid function return type");

  LocTy NameLoc = Lex.getLoc();

  std::string FunctionName;
  if (Lex.getKind() == lltok::GlobalVar) {
    FunctionName = Lex.getStrVal();
  } else if (Lex.getKind() == lltok::GlobalID) {     // @42 is ok.
    FunctionNumber = Lex.getUIntVal();
    if (checkValueID(NameLoc, "function", "@", NumberedVals.getNext(),
                     FunctionNumber))
      return true;
  } else {
    return tokError("expected function name");
  }

  Lex.Lex();

  if (Lex.getKind() != lltok::lparen)
    return tokError("expected '(' in function argument list");

  SmallVector<ArgInfo, 8> ArgList;
  bool IsVarArg;
  AttrBuilder FuncAttrs(M->getContext());
  std::vector<unsigned> FwdRefAttrGrps;
  LocTy BuiltinLoc;
  std::string Section;
  std::string Partition;
  MaybeAlign Alignment;
  std::string GC;
  GlobalValue::UnnamedAddr UnnamedAddr = GlobalValue::UnnamedAddr::None;
  unsigned AddrSpace = 0;
  Constant *Prefix = nullptr;
  Constant *Prologue = nullptr;
  Constant *PersonalityFn = nullptr;
  Comdat *C;

  if (parseArgumentList(ArgList, UnnamedArgNums, IsVarArg) ||
      parseOptionalUnnamedAddr(UnnamedAddr) ||
      parseOptionalProgramAddrSpace(AddrSpace) ||
      parseFnAttributeValuePairs(FuncAttrs, FwdRefAttrGrps, false,
                                 BuiltinLoc) ||
      (EatIfPresent(lltok::kw_section) && parseStringConstant(Section)) ||
      (EatIfPresent(lltok::kw_partition) && parseStringConstant(Partition)) ||
      parseOptionalComdat(FunctionName, C) ||
      parseOptionalAlignment(Alignment) ||
      (EatIfPresent(lltok::kw_gc) && parseStringConstant(GC)) ||
      (EatIfPresent(lltok::kw_prefix) && parseGlobalTypeAndValue(Prefix)) ||
      (EatIfPresent(lltok::kw_prologue) && parseGlobalTypeAndValue(Prologue)) ||
      (EatIfPresent(lltok::kw_personality) &&
       parseGlobalTypeAndValue(PersonalityFn)))
    return true;

  if (FuncAttrs.contains(Attribute::Builtin))
    return error(BuiltinLoc, "'builtin' attribute not valid on function");

  // If the alignment was parsed as an attribute, move to the alignment field.
  if (MaybeAlign A = FuncAttrs.getAlignment()) {
    Alignment = A;
    FuncAttrs.removeAttribute(Attribute::Alignment);
  }

  // Okay, if we got here, the function is syntactically valid.  Convert types
  // and do semantic checks.
  std::vector<Type*> ParamTypeList;
  SmallVector<AttributeSet, 8> Attrs;

  for (const ArgInfo &Arg : ArgList) {
    ParamTypeList.push_back(Arg.Ty);
    Attrs.push_back(Arg.Attrs);
  }

  AttributeList PAL =
      AttributeList::get(Context, AttributeSet::get(Context, FuncAttrs),
                         AttributeSet::get(Context, RetAttrs), Attrs);

  if (PAL.hasParamAttr(0, Attribute::StructRet) && !RetType->isVoidTy())
    return error(RetTypeLoc, "functions with 'sret' argument must return void");

  FunctionType *FT = FunctionType::get(RetType, ParamTypeList, IsVarArg);
  PointerType *PFT = PointerType::get(FT, AddrSpace);

  Fn = nullptr;
  GlobalValue *FwdFn = nullptr;
  if (!FunctionName.empty()) {
    // If this was a definition of a forward reference, remove the definition
    // from the forward reference table and fill in the forward ref.
    auto FRVI = ForwardRefVals.find(FunctionName);
    if (FRVI != ForwardRefVals.end()) {
      FwdFn = FRVI->second.first;
      if (FwdFn->getType() != PFT)
        return error(FRVI->second.second,
                     "invalid forward reference to "
                     "function '" +
                         FunctionName +
                         "' with wrong type: "
                         "expected '" +
                         getTypeString(PFT) + "' but was '" +
                         getTypeString(FwdFn->getType()) + "'");
      ForwardRefVals.erase(FRVI);
    } else if ((Fn = M->getFunction(FunctionName))) {
      // Reject redefinitions.
      return error(NameLoc,
                   "invalid redefinition of function '" + FunctionName + "'");
    } else if (M->getNamedValue(FunctionName)) {
      return error(NameLoc, "redefinition of function '@" + FunctionName + "'");
    }

  } else {
    // Handle @"", where a name is syntactically specified, but semantically
    // missing.
    if (FunctionNumber == (unsigned)-1)
      FunctionNumber = NumberedVals.getNext();

    // If this is a definition of a forward referenced function, make sure the
    // types agree.
    auto I = ForwardRefValIDs.find(FunctionNumber);
    if (I != ForwardRefValIDs.end()) {
      FwdFn = I->second.first;
      if (FwdFn->getType() != PFT)
        return error(NameLoc, "type of definition and forward reference of '@" +
                                  Twine(FunctionNumber) +
                                  "' disagree: "
                                  "expected '" +
                                  getTypeString(PFT) + "' but was '" +
                                  getTypeString(FwdFn->getType()) + "'");
      ForwardRefValIDs.erase(I);
    }
  }

  Fn = Function::Create(FT, GlobalValue::ExternalLinkage, AddrSpace,
                        FunctionName, M);

  assert(Fn->getAddressSpace() == AddrSpace && "Created function in wrong AS");

  if (FunctionName.empty())
    NumberedVals.add(FunctionNumber, Fn);

  Fn->setLinkage((GlobalValue::LinkageTypes)Linkage);
  maybeSetDSOLocal(DSOLocal, *Fn);
  Fn->setVisibility((GlobalValue::VisibilityTypes)Visibility);
  Fn->setDLLStorageClass((GlobalValue::DLLStorageClassTypes)DLLStorageClass);
  Fn->setCallingConv(CC);
  Fn->setAttributes(PAL);
  Fn->setUnnamedAddr(UnnamedAddr);
  if (Alignment)
    Fn->setAlignment(*Alignment);
  Fn->setSection(Section);
  Fn->setPartition(Partition);
  Fn->setComdat(C);
  Fn->setPersonalityFn(PersonalityFn);
  if (!GC.empty()) Fn->setGC(GC);
  Fn->setPrefixData(Prefix);
  Fn->setPrologueData(Prologue);
  ForwardRefAttrGroups[Fn] = FwdRefAttrGrps;

  // Add all of the arguments we parsed to the function.
  Function::arg_iterator ArgIt = Fn->arg_begin();
  for (unsigned i = 0, e = ArgList.size(); i != e; ++i, ++ArgIt) {
    // If the argument has a name, insert it into the argument symbol table.
    if (ArgList[i].Name.empty()) continue;

    // Set the name, if it conflicted, it will be auto-renamed.
    ArgIt->setName(ArgList[i].Name);

    if (ArgIt->getName() != ArgList[i].Name)
      return error(ArgList[i].Loc,
                   "redefinition of argument '%" + ArgList[i].Name + "'");
  }

  if (FwdFn) {
    FwdFn->replaceAllUsesWith(Fn);
    FwdFn->eraseFromParent();
  }

  if (IsDefine)
    return false;

  // Check the declaration has no block address forward references.
  ValID ID;
  if (FunctionName.empty()) {
    ID.Kind = ValID::t_GlobalID;
    ID.UIntVal = FunctionNumber;
  } else {
    ID.Kind = ValID::t_GlobalName;
    ID.StrVal = FunctionName;
  }
  auto Blocks = ForwardRefBlockAddresses.find(ID);
  if (Blocks != ForwardRefBlockAddresses.end())
    return error(Blocks->first.Loc,
                 "cannot take blockaddress inside a declaration");
  return false;
}

bool LLParser::PerFunctionState::resolveForwardRefBlockAddresses() {
  ValID ID;
  if (FunctionNumber == -1) {
    ID.Kind = ValID::t_GlobalName;
    ID.StrVal = std::string(F.getName());
  } else {
    ID.Kind = ValID::t_GlobalID;
    ID.UIntVal = FunctionNumber;
  }

  auto Blocks = P.ForwardRefBlockAddresses.find(ID);
  if (Blocks == P.ForwardRefBlockAddresses.end())
    return false;

  for (const auto &I : Blocks->second) {
    const ValID &BBID = I.first;
    GlobalValue *GV = I.second;

    assert((BBID.Kind == ValID::t_LocalID || BBID.Kind == ValID::t_LocalName) &&
           "Expected local id or name");
    BasicBlock *BB;
    if (BBID.Kind == ValID::t_LocalName)
      BB = getBB(BBID.StrVal, BBID.Loc);
    else
      BB = getBB(BBID.UIntVal, BBID.Loc);
    if (!BB)
      return P.error(BBID.Loc, "referenced value is not a basic block");

    Value *ResolvedVal = BlockAddress::get(&F, BB);
    ResolvedVal = P.checkValidVariableType(BBID.Loc, BBID.StrVal, GV->getType(),
                                           ResolvedVal);
    if (!ResolvedVal)
      return true;
    GV->replaceAllUsesWith(ResolvedVal);
    GV->eraseFromParent();
  }

  P.ForwardRefBlockAddresses.erase(Blocks);
  return false;
}

/// parseFunctionBody
///   ::= '{' BasicBlock+ UseListOrderDirective* '}'
bool LLParser::parseFunctionBody(Function &Fn, unsigned FunctionNumber,
                                 ArrayRef<unsigned> UnnamedArgNums) {
  if (Lex.getKind() != lltok::lbrace)
    return tokError("expected '{' in function body");
  Lex.Lex();  // eat the {.

  PerFunctionState PFS(*this, Fn, FunctionNumber, UnnamedArgNums);

  // Resolve block addresses and allow basic blocks to be forward-declared
  // within this function.
  if (PFS.resolveForwardRefBlockAddresses())
    return true;
  SaveAndRestore ScopeExit(BlockAddressPFS, &PFS);

  // We need at least one basic block.
  if (Lex.getKind() == lltok::rbrace || Lex.getKind() == lltok::kw_uselistorder)
    return tokError("function body requires at least one basic block");

  while (Lex.getKind() != lltok::rbrace &&
         Lex.getKind() != lltok::kw_uselistorder)
    if (parseBasicBlock(PFS))
      return true;

  while (Lex.getKind() != lltok::rbrace)
    if (parseUseListOrder(&PFS))
      return true;

  // Eat the }.
  Lex.Lex();

  // Verify function is ok.
  return PFS.finishFunction();
}

/// parseBasicBlock
///   ::= (LabelStr|LabelID)? Instruction*
bool LLParser::parseBasicBlock(PerFunctionState &PFS) {
  // If this basic block starts out with a name, remember it.
  std::string Name;
  int NameID = -1;
  LocTy NameLoc = Lex.getLoc();
  if (Lex.getKind() == lltok::LabelStr) {
    Name = Lex.getStrVal();
    Lex.Lex();
  } else if (Lex.getKind() == lltok::LabelID) {
    NameID = Lex.getUIntVal();
    Lex.Lex();
  }

  BasicBlock *BB = PFS.defineBB(Name, NameID, NameLoc);
  if (!BB)
    return true;

  std::string NameStr;

  // Parse the instructions and debug values in this block until we get a
  // terminator.
  Instruction *Inst;
  auto DeleteDbgRecord = [](DbgRecord *DR) { DR->deleteRecord(); };
  using DbgRecordPtr = std::unique_ptr<DbgRecord, decltype(DeleteDbgRecord)>;
  SmallVector<DbgRecordPtr> TrailingDbgRecord;
  do {
    // Handle debug records first - there should always be an instruction
    // following the debug records, i.e. they cannot appear after the block
    // terminator.
    while (Lex.getKind() == lltok::hash) {
      if (SeenOldDbgInfoFormat)
        return error(Lex.getLoc(), "debug record should not appear in a module "
                                   "containing debug info intrinsics");
      if (!SeenNewDbgInfoFormat)
        M->setNewDbgInfoFormatFlag(true);
      SeenNewDbgInfoFormat = true;
      Lex.Lex();

      DbgRecord *DR;
      if (parseDebugRecord(DR, PFS))
        return true;
      TrailingDbgRecord.emplace_back(DR, DeleteDbgRecord);
    }

    // This instruction may have three possibilities for a name: a) none
    // specified, b) name specified "%foo =", c) number specified: "%4 =".
    LocTy NameLoc = Lex.getLoc();
    int NameID = -1;
    NameStr = "";

    if (Lex.getKind() == lltok::LocalVarID) {
      NameID = Lex.getUIntVal();
      Lex.Lex();
      if (parseToken(lltok::equal, "expected '=' after instruction id"))
        return true;
    } else if (Lex.getKind() == lltok::LocalVar) {
      NameStr = Lex.getStrVal();
      Lex.Lex();
      if (parseToken(lltok::equal, "expected '=' after instruction name"))
        return true;
    }

    switch (parseInstruction(Inst, BB, PFS)) {
    default:
      llvm_unreachable("Unknown parseInstruction result!");
    case InstError: return true;
    case InstNormal:
      Inst->insertInto(BB, BB->end());

      // With a normal result, we check to see if the instruction is followed by
      // a comma and metadata.
      if (EatIfPresent(lltok::comma))
        if (parseInstructionMetadata(*Inst))
          return true;
      break;
    case InstExtraComma:
      Inst->insertInto(BB, BB->end());

      // If the instruction parser ate an extra comma at the end of it, it
      // *must* be followed by metadata.
      if (parseInstructionMetadata(*Inst))
        return true;
      break;
    }

    // Set the name on the instruction.
    if (PFS.setInstName(NameID, NameStr, NameLoc, Inst))
      return true;

    // Attach any preceding debug values to this instruction.
    for (DbgRecordPtr &DR : TrailingDbgRecord)
      BB->insertDbgRecordBefore(DR.release(), Inst->getIterator());
    TrailingDbgRecord.clear();
  } while (!Inst->isTerminator());

  assert(TrailingDbgRecord.empty() &&
         "All debug values should have been attached to an instruction.");

  return false;
}

/// parseDebugRecord
///   ::= #dbg_label '(' MDNode ')'
///   ::= #dbg_type '(' Metadata ',' MDNode ',' Metadata ','
///                 (MDNode ',' Metadata ',' Metadata ',')? MDNode ')'
bool LLParser::parseDebugRecord(DbgRecord *&DR, PerFunctionState &PFS) {
  using RecordKind = DbgRecord::Kind;
  using LocType = DbgVariableRecord::LocationType;
  LocTy DVRLoc = Lex.getLoc();
  if (Lex.getKind() != lltok::DbgRecordType)
    return error(DVRLoc, "expected debug record type here");
  RecordKind RecordType = StringSwitch<RecordKind>(Lex.getStrVal())
                              .Case("declare", RecordKind::ValueKind)
                              .Case("value", RecordKind::ValueKind)
                              .Case("assign", RecordKind::ValueKind)
                              .Case("label", RecordKind::LabelKind);

  // Parsing labels is trivial; parse here and early exit, otherwise go into the
  // full DbgVariableRecord processing stage.
  if (RecordType == RecordKind::LabelKind) {
    Lex.Lex();
    if (parseToken(lltok::lparen, "Expected '(' here"))
      return true;
    MDNode *Label;
    if (parseMDNode(Label))
      return true;
    if (parseToken(lltok::comma, "Expected ',' here"))
      return true;
    MDNode *DbgLoc;
    if (parseMDNode(DbgLoc))
      return true;
    if (parseToken(lltok::rparen, "Expected ')' here"))
      return true;
    DR = DbgLabelRecord::createUnresolvedDbgLabelRecord(Label, DbgLoc);
    return false;
  }

  LocType ValueType = StringSwitch<LocType>(Lex.getStrVal())
                          .Case("declare", LocType::Declare)
                          .Case("value", LocType::Value)
                          .Case("assign", LocType::Assign);

  Lex.Lex();
  if (parseToken(lltok::lparen, "Expected '(' here"))
    return true;

  // Parse Value field.
  Metadata *ValLocMD;
  if (parseMetadata(ValLocMD, &PFS))
    return true;
  if (parseToken(lltok::comma, "Expected ',' here"))
    return true;

  // Parse Variable field.
  MDNode *Variable;
  if (parseMDNode(Variable))
    return true;
  if (parseToken(lltok::comma, "Expected ',' here"))
    return true;

  // Parse Expression field.
  MDNode *Expression;
  if (parseMDNode(Expression))
    return true;
  if (parseToken(lltok::comma, "Expected ',' here"))
    return true;

  // Parse additional fields for #dbg_assign.
  MDNode *AssignID = nullptr;
  Metadata *AddressLocation = nullptr;
  MDNode *AddressExpression = nullptr;
  if (ValueType == LocType::Assign) {
    // Parse DIAssignID.
    if (parseMDNode(AssignID))
      return true;
    if (parseToken(lltok::comma, "Expected ',' here"))
      return true;

    // Parse address ValueAsMetadata.
    if (parseMetadata(AddressLocation, &PFS))
      return true;
    if (parseToken(lltok::comma, "Expected ',' here"))
      return true;

    // Parse address DIExpression.
    if (parseMDNode(AddressExpression))
      return true;
    if (parseToken(lltok::comma, "Expected ',' here"))
      return true;
  }

  /// Parse DILocation.
  MDNode *DebugLoc;
  if (parseMDNode(DebugLoc))
    return true;

  if (parseToken(lltok::rparen, "Expected ')' here"))
    return true;
  DR = DbgVariableRecord::createUnresolvedDbgVariableRecord(
      ValueType, ValLocMD, Variable, Expression, AssignID, AddressLocation,
      AddressExpression, DebugLoc);
  return false;
}
//===----------------------------------------------------------------------===//
// Instruction Parsing.
//===----------------------------------------------------------------------===//

/// parseInstruction - parse one of the many different instructions.
///
int LLParser::parseInstruction(Instruction *&Inst, BasicBlock *BB,
                               PerFunctionState &PFS) {
  lltok::Kind Token = Lex.getKind();
  if (Token == lltok::Eof)
    return tokError("found end of file when expecting more instructions");
  LocTy Loc = Lex.getLoc();
  unsigned KeywordVal = Lex.getUIntVal();
  Lex.Lex();  // Eat the keyword.

  switch (Token) {
  default:
    return error(Loc, "expected instruction opcode");
  // Terminator Instructions.
  case lltok::kw_unreachable: Inst = new UnreachableInst(Context); return false;
  case lltok::kw_ret:
    return parseRet(Inst, BB, PFS);
  case lltok::kw_br:
    return parseBr(Inst, PFS);
  case lltok::kw_switch:
    return parseSwitch(Inst, PFS);
  case lltok::kw_indirectbr:
    return parseIndirectBr(Inst, PFS);
  case lltok::kw_invoke:
    return parseInvoke(Inst, PFS);
  case lltok::kw_resume:
    return parseResume(Inst, PFS);
  case lltok::kw_cleanupret:
    return parseCleanupRet(Inst, PFS);
  case lltok::kw_catchret:
    return parseCatchRet(Inst, PFS);
  case lltok::kw_catchswitch:
    return parseCatchSwitch(Inst, PFS);
  case lltok::kw_catchpad:
    return parseCatchPad(Inst, PFS);
  case lltok::kw_cleanuppad:
    return parseCleanupPad(Inst, PFS);
  case lltok::kw_callbr:
    return parseCallBr(Inst, PFS);
  // Unary Operators.
  case lltok::kw_fneg: {
    FastMathFlags FMF = EatFastMathFlagsIfPresent();
    int Res = parseUnaryOp(Inst, PFS, KeywordVal, /*IsFP*/ true);
    if (Res != 0)
      return Res;
    if (FMF.any())
      Inst->setFastMathFlags(FMF);
    return false;
  }
  // Binary Operators.
  case lltok::kw_add:
  case lltok::kw_sub:
  case lltok::kw_mul:
  case lltok::kw_shl: {
    bool NUW = EatIfPresent(lltok::kw_nuw);
    bool NSW = EatIfPresent(lltok::kw_nsw);
    if (!NUW) NUW = EatIfPresent(lltok::kw_nuw);

    if (parseArithmetic(Inst, PFS, KeywordVal, /*IsFP*/ false))
      return true;

    if (NUW) cast<BinaryOperator>(Inst)->setHasNoUnsignedWrap(true);
    if (NSW) cast<BinaryOperator>(Inst)->setHasNoSignedWrap(true);
    return false;
  }
  case lltok::kw_fadd:
  case lltok::kw_fsub:
  case lltok::kw_fmul:
  case lltok::kw_fdiv:
  case lltok::kw_frem: {
    FastMathFlags FMF = EatFastMathFlagsIfPresent();
    int Res = parseArithmetic(Inst, PFS, KeywordVal, /*IsFP*/ true);
    if (Res != 0)
      return Res;
    if (FMF.any())
      Inst->setFastMathFlags(FMF);
    return 0;
  }

  case lltok::kw_sdiv:
  case lltok::kw_udiv:
  case lltok::kw_lshr:
  case lltok::kw_ashr: {
    bool Exact = EatIfPresent(lltok::kw_exact);

    if (parseArithmetic(Inst, PFS, KeywordVal, /*IsFP*/ false))
      return true;
    if (Exact) cast<BinaryOperator>(Inst)->setIsExact(true);
    return false;
  }

  case lltok::kw_urem:
  case lltok::kw_srem:
    return parseArithmetic(Inst, PFS, KeywordVal,
                           /*IsFP*/ false);
  case lltok::kw_or: {
    bool Disjoint = EatIfPresent(lltok::kw_disjoint);
    if (parseLogical(Inst, PFS, KeywordVal))
      return true;
    if (Disjoint)
      cast<PossiblyDisjointInst>(Inst)->setIsDisjoint(true);
    return false;
  }
  case lltok::kw_and:
  case lltok::kw_xor:
    return parseLogical(Inst, PFS, KeywordVal);
  case lltok::kw_icmp: {
    bool SameSign = EatIfPresent(lltok::kw_samesign);
    if (parseCompare(Inst, PFS, KeywordVal))
      return true;
    if (SameSign)
      cast<ICmpInst>(Inst)->setSameSign();
    return false;
  }
  case lltok::kw_fcmp: {
    FastMathFlags FMF = EatFastMathFlagsIfPresent();
    int Res = parseCompare(Inst, PFS, KeywordVal);
    if (Res != 0)
      return Res;
    if (FMF.any())
      Inst->setFastMathFlags(FMF);
    return 0;
  }

  // Casts.
  case lltok::kw_uitofp:
  case lltok::kw_zext: {
    bool NonNeg = EatIfPresent(lltok::kw_nneg);
    bool Res = parseCast(Inst, PFS, KeywordVal);
    if (Res != 0)
      return Res;
    if (NonNeg)
      Inst->setNonNeg();
    return 0;
  }
  case lltok::kw_trunc: {
    bool NUW = EatIfPresent(lltok::kw_nuw);
    bool NSW = EatIfPresent(lltok::kw_nsw);
    if (!NUW)
      NUW = EatIfPresent(lltok::kw_nuw);
    if (parseCast(Inst, PFS, KeywordVal))
      return true;
    if (NUW)
      cast<TruncInst>(Inst)->setHasNoUnsignedWrap(true);
    if (NSW)
      cast<TruncInst>(Inst)->setHasNoSignedWrap(true);
    return false;
  }
  case lltok::kw_sext:
  case lltok::kw_fptrunc:
  case lltok::kw_fpext:
  case lltok::kw_bitcast:
  case lltok::kw_addrspacecast:
  case lltok::kw_sitofp:
  case lltok::kw_fptoui:
  case lltok::kw_fptosi:
  case lltok::kw_inttoptr:
  case lltok::kw_ptrtoint:
    return parseCast(Inst, PFS, KeywordVal);
  // Other.
  case lltok::kw_select: {
    FastMathFlags FMF = EatFastMathFlagsIfPresent();
    int Res = parseSelect(Inst, PFS);
    if (Res != 0)
      return Res;
    if (FMF.any()) {
      if (!isa<FPMathOperator>(Inst))
        return error(Loc, "fast-math-flags specified for select without "
                          "floating-point scalar or vector return type");
      Inst->setFastMathFlags(FMF);
    }
    return 0;
  }
  case lltok::kw_va_arg:
    return parseVAArg(Inst, PFS);
  case lltok::kw_extractelement:
    return parseExtractElement(Inst, PFS);
  case lltok::kw_insertelement:
    return parseInsertElement(Inst, PFS);
  case lltok::kw_shufflevector:
    return parseShuffleVector(Inst, PFS);
  case lltok::kw_phi: {
    FastMathFlags FMF = EatFastMathFlagsIfPresent();
    int Res = parsePHI(Inst, PFS);
    if (Res != 0)
      return Res;
    if (FMF.any()) {
      if (!isa<FPMathOperator>(Inst))
        return error(Loc, "fast-math-flags specified for phi without "
                          "floating-point scalar or vector return type");
      Inst->setFastMathFlags(FMF);
    }
    return 0;
  }
  case lltok::kw_landingpad:
    return parseLandingPad(Inst, PFS);
  case lltok::kw_freeze:
    return parseFreeze(Inst, PFS);
  // Call.
  case lltok::kw_call:
    return parseCall(Inst, PFS, CallInst::TCK_None);
  case lltok::kw_tail:
    return parseCall(Inst, PFS, CallInst::TCK_Tail);
  case lltok::kw_musttail:
    return parseCall(Inst, PFS, CallInst::TCK_MustTail);
  case lltok::kw_notail:
    return parseCall(Inst, PFS, CallInst::TCK_NoTail);
  // Memory.
  case lltok::kw_alloca:
    return parseAlloc(Inst, PFS);
  case lltok::kw_load:
    return parseLoad(Inst, PFS);
  case lltok::kw_store:
    return parseStore(Inst, PFS);
  case lltok::kw_cmpxchg:
    return parseCmpXchg(Inst, PFS);
  case lltok::kw_atomicrmw:
    return parseAtomicRMW(Inst, PFS);
  case lltok::kw_fence:
    return parseFence(Inst, PFS);
  case lltok::kw_getelementptr:
    return parseGetElementPtr(Inst, PFS);
  case lltok::kw_extractvalue:
    return parseExtractValue(Inst, PFS);
  case lltok::kw_insertvalue:
    return parseInsertValue(Inst, PFS);
  }
}

/// parseCmpPredicate - parse an integer or fp predicate, based on Kind.
bool LLParser::parseCmpPredicate(unsigned &P, unsigned Opc) {
  if (Opc == Instruction::FCmp) {
    switch (Lex.getKind()) {
    default:
      return tokError("expected fcmp predicate (e.g. 'oeq')");
    case lltok::kw_oeq: P = CmpInst::FCMP_OEQ; break;
    case lltok::kw_one: P = CmpInst::FCMP_ONE; break;
    case lltok::kw_olt: P = CmpInst::FCMP_OLT; break;
    case lltok::kw_ogt: P = CmpInst::FCMP_OGT; break;
    case lltok::kw_ole: P = CmpInst::FCMP_OLE; break;
    case lltok::kw_oge: P = CmpInst::FCMP_OGE; break;
    case lltok::kw_ord: P = CmpInst::FCMP_ORD; break;
    case lltok::kw_uno: P = CmpInst::FCMP_UNO; break;
    case lltok::kw_ueq: P = CmpInst::FCMP_UEQ; break;
    case lltok::kw_une: P = CmpInst::FCMP_UNE; break;
    case lltok::kw_ult: P = CmpInst::FCMP_ULT; break;
    case lltok::kw_ugt: P = CmpInst::FCMP_UGT; break;
    case lltok::kw_ule: P = CmpInst::FCMP_ULE; break;
    case lltok::kw_uge: P = CmpInst::FCMP_UGE; break;
    case lltok::kw_true: P = CmpInst::FCMP_TRUE; break;
    case lltok::kw_false: P = CmpInst::FCMP_FALSE; break;
    }
  } else {
    switch (Lex.getKind()) {
    default:
      return tokError("expected icmp predicate (e.g. 'eq')");
    case lltok::kw_eq:  P = CmpInst::ICMP_EQ; break;
    case lltok::kw_ne:  P = CmpInst::ICMP_NE; break;
    case lltok::kw_slt: P = CmpInst::ICMP_SLT; break;
    case lltok::kw_sgt: P = CmpInst::ICMP_SGT; break;
    case lltok::kw_sle: P = CmpInst::ICMP_SLE; break;
    case lltok::kw_sge: P = CmpInst::ICMP_SGE; break;
    case lltok::kw_ult: P = CmpInst::ICMP_ULT; break;
    case lltok::kw_ugt: P = CmpInst::ICMP_UGT; break;
    case lltok::kw_ule: P = CmpInst::ICMP_ULE; break;
    case lltok::kw_uge: P = CmpInst::ICMP_UGE; break;
    }
  }
  Lex.Lex();
  return false;
}

//===----------------------------------------------------------------------===//
// Terminator Instructions.
//===----------------------------------------------------------------------===//

/// parseRet - parse a return instruction.
///   ::= 'ret' void (',' !dbg, !1)*
///   ::= 'ret' TypeAndValue (',' !dbg, !1)*
bool LLParser::parseRet(Instruction *&Inst, BasicBlock *BB,
                        PerFunctionState &PFS) {
  SMLoc TypeLoc = Lex.getLoc();
  Type *Ty = nullptr;
  if (parseType(Ty, true /*void allowed*/))
    return true;

  Type *ResType = PFS.getFunction().getReturnType();

  if (Ty->isVoidTy()) {
    if (!ResType->isVoidTy())
      return error(TypeLoc, "value doesn't match function result type '" +
                                getTypeString(ResType) + "'");

    Inst = ReturnInst::Create(Context);
    return false;
  }

  Value *RV;
  if (parseValue(Ty, RV, PFS))
    return true;

  if (ResType != RV->getType())
    return error(TypeLoc, "value doesn't match function result type '" +
                              getTypeString(ResType) + "'");

  Inst = ReturnInst::Create(Context, RV);
  return false;
}

/// parseBr
///   ::= 'br' TypeAndValue
///   ::= 'br' TypeAndValue ',' TypeAndValue ',' TypeAndValue
bool LLParser::parseBr(Instruction *&Inst, PerFunctionState &PFS) {
  LocTy Loc, Loc2;
  Value *Op0;
  BasicBlock *Op1, *Op2;
  if (parseTypeAndValue(Op0, Loc, PFS))
    return true;

  if (BasicBlock *BB = dyn_cast<BasicBlock>(Op0)) {
    Inst = BranchInst::Create(BB);
    return false;
  }

  if (Op0->getType() != Type::getInt1Ty(Context))
    return error(Loc, "branch condition must have 'i1' type");

  if (parseToken(lltok::comma, "expected ',' after branch condition") ||
      parseTypeAndBasicBlock(Op1, Loc, PFS) ||
      parseToken(lltok::comma, "expected ',' after true destination") ||
      parseTypeAndBasicBlock(Op2, Loc2, PFS))
    return true;

  Inst = BranchInst::Create(Op1, Op2, Op0);
  return false;
}

/// parseSwitch
///  Instruction
///    ::= 'switch' TypeAndValue ',' TypeAndValue '[' JumpTable ']'
///  JumpTable
///    ::= (TypeAndValue ',' TypeAndValue)*
bool LLParser::parseSwitch(Instruction *&Inst, PerFunctionState &PFS) {
  LocTy CondLoc, BBLoc;
  Value *Cond;
  BasicBlock *DefaultBB;
  if (parseTypeAndValue(Cond, CondLoc, PFS) ||
      parseToken(lltok::comma, "expected ',' after switch condition") ||
      parseTypeAndBasicBlock(DefaultBB, BBLoc, PFS) ||
      parseToken(lltok::lsquare, "expected '[' with switch table"))
    return true;

  if (!Cond->getType()->isIntegerTy())
    return error(CondLoc, "switch condition must have integer type");

  // parse the jump table pairs.
  SmallPtrSet<Value*, 32> SeenCases;
  SmallVector<std::pair<ConstantInt*, BasicBlock*>, 32> Table;
  while (Lex.getKind() != lltok::rsquare) {
    Value *Constant;
    BasicBlock *DestBB;

    if (parseTypeAndValue(Constant, CondLoc, PFS) ||
        parseToken(lltok::comma, "expected ',' after case value") ||
        parseTypeAndBasicBlock(DestBB, PFS))
      return true;

    if (!SeenCases.insert(Constant).second)
      return error(CondLoc, "duplicate case value in switch");
    if (!isa<ConstantInt>(Constant))
      return error(CondLoc, "case value is not a constant integer");

    Table.push_back(std::make_pair(cast<ConstantInt>(Constant), DestBB));
  }

  Lex.Lex();  // Eat the ']'.

  SwitchInst *SI = SwitchInst::Create(Cond, DefaultBB, Table.size());
  for (unsigned i = 0, e = Table.size(); i != e; ++i)
    SI->addCase(Table[i].first, Table[i].second);
  Inst = SI;
  return false;
}

/// parseIndirectBr
///  Instruction
///    ::= 'indirectbr' TypeAndValue ',' '[' LabelList ']'
bool LLParser::parseIndirectBr(Instruction *&Inst, PerFunctionState &PFS) {
  LocTy AddrLoc;
  Value *Address;
  if (parseTypeAndValue(Address, AddrLoc, PFS) ||
      parseToken(lltok::comma, "expected ',' after indirectbr address") ||
      parseToken(lltok::lsquare, "expected '[' with indirectbr"))
    return true;

  if (!Address->getType()->isPointerTy())
    return error(AddrLoc, "indirectbr address must have pointer type");

  // parse the destination list.
  SmallVector<BasicBlock*, 16> DestList;

  if (Lex.getKind() != lltok::rsquare) {
    BasicBlock *DestBB;
    if (parseTypeAndBasicBlock(DestBB, PFS))
      return true;
    DestList.push_back(DestBB);

    while (EatIfPresent(lltok::comma)) {
      if (parseTypeAndBasicBlock(DestBB, PFS))
        return true;
      DestList.push_back(DestBB);
    }
  }

  if (parseToken(lltok::rsquare, "expected ']' at end of block list"))
    return true;

  IndirectBrInst *IBI = IndirectBrInst::Create(Address, DestList.size());
  for (BasicBlock *Dest : DestList)
    IBI->addDestination(Dest);
  Inst = IBI;
  return false;
}

// If RetType is a non-function pointer type, then this is the short syntax
// for the call, which means that RetType is just the return type.  Infer the
// rest of the function argument types from the arguments that are present.
bool LLParser::resolveFunctionType(Type *RetType, ArrayRef<ParamInfo> ArgList,
                                   FunctionType *&FuncTy) {
  FuncTy = dyn_cast<FunctionType>(RetType);
  if (!FuncTy) {
    // Pull out the types of all of the arguments...
    SmallVector<Type *, 8> ParamTypes;
    ParamTypes.reserve(ArgList.size());
    for (const ParamInfo &Arg : ArgList)
      ParamTypes.push_back(Arg.V->getType());

    if (!FunctionType::isValidReturnType(RetType))
      return true;

    FuncTy = FunctionType::get(RetType, ParamTypes, false);
  }
  return false;
}

/// parseInvoke
///   ::= 'invoke' OptionalCallingConv OptionalAttrs Type Value ParamList
///       OptionalAttrs 'to' TypeAndValue 'unwind' TypeAndValue
bool LLParser::parseInvoke(Instruction *&Inst, PerFunctionState &PFS) {
  LocTy CallLoc = Lex.getLoc();
  AttrBuilder RetAttrs(M->getContext()), FnAttrs(M->getContext());
  std::vector<unsigned> FwdRefAttrGrps;
  LocTy NoBuiltinLoc;
  unsigned CC;
  unsigned InvokeAddrSpace;
  Type *RetType = nullptr;
  LocTy RetTypeLoc;
  ValID CalleeID;
  SmallVector<ParamInfo, 16> ArgList;
  SmallVector<OperandBundleDef, 2> BundleList;

  BasicBlock *NormalBB, *UnwindBB;
  if (parseOptionalCallingConv(CC) || parseOptionalReturnAttrs(RetAttrs) ||
      parseOptionalProgramAddrSpace(InvokeAddrSpace) ||
      parseType(RetType, RetTypeLoc, true /*void allowed*/) ||
      parseValID(CalleeID, &PFS) || parseParameterList(ArgList, PFS) ||
      parseFnAttributeValuePairs(FnAttrs, FwdRefAttrGrps, false,
                                 NoBuiltinLoc) ||
      parseOptionalOperandBundles(BundleList, PFS) ||
      parseToken(lltok::kw_to, "expected 'to' in invoke") ||
      parseTypeAndBasicBlock(NormalBB, PFS) ||
      parseToken(lltok::kw_unwind, "expected 'unwind' in invoke") ||
      parseTypeAndBasicBlock(UnwindBB, PFS))
    return true;

  // If RetType is a non-function pointer type, then this is the short syntax
  // for the call, which means that RetType is just the return type.  Infer the
  // rest of the function argument types from the arguments that are present.
  FunctionType *Ty;
  if (resolveFunctionType(RetType, ArgList, Ty))
    return error(RetTypeLoc, "Invalid result type for LLVM function");

  CalleeID.FTy = Ty;

  // Look up the callee.
  Value *Callee;
  if (convertValIDToValue(PointerType::get(Ty, InvokeAddrSpace), CalleeID,
                          Callee, &PFS))
    return true;

  // Set up the Attribute for the function.
  SmallVector<Value *, 8> Args;
  SmallVector<AttributeSet, 8> ArgAttrs;

  // Loop through FunctionType's arguments and ensure they are specified
  // correctly.  Also, gather any parameter attributes.
  FunctionType::param_iterator I = Ty->param_begin();
  FunctionType::param_iterator E = Ty->param_end();
  for (const ParamInfo &Arg : ArgList) {
    Type *ExpectedTy = nullptr;
    if (I != E) {
      ExpectedTy = *I++;
    } else if (!Ty->isVarArg()) {
      return error(Arg.Loc, "too many arguments specified");
    }

    if (ExpectedTy && ExpectedTy != Arg.V->getType())
      return error(Arg.Loc, "argument is not of expected type '" +
                                getTypeString(ExpectedTy) + "'");
    Args.push_back(Arg.V);
    ArgAttrs.push_back(Arg.Attrs);
  }

  if (I != E)
    return error(CallLoc, "not enough parameters specified for call");

  // Finish off the Attribute and check them
  AttributeList PAL =
      AttributeList::get(Context, AttributeSet::get(Context, FnAttrs),
                         AttributeSet::get(Context, RetAttrs), ArgAttrs);

  InvokeInst *II =
      InvokeInst::Create(Ty, Callee, NormalBB, UnwindBB, Args, BundleList);
  II->setCallingConv(CC);
  II->setAttributes(PAL);
  ForwardRefAttrGroups[II] = FwdRefAttrGrps;
  Inst = II;
  return false;
}

/// parseResume
///   ::= 'resume' TypeAndValue
bool LLParser::parseResume(Instruction *&Inst, PerFunctionState &PFS) {
  Value *Exn; LocTy ExnLoc;
  if (parseTypeAndValue(Exn, ExnLoc, PFS))
    return true;

  ResumeInst *RI = ResumeInst::Create(Exn);
  Inst = RI;
  return false;
}

bool LLParser::parseExceptionArgs(SmallVectorImpl<Value *> &Args,
                                  PerFunctionState &PFS) {
  if (parseToken(lltok::lsquare, "expected '[' in catchpad/cleanuppad"))
    return true;

  while (Lex.getKind() != lltok::rsquare) {
    // If this isn't the first argument, we need a comma.
    if (!Args.empty() &&
        parseToken(lltok::comma, "expected ',' in argument list"))
      return true;

    // parse the argument.
    LocTy ArgLoc;
    Type *ArgTy = nullptr;
    if (parseType(ArgTy, ArgLoc))
      return true;

    Value *V;
    if (ArgTy->isMetadataTy()) {
      if (parseMetadataAsValue(V, PFS))
        return true;
    } else {
      if (parseValue(ArgTy, V, PFS))
        return true;
    }
    Args.push_back(V);
  }

  Lex.Lex();  // Lex the ']'.
  return false;
}

/// parseCleanupRet
///   ::= 'cleanupret' from Value unwind ('to' 'caller' | TypeAndValue)
bool LLParser::parseCleanupRet(Instruction *&Inst, PerFunctionState &PFS) {
  Value *CleanupPad = nullptr;

  if (parseToken(lltok::kw_from, "expected 'from' after cleanupret"))
    return true;

  if (parseValue(Type::getTokenTy(Context), CleanupPad, PFS))
    return true;

  if (parseToken(lltok::kw_unwind, "expected 'unwind' in cleanupret"))
    return true;

  BasicBlock *UnwindBB = nullptr;
  if (Lex.getKind() == lltok::kw_to) {
    Lex.Lex();
    if (parseToken(lltok::kw_caller, "expected 'caller' in cleanupret"))
      return true;
  } else {
    if (parseTypeAndBasicBlock(UnwindBB, PFS)) {
      return true;
    }
  }

  Inst = CleanupReturnInst::Create(CleanupPad, UnwindBB);
  return false;
}

/// parseCatchRet
///   ::= 'catchret' from Parent Value 'to' TypeAndValue
bool LLParser::parseCatchRet(Instruction *&Inst, PerFunctionState &PFS) {
  Value *CatchPad = nullptr;

  if (parseToken(lltok::kw_from, "expected 'from' after catchret"))
    return true;

  if (parseValue(Type::getTokenTy(Context), CatchPad, PFS))
    return true;

  BasicBlock *BB;
  if (parseToken(lltok::kw_to, "expected 'to' in catchret") ||
      parseTypeAndBasicBlock(BB, PFS))
    return true;

  Inst = CatchReturnInst::Create(CatchPad, BB);
  return false;
}

/// parseCatchSwitch
///   ::= 'catchswitch' within Parent
bool LLParser::parseCatchSwitch(Instruction *&Inst, PerFunctionState &PFS) {
  Value *ParentPad;

  if (parseToken(lltok::kw_within, "expected 'within' after catchswitch"))
    return true;

  if (Lex.getKind() != lltok::kw_none && Lex.getKind() != lltok::LocalVar &&
      Lex.getKind() != lltok::LocalVarID)
    return tokError("expected scope value for catchswitch");

  if (parseValue(Type::getTokenTy(Context), ParentPad, PFS))
    return true;

  if (parseToken(lltok::lsquare, "expected '[' with catchswitch labels"))
    return true;

  SmallVector<BasicBlock *, 32> Table;
  do {
    BasicBlock *DestBB;
    if (parseTypeAndBasicBlock(DestBB, PFS))
      return true;
    Table.push_back(DestBB);
  } while (EatIfPresent(lltok::comma));

  if (parseToken(lltok::rsquare, "expected ']' after catchswitch labels"))
    return true;

  if (parseToken(lltok::kw_unwind, "expected 'unwind' after catchswitch scope"))
    return true;

  BasicBlock *UnwindBB = nullptr;
  if (EatIfPresent(lltok::kw_to)) {
    if (parseToken(lltok::kw_caller, "expected 'caller' in catchswitch"))
      return true;
  } else {
    if (parseTypeAndBasicBlock(UnwindBB, PFS))
      return true;
  }

  auto *CatchSwitch =
      CatchSwitchInst::Create(ParentPad, UnwindBB, Table.size());
  for (BasicBlock *DestBB : Table)
    CatchSwitch->addHandler(DestBB);
  Inst = CatchSwitch;
  return false;
}

/// parseCatchPad
///   ::= 'catchpad' ParamList 'to' TypeAndValue 'unwind' TypeAndValue
bool LLParser::parseCatchPad(Instruction *&Inst, PerFunctionState &PFS) {
  Value *CatchSwitch = nullptr;

  if (parseToken(lltok::kw_within, "expected 'within' after catchpad"))
    return true;

  if (Lex.getKind() != lltok::LocalVar && Lex.getKind() != lltok::LocalVarID)
    return tokError("expected scope value for catchpad");

  if (parseValue(Type::getTokenTy(Context), CatchSwitch, PFS))
    return true;

  SmallVector<Value *, 8> Args;
  if (parseExceptionArgs(Args, PFS))
    return true;

  Inst = CatchPadInst::Create(CatchSwitch, Args);
  return false;
}

/// parseCleanupPad
///   ::= 'cleanuppad' within Parent ParamList
bool LLParser::parseCleanupPad(Instruction *&Inst, PerFunctionState &PFS) {
  Value *ParentPad = nullptr;

  if (parseToken(lltok::kw_within, "expected 'within' after cleanuppad"))
    return true;

  if (Lex.getKind() != lltok::kw_none && Lex.getKind() != lltok::LocalVar &&
      Lex.getKind() != lltok::LocalVarID)
    return tokError("expected scope value for cleanuppad");

  if (parseValue(Type::getTokenTy(Context), ParentPad, PFS))
    return true;

  SmallVector<Value *, 8> Args;
  if (parseExceptionArgs(Args, PFS))
    return true;

  Inst = CleanupPadInst::Create(ParentPad, Args);
  return false;
}

//===----------------------------------------------------------------------===//
// Unary Operators.
//===----------------------------------------------------------------------===//

/// parseUnaryOp
///  ::= UnaryOp TypeAndValue ',' Value
///
/// If IsFP is false, then any integer operand is allowed, if it is true, any fp
/// operand is allowed.
bool LLParser::parseUnaryOp(Instruction *&Inst, PerFunctionState &PFS,
                            unsigned Opc, bool IsFP) {
  LocTy Loc; Value *LHS;
  if (parseTypeAndValue(LHS, Loc, PFS))
    return true;

  bool Valid = IsFP ? LHS->getType()->isFPOrFPVectorTy()
                    : LHS->getType()->isIntOrIntVectorTy();

  if (!Valid)
    return error(Loc, "invalid operand type for instruction");

  Inst = UnaryOperator::Create((Instruction::UnaryOps)Opc, LHS);
  return false;
}

/// parseCallBr
///   ::= 'callbr' OptionalCallingConv OptionalAttrs Type Value ParamList
///       OptionalAttrs OptionalOperandBundles 'to' TypeAndValue
///       '[' LabelList ']'
bool LLParser::parseCallBr(Instruction *&Inst, PerFunctionState &PFS) {
  LocTy CallLoc = Lex.getLoc();
  AttrBuilder RetAttrs(M->getContext()), FnAttrs(M->getContext());
  std::vector<unsigned> FwdRefAttrGrps;
  LocTy NoBuiltinLoc;
  unsigned CC;
  Type *RetType = nullptr;
  LocTy RetTypeLoc;
  ValID CalleeID;
  SmallVector<ParamInfo, 16> ArgList;
  SmallVector<OperandBundleDef, 2> BundleList;

  BasicBlock *DefaultDest;
  if (parseOptionalCallingConv(CC) || parseOptionalReturnAttrs(RetAttrs) ||
      parseType(RetType, RetTypeLoc, true /*void allowed*/) ||
      parseValID(CalleeID, &PFS) || parseParameterList(ArgList, PFS) ||
      parseFnAttributeValuePairs(FnAttrs, FwdRefAttrGrps, false,
                                 NoBuiltinLoc) ||
      parseOptionalOperandBundles(BundleList, PFS) ||
      parseToken(lltok::kw_to, "expected 'to' in callbr") ||
      parseTypeAndBasicBlock(DefaultDest, PFS) ||
      parseToken(lltok::lsquare, "expected '[' in callbr"))
    return true;

  // parse the destination list.
  SmallVector<BasicBlock *, 16> IndirectDests;

  if (Lex.getKind() != lltok::rsquare) {
    BasicBlock *DestBB;
    if (parseTypeAndBasicBlock(DestBB, PFS))
      return true;
    IndirectDests.push_back(DestBB);

    while (EatIfPresent(lltok::comma)) {
      if (parseTypeAndBasicBlock(DestBB, PFS))
        return true;
      IndirectDests.push_back(DestBB);
    }
  }

  if (parseToken(lltok::rsquare, "expected ']' at end of block list"))
    return true;

  // If RetType is a non-function pointer type, then this is the short syntax
  // for the call, which means that RetType is just the return type.  Infer the
  // rest of the function argument types from the arguments that are present.
  FunctionType *Ty;
  if (resolveFunctionType(RetType, ArgList, Ty))
    return error(RetTypeLoc, "Invalid result type for LLVM function");

  CalleeID.FTy = Ty;

  // Look up the callee.
  Value *Callee;
  if (convertValIDToValue(PointerType::getUnqual(Ty), CalleeID, Callee, &PFS))
    return true;

  // Set up the Attribute for the function.
  SmallVector<Value *, 8> Args;
  SmallVector<AttributeSet, 8> ArgAttrs;

  // Loop through FunctionType's arguments and ensure they are specified
  // correctly.  Also, gather any parameter attributes.
  FunctionType::param_iterator I = Ty->param_begin();
  FunctionType::param_iterator E = Ty->param_end();
  for (const ParamInfo &Arg : ArgList) {
    Type *ExpectedTy = nullptr;
    if (I != E) {
      ExpectedTy = *I++;
    } else if (!Ty->isVarArg()) {
      return error(Arg.Loc, "too many arguments specified");
    }

    if (ExpectedTy && ExpectedTy != Arg.V->getType())
      return error(Arg.Loc, "argument is not of expected type '" +
                                getTypeString(ExpectedTy) + "'");
    Args.push_back(Arg.V);
    ArgAttrs.push_back(Arg.Attrs);
  }

  if (I != E)
    return error(CallLoc, "not enough parameters specified for call");

  // Finish off the Attribute and check them
  AttributeList PAL =
      AttributeList::get(Context, AttributeSet::get(Context, FnAttrs),
                         AttributeSet::get(Context, RetAttrs), ArgAttrs);

  CallBrInst *CBI =
      CallBrInst::Create(Ty, Callee, DefaultDest, IndirectDests, Args,
                         BundleList);
  CBI->setCallingConv(CC);
  CBI->setAttributes(PAL);
  ForwardRefAttrGroups[CBI] = FwdRefAttrGrps;
  Inst = CBI;
  return false;
}

//===----------------------------------------------------------------------===//
// Binary Operators.
//===----------------------------------------------------------------------===//

/// parseArithmetic
///  ::= ArithmeticOps TypeAndValue ',' Value
///
/// If IsFP is false, then any integer operand is allowed, if it is true, any fp
/// operand is allowed.
bool LLParser::parseArithmetic(Instruction *&Inst, PerFunctionState &PFS,
                               unsigned Opc, bool IsFP) {
  LocTy Loc; Value *LHS, *RHS;
  if (parseTypeAndValue(LHS, Loc, PFS) ||
      parseToken(lltok::comma, "expected ',' in arithmetic operation") ||
      parseValue(LHS->getType(), RHS, PFS))
    return true;

  bool Valid = IsFP ? LHS->getType()->isFPOrFPVectorTy()
                    : LHS->getType()->isIntOrIntVectorTy();

  if (!Valid)
    return error(Loc, "invalid operand type for instruction");

  Inst = BinaryOperator::Create((Instruction::BinaryOps)Opc, LHS, RHS);
  return false;
}

/// parseLogical
///  ::= ArithmeticOps TypeAndValue ',' Value {
bool LLParser::parseLogical(Instruction *&Inst, PerFunctionState &PFS,
                            unsigned Opc) {
  LocTy Loc; Value *LHS, *RHS;
  if (parseTypeAndValue(LHS, Loc, PFS) ||
      parseToken(lltok::comma, "expected ',' in logical operation") ||
      parseValue(LHS->getType(), RHS, PFS))
    return true;

  if (!LHS->getType()->isIntOrIntVectorTy())
    return error(Loc,
                 "instruction requires integer or integer vector operands");

  Inst = BinaryOperator::Create((Instruction::BinaryOps)Opc, LHS, RHS);
  return false;
}

/// parseCompare
///  ::= 'icmp' IPredicates TypeAndValue ',' Value
///  ::= 'fcmp' FPredicates TypeAndValue ',' Value
bool LLParser::parseCompare(Instruction *&Inst, PerFunctionState &PFS,
                            unsigned Opc) {
  // parse the integer/fp comparison predicate.
  LocTy Loc;
  unsigned Pred;
  Value *LHS, *RHS;
  if (parseCmpPredicate(Pred, Opc) || parseTypeAndValue(LHS, Loc, PFS) ||
      parseToken(lltok::comma, "expected ',' after compare value") ||
      parseValue(LHS->getType(), RHS, PFS))
    return true;

  if (Opc == Instruction::FCmp) {
    if (!LHS->getType()->isFPOrFPVectorTy())
      return error(Loc, "fcmp requires floating point operands");
    Inst = new FCmpInst(CmpInst::Predicate(Pred), LHS, RHS);
  } else {
    assert(Opc == Instruction::ICmp && "Unknown opcode for CmpInst!");
    if (!LHS->getType()->isIntOrIntVectorTy() &&
        !LHS->getType()->isPtrOrPtrVectorTy())
      return error(Loc, "icmp requires integer operands");
    Inst = new ICmpInst(CmpInst::Predicate(Pred), LHS, RHS);
  }
  return false;
}

//===----------------------------------------------------------------------===//
// Other Instructions.
//===----------------------------------------------------------------------===//

/// parseCast
///   ::= CastOpc TypeAndValue 'to' Type
bool LLParser::parseCast(Instruction *&Inst, PerFunctionState &PFS,
                         unsigned Opc) {
  LocTy Loc;
  Value *Op;
  Type *DestTy = nullptr;
  if (parseTypeAndValue(Op, Loc, PFS) ||
      parseToken(lltok::kw_to, "expected 'to' after cast value") ||
      parseType(DestTy))
    return true;

  if (!CastInst::castIsValid((Instruction::CastOps)Opc, Op, DestTy)) {
    CastInst::castIsValid((Instruction::CastOps)Opc, Op, DestTy);
    return error(Loc, "invalid cast opcode for cast from '" +
                          getTypeString(Op->getType()) + "' to '" +
                          getTypeString(DestTy) + "'");
  }
  Inst = CastInst::Create((Instruction::CastOps)Opc, Op, DestTy);
  return false;
}

/// parseSelect
///   ::= 'select' TypeAndValue ',' TypeAndValue ',' TypeAndValue
bool LLParser::parseSelect(Instruction *&Inst, PerFunctionState &PFS) {
  LocTy Loc;
  Value *Op0, *Op1, *Op2;
  if (parseTypeAndValue(Op0, Loc, PFS) ||
      parseToken(lltok::comma, "expected ',' after select condition") ||
      parseTypeAndValue(Op1, PFS) ||
      parseToken(lltok::comma, "expected ',' after select value") ||
      parseTypeAndValue(Op2, PFS))
    return true;

  if (const char *Reason = SelectInst::areInvalidOperands(Op0, Op1, Op2))
    return error(Loc, Reason);

  Inst = SelectInst::Create(Op0, Op1, Op2);
  return false;
}

/// parseVAArg
///   ::= 'va_arg' TypeAndValue ',' Type
bool LLParser::parseVAArg(Instruction *&Inst, PerFunctionState &PFS) {
  Value *Op;
  Type *EltTy = nullptr;
  LocTy TypeLoc;
  if (parseTypeAndValue(Op, PFS) ||
      parseToken(lltok::comma, "expected ',' after vaarg operand") ||
      parseType(EltTy, TypeLoc))
    return true;

  if (!EltTy->isFirstClassType())
    return error(TypeLoc, "va_arg requires operand with first class type");

  Inst = new VAArgInst(Op, EltTy);
  return false;
}

/// parseExtractElement
///   ::= 'extractelement' TypeAndValue ',' TypeAndValue
bool LLParser::parseExtractElement(Instruction *&Inst, PerFunctionState &PFS) {
  LocTy Loc;
  Value *Op0, *Op1;
  if (parseTypeAndValue(Op0, Loc, PFS) ||
      parseToken(lltok::comma, "expected ',' after extract value") ||
      parseTypeAndValue(Op1, PFS))
    return true;

  if (!ExtractElementInst::isValidOperands(Op0, Op1))
    return error(Loc, "invalid extractelement operands");

  Inst = ExtractElementInst::Create(Op0, Op1);
  return false;
}

/// parseInsertElement
///   ::= 'insertelement' TypeAndValue ',' TypeAndValue ',' TypeAndValue
bool LLParser::parseInsertElement(Instruction *&Inst, PerFunctionState &PFS) {
  LocTy Loc;
  Value *Op0, *Op1, *Op2;
  if (parseTypeAndValue(Op0, Loc, PFS) ||
      parseToken(lltok::comma, "expected ',' after insertelement value") ||
      parseTypeAndValue(Op1, PFS) ||
      parseToken(lltok::comma, "expected ',' after insertelement value") ||
      parseTypeAndValue(Op2, PFS))
    return true;

  if (!InsertElementInst::isValidOperands(Op0, Op1, Op2))
    return error(Loc, "invalid insertelement operands");

  Inst = InsertElementInst::Create(Op0, Op1, Op2);
  return false;
}

/// parseShuffleVector
///   ::= 'shufflevector' TypeAndValue ',' TypeAndValue ',' TypeAndValue
bool LLParser::parseShuffleVector(Instruction *&Inst, PerFunctionState &PFS) {
  LocTy Loc;
  Value *Op0, *Op1, *Op2;
  if (parseTypeAndValue(Op0, Loc, PFS) ||
      parseToken(lltok::comma, "expected ',' after shuffle mask") ||
      parseTypeAndValue(Op1, PFS) ||
      parseToken(lltok::comma, "expected ',' after shuffle value") ||
      parseTypeAndValue(Op2, PFS))
    return true;

  if (!ShuffleVectorInst::isValidOperands(Op0, Op1, Op2))
    return error(Loc, "invalid shufflevector operands");

  Inst = new ShuffleVectorInst(Op0, Op1, Op2);
  return false;
}

/// parsePHI
///   ::= 'phi' Type '[' Value ',' Value ']' (',' '[' Value ',' Value ']')*
int LLParser::parsePHI(Instruction *&Inst, PerFunctionState &PFS) {
  Type *Ty = nullptr;  LocTy TypeLoc;
  Value *Op0, *Op1;

  if (parseType(Ty, TypeLoc))
    return true;

  if (!Ty->isFirstClassType())
    return error(TypeLoc, "phi node must have first class type");

  bool First = true;
  bool AteExtraComma = false;
  SmallVector<std::pair<Value*, BasicBlock*>, 16> PHIVals;

  while (true) {
    if (First) {
      if (Lex.getKind() != lltok::lsquare)
        break;
      First = false;
    } else if (!EatIfPresent(lltok::comma))
      break;

    if (Lex.getKind() == lltok::MetadataVar) {
      AteExtraComma = true;
      break;
    }

    if (parseToken(lltok::lsquare, "expected '[' in phi value list") ||
        parseValue(Ty, Op0, PFS) ||
        parseToken(lltok::comma, "expected ',' after insertelement value") ||
        parseValue(Type::getLabelTy(Context), Op1, PFS) ||
        parseToken(lltok::rsquare, "expected ']' in phi value list"))
      return true;

    PHIVals.push_back(std::make_pair(Op0, cast<BasicBlock>(Op1)));
  }

  PHINode *PN = PHINode::Create(Ty, PHIVals.size());
  for (unsigned i = 0, e = PHIVals.size(); i != e; ++i)
    PN->addIncoming(PHIVals[i].first, PHIVals[i].second);
  Inst = PN;
  return AteExtraComma ? InstExtraComma : InstNormal;
}

/// parseLandingPad
///   ::= 'landingpad' Type 'personality' TypeAndValue 'cleanup'? Clause+
/// Clause
///   ::= 'catch' TypeAndValue
///   ::= 'filter'
///   ::= 'filter' TypeAndValue ( ',' TypeAndValue )*
bool LLParser::parseLandingPad(Instruction *&Inst, PerFunctionState &PFS) {
  Type *Ty = nullptr; LocTy TyLoc;

  if (parseType(Ty, TyLoc))
    return true;

  std::unique_ptr<LandingPadInst> LP(LandingPadInst::Create(Ty, 0));
  LP->setCleanup(EatIfPresent(lltok::kw_cleanup));

  while (Lex.getKind() == lltok::kw_catch || Lex.getKind() == lltok::kw_filter){
    LandingPadInst::ClauseType CT;
    if (EatIfPresent(lltok::kw_catch))
      CT = LandingPadInst::Catch;
    else if (EatIfPresent(lltok::kw_filter))
      CT = LandingPadInst::Filter;
    else
      return tokError("expected 'catch' or 'filter' clause type");

    Value *V;
    LocTy VLoc;
    if (parseTypeAndValue(V, VLoc, PFS))
      return true;

    // A 'catch' type expects a non-array constant. A filter clause expects an
    // array constant.
    if (CT == LandingPadInst::Catch) {
      if (isa<ArrayType>(V->getType()))
        return error(VLoc, "'catch' clause has an invalid type");
    } else {
      if (!isa<ArrayType>(V->getType()))
        return error(VLoc, "'filter' clause has an invalid type");
    }

    Constant *CV = dyn_cast<Constant>(V);
    if (!CV)
      return error(VLoc, "clause argument must be a constant");
    LP->addClause(CV);
  }

  Inst = LP.release();
  return false;
}

/// parseFreeze
///   ::= 'freeze' Type Value
bool LLParser::parseFreeze(Instruction *&Inst, PerFunctionState &PFS) {
  LocTy Loc;
  Value *Op;
  if (parseTypeAndValue(Op, Loc, PFS))
    return true;

  Inst = new FreezeInst(Op);
  return false;
}

/// parseCall
///   ::= 'call' OptionalFastMathFlags OptionalCallingConv
///           OptionalAttrs Type Value ParameterList OptionalAttrs
///   ::= 'tail' 'call' OptionalFastMathFlags OptionalCallingConv
///           OptionalAttrs Type Value ParameterList OptionalAttrs
///   ::= 'musttail' 'call' OptionalFastMathFlags OptionalCallingConv
///           OptionalAttrs Type Value ParameterList OptionalAttrs
///   ::= 'notail' 'call'  OptionalFastMathFlags OptionalCallingConv
///           OptionalAttrs Type Value ParameterList OptionalAttrs
bool LLParser::parseCall(Instruction *&Inst, PerFunctionState &PFS,
                         CallInst::TailCallKind TCK) {
  AttrBuilder RetAttrs(M->getContext()), FnAttrs(M->getContext());
  std::vector<unsigned> FwdRefAttrGrps;
  LocTy BuiltinLoc;
  unsigned CallAddrSpace;
  unsigned CC;
  Type *RetType = nullptr;
  LocTy RetTypeLoc;
  ValID CalleeID;
  SmallVector<ParamInfo, 16> ArgList;
  SmallVector<OperandBundleDef, 2> BundleList;
  LocTy CallLoc = Lex.getLoc();

  if (TCK != CallInst::TCK_None &&
      parseToken(lltok::kw_call,
                 "expected 'tail call', 'musttail call', or 'notail call'"))
    return true;

  FastMathFlags FMF = EatFastMathFlagsIfPresent();

  if (parseOptionalCallingConv(CC) || parseOptionalReturnAttrs(RetAttrs) ||
      parseOptionalProgramAddrSpace(CallAddrSpace) ||
      parseType(RetType, RetTypeLoc, true /*void allowed*/) ||
      parseValID(CalleeID, &PFS) ||
      parseParameterList(ArgList, PFS, TCK == CallInst::TCK_MustTail,
                         PFS.getFunction().isVarArg()) ||
      parseFnAttributeValuePairs(FnAttrs, FwdRefAttrGrps, false, BuiltinLoc) ||
      parseOptionalOperandBundles(BundleList, PFS))
    return true;

  // If RetType is a non-function pointer type, then this is the short syntax
  // for the call, which means that RetType is just the return type.  Infer the
  // rest of the function argument types from the arguments that are present.
  FunctionType *Ty;
  if (resolveFunctionType(RetType, ArgList, Ty))
    return error(RetTypeLoc, "Invalid result type for LLVM function");

  CalleeID.FTy = Ty;

  // Look up the callee.
  Value *Callee;
  if (convertValIDToValue(PointerType::get(Ty, CallAddrSpace), CalleeID, Callee,
                          &PFS))
    return true;

  // Set up the Attribute for the function.
  SmallVector<AttributeSet, 8> Attrs;

  SmallVector<Value*, 8> Args;

  // Loop through FunctionType's arguments and ensure they are specified
  // correctly.  Also, gather any parameter attributes.
  FunctionType::param_iterator I = Ty->param_begin();
  FunctionType::param_iterator E = Ty->param_end();
  for (const ParamInfo &Arg : ArgList) {
    Type *ExpectedTy = nullptr;
    if (I != E) {
      ExpectedTy = *I++;
    } else if (!Ty->isVarArg()) {
      return error(Arg.Loc, "too many arguments specified");
    }

    if (ExpectedTy && ExpectedTy != Arg.V->getType())
      return error(Arg.Loc, "argument is not of expected type '" +
                                getTypeString(ExpectedTy) + "'");
    Args.push_back(Arg.V);
    Attrs.push_back(Arg.Attrs);
  }

  if (I != E)
    return error(CallLoc, "not enough parameters specified for call");

  // Finish off the Attribute and check them
  AttributeList PAL =
      AttributeList::get(Context, AttributeSet::get(Context, FnAttrs),
                         AttributeSet::get(Context, RetAttrs), Attrs);

  CallInst *CI = CallInst::Create(Ty, Callee, Args, BundleList);
  CI->setTailCallKind(TCK);
  CI->setCallingConv(CC);
  if (FMF.any()) {
    if (!isa<FPMathOperator>(CI)) {
      CI->deleteValue();
      return error(CallLoc, "fast-math-flags specified for call without "
                            "floating-point scalar or vector return type");
    }
    CI->setFastMathFlags(FMF);
  }

  if (CalleeID.Kind == ValID::t_GlobalName &&
      isOldDbgFormatIntrinsic(CalleeID.StrVal)) {
    if (SeenNewDbgInfoFormat) {
      CI->deleteValue();
      return error(CallLoc, "llvm.dbg intrinsic should not appear in a module "
                            "using non-intrinsic debug info");
    }
    if (!SeenOldDbgInfoFormat)
      M->setNewDbgInfoFormatFlag(false);
    SeenOldDbgInfoFormat = true;
  }
  CI->setAttributes(PAL);
  ForwardRefAttrGroups[CI] = FwdRefAttrGrps;
  Inst = CI;
  return false;
}

//===----------------------------------------------------------------------===//
// Memory Instructions.
//===----------------------------------------------------------------------===//

/// parseAlloc
///   ::= 'alloca' 'inalloca'? 'swifterror'? Type (',' TypeAndValue)?
///       (',' 'align' i32)? (',', 'addrspace(n))?
int LLParser::parseAlloc(Instruction *&Inst, PerFunctionState &PFS) {
  Value *Size = nullptr;
  LocTy SizeLoc, TyLoc, ASLoc;
  MaybeAlign Alignment;
  unsigned AddrSpace = 0;
  Type *Ty = nullptr;

  bool IsInAlloca = EatIfPresent(lltok::kw_inalloca);
  bool IsSwiftError = EatIfPresent(lltok::kw_swifterror);

  if (parseType(Ty, TyLoc))
    return true;

  if (Ty->isFunctionTy() || !PointerType::isValidElementType(Ty))
    return error(TyLoc, "invalid type for alloca");

  bool AteExtraComma = false;
  if (EatIfPresent(lltok::comma)) {
    if (Lex.getKind() == lltok::kw_align) {
      if (parseOptionalAlignment(Alignment))
        return true;
      if (parseOptionalCommaAddrSpace(AddrSpace, ASLoc, AteExtraComma))
        return true;
    } else if (Lex.getKind() == lltok::kw_addrspace) {
      ASLoc = Lex.getLoc();
      if (parseOptionalAddrSpace(AddrSpace))
        return true;
    } else if (Lex.getKind() == lltok::MetadataVar) {
      AteExtraComma = true;
    } else {
      if (parseTypeAndValue(Size, SizeLoc, PFS))
        return true;
      if (EatIfPresent(lltok::comma)) {
        if (Lex.getKind() == lltok::kw_align) {
          if (parseOptionalAlignment(Alignment))
            return true;
          if (parseOptionalCommaAddrSpace(AddrSpace, ASLoc, AteExtraComma))
            return true;
        } else if (Lex.getKind() == lltok::kw_addrspace) {
          ASLoc = Lex.getLoc();
          if (parseOptionalAddrSpace(AddrSpace))
            return true;
        } else if (Lex.getKind() == lltok::MetadataVar) {
          AteExtraComma = true;
        }
      }
    }
  }

  if (Size && !Size->getType()->isIntegerTy())
    return error(SizeLoc, "element count must have integer type");

  SmallPtrSet<Type *, 4> Visited;
  if (!Alignment && !Ty->isSized(&Visited))
    return error(TyLoc, "Cannot allocate unsized type");
  if (!Alignment)
    Alignment = M->getDataLayout().getPrefTypeAlign(Ty);
  AllocaInst *AI = new AllocaInst(Ty, AddrSpace, Size, *Alignment);
  AI->setUsedWithInAlloca(IsInAlloca);
  AI->setSwiftError(IsSwiftError);
  Inst = AI;
  return AteExtraComma ? InstExtraComma : InstNormal;
}

/// parseLoad
///   ::= 'load' 'volatile'? TypeAndValue (',' 'align' i32)?
///   ::= 'load' 'atomic' 'volatile'? TypeAndValue
///       'singlethread'? AtomicOrdering (',' 'align' i32)?
int LLParser::parseLoad(Instruction *&Inst, PerFunctionState &PFS) {
  Value *Val; LocTy Loc;
  MaybeAlign Alignment;
  bool AteExtraComma = false;
  bool isAtomic = false;
  AtomicOrdering Ordering = AtomicOrdering::NotAtomic;
  SyncScope::ID SSID = SyncScope::System;

  if (Lex.getKind() == lltok::kw_atomic) {
    isAtomic = true;
    Lex.Lex();
  }

  bool isVolatile = false;
  if (Lex.getKind() == lltok::kw_volatile) {
    isVolatile = true;
    Lex.Lex();
  }

  Type *Ty;
  LocTy ExplicitTypeLoc = Lex.getLoc();
  if (parseType(Ty) ||
      parseToken(lltok::comma, "expected comma after load's type") ||
      parseTypeAndValue(Val, Loc, PFS) ||
      parseScopeAndOrdering(isAtomic, SSID, Ordering) ||
      parseOptionalCommaAlign(Alignment, AteExtraComma))
    return true;

  if (!Val->getType()->isPointerTy() || !Ty->isFirstClassType())
    return error(Loc, "load operand must be a pointer to a first class type");
  if (isAtomic && !Alignment)
    return error(Loc, "atomic load must have explicit non-zero alignment");
  if (Ordering == AtomicOrdering::Release ||
      Ordering == AtomicOrdering::AcquireRelease)
    return error(Loc, "atomic load cannot use Release ordering");

  SmallPtrSet<Type *, 4> Visited;
  if (!Alignment && !Ty->isSized(&Visited))
    return error(ExplicitTypeLoc, "loading unsized types is not allowed");
  if (!Alignment)
    Alignment = M->getDataLayout().getABITypeAlign(Ty);
  Inst = new LoadInst(Ty, Val, "", isVolatile, *Alignment, Ordering, SSID);
  return AteExtraComma ? InstExtraComma : InstNormal;
}

/// parseStore

///   ::= 'store' 'volatile'? TypeAndValue ',' TypeAndValue (',' 'align' i32)?
///   ::= 'store' 'atomic' 'volatile'? TypeAndValue ',' TypeAndValue
///       'singlethread'? AtomicOrdering (',' 'align' i32)?
int LLParser::parseStore(Instruction *&Inst, PerFunctionState &PFS) {
  Value *Val, *Ptr; LocTy Loc, PtrLoc;
  MaybeAlign Alignment;
  bool AteExtraComma = false;
  bool isAtomic = false;
  AtomicOrdering Ordering = AtomicOrdering::NotAtomic;
  SyncScope::ID SSID = SyncScope::System;

  if (Lex.getKind() == lltok::kw_atomic) {
    isAtomic = true;
    Lex.Lex();
  }

  bool isVolatile = false;
  if (Lex.getKind() == lltok::kw_volatile) {
    isVolatile = true;
    Lex.Lex();
  }

  if (parseTypeAndValue(Val, Loc, PFS) ||
      parseToken(lltok::comma, "expected ',' after store operand") ||
      parseTypeAndValue(Ptr, PtrLoc, PFS) ||
      parseScopeAndOrdering(isAtomic, SSID, Ordering) ||
      parseOptionalCommaAlign(Alignment, AteExtraComma))
    return true;

  if (!Ptr->getType()->isPointerTy())
    return error(PtrLoc, "store operand must be a pointer");
  if (!Val->getType()->isFirstClassType())
    return error(Loc, "store operand must be a first class value");
  if (isAtomic && !Alignment)
    return error(Loc, "atomic store must have explicit non-zero alignment");
  if (Ordering == AtomicOrdering::Acquire ||
      Ordering == AtomicOrdering::AcquireRelease)
    return error(Loc, "atomic store cannot use Acquire ordering");
  SmallPtrSet<Type *, 4> Visited;
  if (!Alignment && !Val->getType()->isSized(&Visited))
    return error(Loc, "storing unsized types is not allowed");
  if (!Alignment)
    Alignment = M->getDataLayout().getABITypeAlign(Val->getType());

  Inst = new StoreInst(Val, Ptr, isVolatile, *Alignment, Ordering, SSID);
  return AteExtraComma ? InstExtraComma : InstNormal;
}

/// parseCmpXchg
///   ::= 'cmpxchg' 'weak'? 'volatile'? TypeAndValue ',' TypeAndValue ','
///       TypeAndValue 'singlethread'? AtomicOrdering AtomicOrdering ','
///       'Align'?
int LLParser::parseCmpXchg(Instruction *&Inst, PerFunctionState &PFS) {
  Value *Ptr, *Cmp, *New; LocTy PtrLoc, CmpLoc, NewLoc;
  bool AteExtraComma = false;
  AtomicOrdering SuccessOrdering = AtomicOrdering::NotAtomic;
  AtomicOrdering FailureOrdering = AtomicOrdering::NotAtomic;
  SyncScope::ID SSID = SyncScope::System;
  bool isVolatile = false;
  bool isWeak = false;
  MaybeAlign Alignment;

  if (EatIfPresent(lltok::kw_weak))
    isWeak = true;

  if (EatIfPresent(lltok::kw_volatile))
    isVolatile = true;

  if (parseTypeAndValue(Ptr, PtrLoc, PFS) ||
      parseToken(lltok::comma, "expected ',' after cmpxchg address") ||
      parseTypeAndValue(Cmp, CmpLoc, PFS) ||
      parseToken(lltok::comma, "expected ',' after cmpxchg cmp operand") ||
      parseTypeAndValue(New, NewLoc, PFS) ||
      parseScopeAndOrdering(true /*Always atomic*/, SSID, SuccessOrdering) ||
      parseOrdering(FailureOrdering) ||
      parseOptionalCommaAlign(Alignment, AteExtraComma))
    return true;

  if (!AtomicCmpXchgInst::isValidSuccessOrdering(SuccessOrdering))
    return tokError("invalid cmpxchg success ordering");
  if (!AtomicCmpXchgInst::isValidFailureOrdering(FailureOrdering))
    return tokError("invalid cmpxchg failure ordering");
  if (!Ptr->getType()->isPointerTy())
    return error(PtrLoc, "cmpxchg operand must be a pointer");
  if (Cmp->getType() != New->getType())
    return error(NewLoc, "compare value and new value type do not match");
  if (!New->getType()->isFirstClassType())
    return error(NewLoc, "cmpxchg operand must be a first class value");

  const Align DefaultAlignment(
      PFS.getFunction().getDataLayout().getTypeStoreSize(
          Cmp->getType()));

  AtomicCmpXchgInst *CXI =
      new AtomicCmpXchgInst(Ptr, Cmp, New, Alignment.value_or(DefaultAlignment),
                            SuccessOrdering, FailureOrdering, SSID);
  CXI->setVolatile(isVolatile);
  CXI->setWeak(isWeak);

  Inst = CXI;
  return AteExtraComma ? InstExtraComma : InstNormal;
}

/// parseAtomicRMW
///   ::= 'atomicrmw' 'volatile'? BinOp TypeAndValue ',' TypeAndValue
///       'singlethread'? AtomicOrdering
int LLParser::parseAtomicRMW(Instruction *&Inst, PerFunctionState &PFS) {
  Value *Ptr, *Val; LocTy PtrLoc, ValLoc;
  bool AteExtraComma = false;
  AtomicOrdering Ordering = AtomicOrdering::NotAtomic;
  SyncScope::ID SSID = SyncScope::System;
  bool isVolatile = false;
  bool IsFP = false;
  AtomicRMWInst::BinOp Operation;
  MaybeAlign Alignment;

  if (EatIfPresent(lltok::kw_volatile))
    isVolatile = true;

  switch (Lex.getKind()) {
  default:
    return tokError("expected binary operation in atomicrmw");
  case lltok::kw_xchg: Operation = AtomicRMWInst::Xchg; break;
  case lltok::kw_add: Operation = AtomicRMWInst::Add; break;
  case lltok::kw_sub: Operation = AtomicRMWInst::Sub; break;
  case lltok::kw_and: Operation = AtomicRMWInst::And; break;
  case lltok::kw_nand: Operation = AtomicRMWInst::Nand; break;
  case lltok::kw_or: Operation = AtomicRMWInst::Or; break;
  case lltok::kw_xor: Operation = AtomicRMWInst::Xor; break;
  case lltok::kw_max: Operation = AtomicRMWInst::Max; break;
  case lltok::kw_min: Operation = AtomicRMWInst::Min; break;
  case lltok::kw_umax: Operation = AtomicRMWInst::UMax; break;
  case lltok::kw_umin: Operation = AtomicRMWInst::UMin; break;
  case lltok::kw_uinc_wrap:
    Operation = AtomicRMWInst::UIncWrap;
    break;
  case lltok::kw_udec_wrap:
    Operation = AtomicRMWInst::UDecWrap;
    break;
  case lltok::kw_usub_cond:
    Operation = AtomicRMWInst::USubCond;
    break;
  case lltok::kw_usub_sat:
    Operation = AtomicRMWInst::USubSat;
    break;
  case lltok::kw_fadd:
    Operation = AtomicRMWInst::FAdd;
    IsFP = true;
    break;
  case lltok::kw_fsub:
    Operation = AtomicRMWInst::FSub;
    IsFP = true;
    break;
  case lltok::kw_fmax:
    Operation = AtomicRMWInst::FMax;
    IsFP = true;
    break;
  case lltok::kw_fmin:
    Operation = AtomicRMWInst::FMin;
    IsFP = true;
    break;
  }
  Lex.Lex();  // Eat the operation.

  if (parseTypeAndValue(Ptr, PtrLoc, PFS) ||
      parseToken(lltok::comma, "expected ',' after atomicrmw address") ||
      parseTypeAndValue(Val, ValLoc, PFS) ||
      parseScopeAndOrdering(true /*Always atomic*/, SSID, Ordering) ||
      parseOptionalCommaAlign(Alignment, AteExtraComma))
    return true;

  if (Ordering == AtomicOrdering::Unordered)
    return tokError("atomicrmw cannot be unordered");
  if (!Ptr->getType()->isPointerTy())
    return error(PtrLoc, "atomicrmw operand must be a pointer");
  if (Val->getType()->isScalableTy())
    return error(ValLoc, "atomicrmw operand may not be scalable");

  if (Operation == AtomicRMWInst::Xchg) {
    if (!Val->getType()->isIntegerTy() &&
        !Val->getType()->isFloatingPointTy() &&
        !Val->getType()->isPointerTy()) {
      return error(
          ValLoc,
          "atomicrmw " + AtomicRMWInst::getOperationName(Operation) +
              " operand must be an integer, floating point, or pointer type");
    }
  } else if (IsFP) {
    if (!Val->getType()->isFPOrFPVectorTy()) {
      return error(ValLoc, "atomicrmw " +
                               AtomicRMWInst::getOperationName(Operation) +
                               " operand must be a floating point type");
    }
  } else {
    if (!Val->getType()->isIntegerTy()) {
      return error(ValLoc, "atomicrmw " +
                               AtomicRMWInst::getOperationName(Operation) +
                               " operand must be an integer");
    }
  }

  unsigned Size =
      PFS.getFunction().getDataLayout().getTypeStoreSizeInBits(
          Val->getType());
  if (Size < 8 || (Size & (Size - 1)))
    return error(ValLoc, "atomicrmw operand must be power-of-two byte-sized"
                         " integer");
  const Align DefaultAlignment(
      PFS.getFunction().getDataLayout().getTypeStoreSize(
          Val->getType()));
  AtomicRMWInst *RMWI =
      new AtomicRMWInst(Operation, Ptr, Val,
                        Alignment.value_or(DefaultAlignment), Ordering, SSID);
  RMWI->setVolatile(isVolatile);
  Inst = RMWI;
  return AteExtraComma ? InstExtraComma : InstNormal;
}

/// parseFence
///   ::= 'fence' 'singlethread'? AtomicOrdering
int LLParser::parseFence(Instruction *&Inst, PerFunctionState &PFS) {
  AtomicOrdering Ordering = AtomicOrdering::NotAtomic;
  SyncScope::ID SSID = SyncScope::System;
  if (parseScopeAndOrdering(true /*Always atomic*/, SSID, Ordering))
    return true;

  if (Ordering == AtomicOrdering::Unordered)
    return tokError("fence cannot be unordered");
  if (Ordering == AtomicOrdering::Monotonic)
    return tokError("fence cannot be monotonic");

  Inst = new FenceInst(Context, Ordering, SSID);
  return InstNormal;
}

/// parseGetElementPtr
///   ::= 'getelementptr' 'inbounds'? TypeAndValue (',' TypeAndValue)*
int LLParser::parseGetElementPtr(Instruction *&Inst, PerFunctionState &PFS) {
  Value *Ptr = nullptr;
  Value *Val = nullptr;
  LocTy Loc, EltLoc;
  GEPNoWrapFlags NW;

  while (true) {
    if (EatIfPresent(lltok::kw_inbounds))
      NW |= GEPNoWrapFlags::inBounds();
    else if (EatIfPresent(lltok::kw_nusw))
      NW |= GEPNoWrapFlags::noUnsignedSignedWrap();
    else if (EatIfPresent(lltok::kw_nuw))
      NW |= GEPNoWrapFlags::noUnsignedWrap();
    else
      break;
  }

  Type *Ty = nullptr;
  if (parseType(Ty) ||
      parseToken(lltok::comma, "expected comma after getelementptr's type") ||
      parseTypeAndValue(Ptr, Loc, PFS))
    return true;

  Type *BaseType = Ptr->getType();
  PointerType *BasePointerType = dyn_cast<PointerType>(BaseType->getScalarType());
  if (!BasePointerType)
    return error(Loc, "base of getelementptr must be a pointer");

  SmallVector<Value*, 16> Indices;
  bool AteExtraComma = false;
  // GEP returns a vector of pointers if at least one of parameters is a vector.
  // All vector parameters should have the same vector width.
  ElementCount GEPWidth = BaseType->isVectorTy()
                              ? cast<VectorType>(BaseType)->getElementCount()
                              : ElementCount::getFixed(0);

  while (EatIfPresent(lltok::comma)) {
    if (Lex.getKind() == lltok::MetadataVar) {
      AteExtraComma = true;
      break;
    }
    if (parseTypeAndValue(Val, EltLoc, PFS))
      return true;
    if (!Val->getType()->isIntOrIntVectorTy())
      return error(EltLoc, "getelementptr index must be an integer");

    if (auto *ValVTy = dyn_cast<VectorType>(Val->getType())) {
      ElementCount ValNumEl = ValVTy->getElementCount();
      if (GEPWidth != ElementCount::getFixed(0) && GEPWidth != ValNumEl)
        return error(
            EltLoc,
            "getelementptr vector index has a wrong number of elements");
      GEPWidth = ValNumEl;
    }
    Indices.push_back(Val);
  }

  SmallPtrSet<Type*, 4> Visited;
  if (!Indices.empty() && !Ty->isSized(&Visited))
    return error(Loc, "base element of getelementptr must be sized");

  auto *STy = dyn_cast<StructType>(Ty);
  if (STy && STy->isScalableTy())
    return error(Loc, "getelementptr cannot target structure that contains "
                      "scalable vector type");

  if (!GetElementPtrInst::getIndexedType(Ty, Indices))
    return error(Loc, "invalid getelementptr indices");
  GetElementPtrInst *GEP = GetElementPtrInst::Create(Ty, Ptr, Indices);
  Inst = GEP;
  GEP->setNoWrapFlags(NW);
  return AteExtraComma ? InstExtraComma : InstNormal;
}

/// parseExtractValue
///   ::= 'extractvalue' TypeAndValue (',' uint32)+
int LLParser::parseExtractValue(Instruction *&Inst, PerFunctionState &PFS) {
  Value *Val; LocTy Loc;
  SmallVector<unsigned, 4> Indices;
  bool AteExtraComma;
  if (parseTypeAndValue(Val, Loc, PFS) ||
      parseIndexList(Indices, AteExtraComma))
    return true;

  if (!Val->getType()->isAggregateType())
    return error(Loc, "extractvalue operand must be aggregate type");

  if (!ExtractValueInst::getIndexedType(Val->getType(), Indices))
    return error(Loc, "invalid indices for extractvalue");
  Inst = ExtractValueInst::Create(Val, Indices);
  return AteExtraComma ? InstExtraComma : InstNormal;
}

/// parseInsertValue
///   ::= 'insertvalue' TypeAndValue ',' TypeAndValue (',' uint32)+
int LLParser::parseInsertValue(Instruction *&Inst, PerFunctionState &PFS) {
  Value *Val0, *Val1; LocTy Loc0, Loc1;
  SmallVector<unsigned, 4> Indices;
  bool AteExtraComma;
  if (parseTypeAndValue(Val0, Loc0, PFS) ||
      parseToken(lltok::comma, "expected comma after insertvalue operand") ||
      parseTypeAndValue(Val1, Loc1, PFS) ||
      parseIndexList(Indices, AteExtraComma))
    return true;

  if (!Val0->getType()->isAggregateType())
    return error(Loc0, "insertvalue operand must be aggregate type");

  Type *IndexedType = ExtractValueInst::getIndexedType(Val0->getType(), Indices);
  if (!IndexedType)
    return error(Loc0, "invalid indices for insertvalue");
  if (IndexedType != Val1->getType())
    return error(Loc1, "insertvalue operand and field disagree in type: '" +
                           getTypeString(Val1->getType()) + "' instead of '" +
                           getTypeString(IndexedType) + "'");
  Inst = InsertValueInst::Create(Val0, Val1, Indices);
  return AteExtraComma ? InstExtraComma : InstNormal;
}

//===----------------------------------------------------------------------===//
// Embedded metadata.
//===----------------------------------------------------------------------===//

/// parseMDNodeVector
///   ::= { Element (',' Element)* }
/// Element
///   ::= 'null' | Metadata
bool LLParser::parseMDNodeVector(SmallVectorImpl<Metadata *> &Elts) {
  if (parseToken(lltok::lbrace, "expected '{' here"))
    return true;

  // Check for an empty list.
  if (EatIfPresent(lltok::rbrace))
    return false;

  do {
    if (EatIfPresent(lltok::kw_null)) {
      Elts.push_back(nullptr);
      continue;
    }

    Metadata *MD;
    if (parseMetadata(MD, nullptr))
      return true;
    Elts.push_back(MD);
  } while (EatIfPresent(lltok::comma));

  return parseToken(lltok::rbrace, "expected end of metadata node");
}

//===----------------------------------------------------------------------===//
// Use-list order directives.
//===----------------------------------------------------------------------===//
bool LLParser::sortUseListOrder(Value *V, ArrayRef<unsigned> Indexes,
                                SMLoc Loc) {
  if (V->use_empty())
    return error(Loc, "value has no uses");

  unsigned NumUses = 0;
  SmallDenseMap<const Use *, unsigned, 16> Order;
  for (const Use &U : V->uses()) {
    if (++NumUses > Indexes.size())
      break;
    Order[&U] = Indexes[NumUses - 1];
  }
  if (NumUses < 2)
    return error(Loc, "value only has one use");
  if (Order.size() != Indexes.size() || NumUses > Indexes.size())
    return error(Loc,
                 "wrong number of indexes, expected " + Twine(V->getNumUses()));

  V->sortUseList([&](const Use &L, const Use &R) {
    return Order.lookup(&L) < Order.lookup(&R);
  });
  return false;
}

/// parseUseListOrderIndexes
///   ::= '{' uint32 (',' uint32)+ '}'
bool LLParser::parseUseListOrderIndexes(SmallVectorImpl<unsigned> &Indexes) {
  SMLoc Loc = Lex.getLoc();
  if (parseToken(lltok::lbrace, "expected '{' here"))
    return true;
  if (Lex.getKind() == lltok::rbrace)
    return tokError("expected non-empty list of uselistorder indexes");

  // Use Offset, Max, and IsOrdered to check consistency of indexes.  The
  // indexes should be distinct numbers in the range [0, size-1], and should
  // not be in order.
  unsigned Offset = 0;
  unsigned Max = 0;
  bool IsOrdered = true;
  assert(Indexes.empty() && "Expected empty order vector");
  do {
    unsigned Index;
    if (parseUInt32(Index))
      return true;

    // Update consistency checks.
    Offset += Index - Indexes.size();
    Max = std::max(Max, Index);
    IsOrdered &= Index == Indexes.size();

    Indexes.push_back(Index);
  } while (EatIfPresent(lltok::comma));

  if (parseToken(lltok::rbrace, "expected '}' here"))
    return true;

  if (Indexes.size() < 2)
    return error(Loc, "expected >= 2 uselistorder indexes");
  if (Offset != 0 || Max >= Indexes.size())
    return error(Loc,
                 "expected distinct uselistorder indexes in range [0, size)");
  if (IsOrdered)
    return error(Loc, "expected uselistorder indexes to change the order");

  return false;
}

/// parseUseListOrder
///   ::= 'uselistorder' Type Value ',' UseListOrderIndexes
bool LLParser::parseUseListOrder(PerFunctionState *PFS) {
  SMLoc Loc = Lex.getLoc();
  if (parseToken(lltok::kw_uselistorder, "expected uselistorder directive"))
    return true;

  Value *V;
  SmallVector<unsigned, 16> Indexes;
  if (parseTypeAndValue(V, PFS) ||
      parseToken(lltok::comma, "expected comma in uselistorder directive") ||
      parseUseListOrderIndexes(Indexes))
    return true;

  return sortUseListOrder(V, Indexes, Loc);
}

/// parseUseListOrderBB
///   ::= 'uselistorder_bb' @foo ',' %bar ',' UseListOrderIndexes
bool LLParser::parseUseListOrderBB() {
  assert(Lex.getKind() == lltok::kw_uselistorder_bb);
  SMLoc Loc = Lex.getLoc();
  Lex.Lex();

  ValID Fn, Label;
  SmallVector<unsigned, 16> Indexes;
  if (parseValID(Fn, /*PFS=*/nullptr) ||
      parseToken(lltok::comma, "expected comma in uselistorder_bb directive") ||
      parseValID(Label, /*PFS=*/nullptr) ||
      parseToken(lltok::comma, "expected comma in uselistorder_bb directive") ||
      parseUseListOrderIndexes(Indexes))
    return true;

  // Check the function.
  GlobalValue *GV;
  if (Fn.Kind == ValID::t_GlobalName)
    GV = M->getNamedValue(Fn.StrVal);
  else if (Fn.Kind == ValID::t_GlobalID)
    GV = NumberedVals.get(Fn.UIntVal);
  else
    return error(Fn.Loc, "expected function name in uselistorder_bb");
  if (!GV)
    return error(Fn.Loc,
                 "invalid function forward reference in uselistorder_bb");
  auto *F = dyn_cast<Function>(GV);
  if (!F)
    return error(Fn.Loc, "expected function name in uselistorder_bb");
  if (F->isDeclaration())
    return error(Fn.Loc, "invalid declaration in uselistorder_bb");

  // Check the basic block.
  if (Label.Kind == ValID::t_LocalID)
    return error(Label.Loc, "invalid numeric label in uselistorder_bb");
  if (Label.Kind != ValID::t_LocalName)
    return error(Label.Loc, "expected basic block name in uselistorder_bb");
  Value *V = F->getValueSymbolTable()->lookup(Label.StrVal);
  if (!V)
    return error(Label.Loc, "invalid basic block in uselistorder_bb");
  if (!isa<BasicBlock>(V))
    return error(Label.Loc, "expected basic block in uselistorder_bb");

  return sortUseListOrder(V, Indexes, Loc);
}

/// ModuleEntry
///   ::= 'module' ':' '(' 'path' ':' STRINGCONSTANT ',' 'hash' ':' Hash ')'
/// Hash ::= '(' UInt32 ',' UInt32 ',' UInt32 ',' UInt32 ',' UInt32 ')'
bool LLParser::parseModuleEntry(unsigned ID) {
  assert(Lex.getKind() == lltok::kw_module);
  Lex.Lex();

  std::string Path;
  if (parseToken(lltok::colon, "expected ':' here") ||
      parseToken(lltok::lparen, "expected '(' here") ||
      parseToken(lltok::kw_path, "expected 'path' here") ||
      parseToken(lltok::colon, "expected ':' here") ||
      parseStringConstant(Path) ||
      parseToken(lltok::comma, "expected ',' here") ||
      parseToken(lltok::kw_hash, "expected 'hash' here") ||
      parseToken(lltok::colon, "expected ':' here") ||
      parseToken(lltok::lparen, "expected '(' here"))
    return true;

  ModuleHash Hash;
  if (parseUInt32(Hash[0]) || parseToken(lltok::comma, "expected ',' here") ||
      parseUInt32(Hash[1]) || parseToken(lltok::comma, "expected ',' here") ||
      parseUInt32(Hash[2]) || parseToken(lltok::comma, "expected ',' here") ||
      parseUInt32(Hash[3]) || parseToken(lltok::comma, "expected ',' here") ||
      parseUInt32(Hash[4]))
    return true;

  if (parseToken(lltok::rparen, "expected ')' here") ||
      parseToken(lltok::rparen, "expected ')' here"))
    return true;

  auto ModuleEntry = Index->addModule(Path, Hash);
  ModuleIdMap[ID] = ModuleEntry->first();

  return false;
}

/// TypeIdEntry
///   ::= 'typeid' ':' '(' 'name' ':' STRINGCONSTANT ',' TypeIdSummary ')'
bool LLParser::parseTypeIdEntry(unsigned ID) {
  assert(Lex.getKind() == lltok::kw_typeid);
  Lex.Lex();

  std::string Name;
  if (parseToken(lltok::colon, "expected ':' here") ||
      parseToken(lltok::lparen, "expected '(' here") ||
      parseToken(lltok::kw_name, "expected 'name' here") ||
      parseToken(lltok::colon, "expected ':' here") ||
      parseStringConstant(Name))
    return true;

  TypeIdSummary &TIS = Index->getOrInsertTypeIdSummary(Name);
  if (parseToken(lltok::comma, "expected ',' here") ||
      parseTypeIdSummary(TIS) || parseToken(lltok::rparen, "expected ')' here"))
    return true;

  // Check if this ID was forward referenced, and if so, update the
  // corresponding GUIDs.
  auto FwdRefTIDs = ForwardRefTypeIds.find(ID);
  if (FwdRefTIDs != ForwardRefTypeIds.end()) {
    for (auto TIDRef : FwdRefTIDs->second) {
      assert(!*TIDRef.first &&
             "Forward referenced type id GUID expected to be 0");
      *TIDRef.first = GlobalValue::getGUID(Name);
    }
    ForwardRefTypeIds.erase(FwdRefTIDs);
  }

  return false;
}

/// TypeIdSummary
///   ::= 'summary' ':' '(' TypeTestResolution [',' OptionalWpdResolutions]? ')'
bool LLParser::parseTypeIdSummary(TypeIdSummary &TIS) {
  if (parseToken(lltok::kw_summary, "expected 'summary' here") ||
      parseToken(lltok::colon, "expected ':' here") ||
      parseToken(lltok::lparen, "expected '(' here") ||
      parseTypeTestResolution(TIS.TTRes))
    return true;

  if (EatIfPresent(lltok::comma)) {
    // Expect optional wpdResolutions field
    if (parseOptionalWpdResolutions(TIS.WPDRes))
      return true;
  }

  if (parseToken(lltok::rparen, "expected ')' here"))
    return true;

  return false;
}

static ValueInfo EmptyVI =
    ValueInfo(false, (GlobalValueSummaryMapTy::value_type *)-8);

/// TypeIdCompatibleVtableEntry
///   ::= 'typeidCompatibleVTable' ':' '(' 'name' ':' STRINGCONSTANT ','
///   TypeIdCompatibleVtableInfo
///   ')'
bool LLParser::parseTypeIdCompatibleVtableEntry(unsigned ID) {
  assert(Lex.getKind() == lltok::kw_typeidCompatibleVTable);
  Lex.Lex();

  std::string Name;
  if (parseToken(lltok::colon, "expected ':' here") ||
      parseToken(lltok::lparen, "expected '(' here") ||
      parseToken(lltok::kw_name, "expected 'name' here") ||
      parseToken(lltok::colon, "expected ':' here") ||
      parseStringConstant(Name))
    return true;

  TypeIdCompatibleVtableInfo &TI =
      Index->getOrInsertTypeIdCompatibleVtableSummary(Name);
  if (parseToken(lltok::comma, "expected ',' here") ||
      parseToken(lltok::kw_summary, "expected 'summary' here") ||
      parseToken(lltok::colon, "expected ':' here") ||
      parseToken(lltok::lparen, "expected '(' here"))
    return true;

  IdToIndexMapType IdToIndexMap;
  // parse each call edge
  do {
    uint64_t Offset;
    if (parseToken(lltok::lparen, "expected '(' here") ||
        parseToken(lltok::kw_offset, "expected 'offset' here") ||
        parseToken(lltok::colon, "expected ':' here") || parseUInt64(Offset) ||
        parseToken(lltok::comma, "expected ',' here"))
      return true;

    LocTy Loc = Lex.getLoc();
    unsigned GVId;
    ValueInfo VI;
    if (parseGVReference(VI, GVId))
      return true;

    // Keep track of the TypeIdCompatibleVtableInfo array index needing a
    // forward reference. We will save the location of the ValueInfo needing an
    // update, but can only do so once the std::vector is finalized.
    if (VI == EmptyVI)
      IdToIndexMap[GVId].push_back(std::make_pair(TI.size(), Loc));
    TI.push_back({Offset, VI});

    if (parseToken(lltok::rparen, "expected ')' in call"))
      return true;
  } while (EatIfPresent(lltok::comma));

  // Now that the TI vector is finalized, it is safe to save the locations
  // of any forward GV references that need updating later.
  for (auto I : IdToIndexMap) {
    auto &Infos = ForwardRefValueInfos[I.first];
    for (auto P : I.second) {
      assert(TI[P.first].VTableVI == EmptyVI &&
             "Forward referenced ValueInfo expected to be empty");
      Infos.emplace_back(&TI[P.first].VTableVI, P.second);
    }
  }

  if (parseToken(lltok::rparen, "expected ')' here") ||
      parseToken(lltok::rparen, "expected ')' here"))
    return true;

  // Check if this ID was forward referenced, and if so, update the
  // corresponding GUIDs.
  auto FwdRefTIDs = ForwardRefTypeIds.find(ID);
  if (FwdRefTIDs != ForwardRefTypeIds.end()) {
    for (auto TIDRef : FwdRefTIDs->second) {
      assert(!*TIDRef.first &&
             "Forward referenced type id GUID expected to be 0");
      *TIDRef.first = GlobalValue::getGUID(Name);
    }
    ForwardRefTypeIds.erase(FwdRefTIDs);
  }

  return false;
}

/// TypeTestResolution
///   ::= 'typeTestRes' ':' '(' 'kind' ':'
///         ( 'unsat' | 'byteArray' | 'inline' | 'single' | 'allOnes' ) ','
///         'sizeM1BitWidth' ':' SizeM1BitWidth [',' 'alignLog2' ':' UInt64]?
///         [',' 'sizeM1' ':' UInt64]? [',' 'bitMask' ':' UInt8]?
///         [',' 'inlinesBits' ':' UInt64]? ')'
bool LLParser::parseTypeTestResolution(TypeTestResolution &TTRes) {
  if (parseToken(lltok::kw_typeTestRes, "expected 'typeTestRes' here") ||
      parseToken(lltok::colon, "expected ':' here") ||
      parseToken(lltok::lparen, "expected '(' here") ||
      parseToken(lltok::kw_kind, "expected 'kind' here") ||
      parseToken(lltok::colon, "expected ':' here"))
    return true;

  switch (Lex.getKind()) {
  case lltok::kw_unknown:
    TTRes.TheKind = TypeTestResolution::Unknown;
    break;
  case lltok::kw_unsat:
    TTRes.TheKind = TypeTestResolution::Unsat;
    break;
  case lltok::kw_byteArray:
    TTRes.TheKind = TypeTestResolution::ByteArray;
    break;
  case lltok::kw_inline:
    TTRes.TheKind = TypeTestResolution::Inline;
    break;
  case lltok::kw_single:
    TTRes.TheKind = TypeTestResolution::Single;
    break;
  case lltok::kw_allOnes:
    TTRes.TheKind = TypeTestResolution::AllOnes;
    break;
  default:
    return error(Lex.getLoc(), "unexpected TypeTestResolution kind");
  }
  Lex.Lex();

  if (parseToken(lltok::comma, "expected ',' here") ||
      parseToken(lltok::kw_sizeM1BitWidth, "expected 'sizeM1BitWidth' here") ||
      parseToken(lltok::colon, "expected ':' here") ||
      parseUInt32(TTRes.SizeM1BitWidth))
    return true;

  // parse optional fields
  while (EatIfPresent(lltok::comma)) {
    switch (Lex.getKind()) {
    case lltok::kw_alignLog2:
      Lex.Lex();
      if (parseToken(lltok::colon, "expected ':'") ||
          parseUInt64(TTRes.AlignLog2))
        return true;
      break;
    case lltok::kw_sizeM1:
      Lex.Lex();
      if (parseToken(lltok::colon, "expected ':'") || parseUInt64(TTRes.SizeM1))
        return true;
      break;
    case lltok::kw_bitMask: {
      unsigned Val;
      Lex.Lex();
      if (parseToken(lltok::colon, "expected ':'") || parseUInt32(Val))
        return true;
      assert(Val <= 0xff);
      TTRes.BitMask = (uint8_t)Val;
      break;
    }
    case lltok::kw_inlineBits:
      Lex.Lex();
      if (parseToken(lltok::colon, "expected ':'") ||
          parseUInt64(TTRes.InlineBits))
        return true;
      break;
    default:
      return error(Lex.getLoc(), "expected optional TypeTestResolution field");
    }
  }

  if (parseToken(lltok::rparen, "expected ')' here"))
    return true;

  return false;
}

/// OptionalWpdResolutions
///   ::= 'wpsResolutions' ':' '(' WpdResolution [',' WpdResolution]* ')'
/// WpdResolution ::= '(' 'offset' ':' UInt64 ',' WpdRes ')'
bool LLParser::parseOptionalWpdResolutions(
    std::map<uint64_t, WholeProgramDevirtResolution> &WPDResMap) {
  if (parseToken(lltok::kw_wpdResolutions, "expected 'wpdResolutions' here") ||
      parseToken(lltok::colon, "expected ':' here") ||
      parseToken(lltok::lparen, "expected '(' here"))
    return true;

  do {
    uint64_t Offset;
    WholeProgramDevirtResolution WPDRes;
    if (parseToken(lltok::lparen, "expected '(' here") ||
        parseToken(lltok::kw_offset, "expected 'offset' here") ||
        parseToken(lltok::colon, "expected ':' here") || parseUInt64(Offset) ||
        parseToken(lltok::comma, "expected ',' here") || parseWpdRes(WPDRes) ||
        parseToken(lltok::rparen, "expected ')' here"))
      return true;
    WPDResMap[Offset] = WPDRes;
  } while (EatIfPresent(lltok::comma));

  if (parseToken(lltok::rparen, "expected ')' here"))
    return true;

  return false;
}

/// WpdRes
///   ::= 'wpdRes' ':' '(' 'kind' ':' 'indir'
///         [',' OptionalResByArg]? ')'
///   ::= 'wpdRes' ':' '(' 'kind' ':' 'singleImpl'
///         ',' 'singleImplName' ':' STRINGCONSTANT ','
///         [',' OptionalResByArg]? ')'
///   ::= 'wpdRes' ':' '(' 'kind' ':' 'branchFunnel'
///         [',' OptionalResByArg]? ')'
bool LLParser::parseWpdRes(WholeProgramDevirtResolution &WPDRes) {
  if (parseToken(lltok::kw_wpdRes, "expected 'wpdRes' here") ||
      parseToken(lltok::colon, "expected ':' here") ||
      parseToken(lltok::lparen, "expected '(' here") ||
      parseToken(lltok::kw_kind, "expected 'kind' here") ||
      parseToken(lltok::colon, "expected ':' here"))
    return true;

  switch (Lex.getKind()) {
  case lltok::kw_indir:
    WPDRes.TheKind = WholeProgramDevirtResolution::Indir;
    break;
  case lltok::kw_singleImpl:
    WPDRes.TheKind = WholeProgramDevirtResolution::SingleImpl;
    break;
  case lltok::kw_branchFunnel:
    WPDRes.TheKind = WholeProgramDevirtResolution::BranchFunnel;
    break;
  default:
    return error(Lex.getLoc(), "unexpected WholeProgramDevirtResolution kind");
  }
  Lex.Lex();

  // parse optional fields
  while (EatIfPresent(lltok::comma)) {
    switch (Lex.getKind()) {
    case lltok::kw_singleImplName:
      Lex.Lex();
      if (parseToken(lltok::colon, "expected ':' here") ||
          parseStringConstant(WPDRes.SingleImplName))
        return true;
      break;
    case lltok::kw_resByArg:
      if (parseOptionalResByArg(WPDRes.ResByArg))
        return true;
      break;
    default:
      return error(Lex.getLoc(),
                   "expected optional WholeProgramDevirtResolution field");
    }
  }

  if (parseToken(lltok::rparen, "expected ')' here"))
    return true;

  return false;
}

/// OptionalResByArg
///   ::= 'wpdRes' ':' '(' ResByArg[, ResByArg]* ')'
/// ResByArg ::= Args ',' 'byArg' ':' '(' 'kind' ':'
///                ( 'indir' | 'uniformRetVal' | 'UniqueRetVal' |
///                  'virtualConstProp' )
///                [',' 'info' ':' UInt64]? [',' 'byte' ':' UInt32]?
///                [',' 'bit' ':' UInt32]? ')'
bool LLParser::parseOptionalResByArg(
    std::map<std::vector<uint64_t>, WholeProgramDevirtResolution::ByArg>
        &ResByArg) {
  if (parseToken(lltok::kw_resByArg, "expected 'resByArg' here") ||
      parseToken(lltok::colon, "expected ':' here") ||
      parseToken(lltok::lparen, "expected '(' here"))
    return true;

  do {
    std::vector<uint64_t> Args;
    if (parseArgs(Args) || parseToken(lltok::comma, "expected ',' here") ||
        parseToken(lltok::kw_byArg, "expected 'byArg here") ||
        parseToken(lltok::colon, "expected ':' here") ||
        parseToken(lltok::lparen, "expected '(' here") ||
        parseToken(lltok::kw_kind, "expected 'kind' here") ||
        parseToken(lltok::colon, "expected ':' here"))
      return true;

    WholeProgramDevirtResolution::ByArg ByArg;
    switch (Lex.getKind()) {
    case lltok::kw_indir:
      ByArg.TheKind = WholeProgramDevirtResolution::ByArg::Indir;
      break;
    case lltok::kw_uniformRetVal:
      ByArg.TheKind = WholeProgramDevirtResolution::ByArg::UniformRetVal;
      break;
    case lltok::kw_uniqueRetVal:
      ByArg.TheKind = WholeProgramDevirtResolution::ByArg::UniqueRetVal;
      break;
    case lltok::kw_virtualConstProp:
      ByArg.TheKind = WholeProgramDevirtResolution::ByArg::VirtualConstProp;
      break;
    default:
      return error(Lex.getLoc(),
                   "unexpected WholeProgramDevirtResolution::ByArg kind");
    }
    Lex.Lex();

    // parse optional fields
    while (EatIfPresent(lltok::comma)) {
      switch (Lex.getKind()) {
      case lltok::kw_info:
        Lex.Lex();
        if (parseToken(lltok::colon, "expected ':' here") ||
            parseUInt64(ByArg.Info))
          return true;
        break;
      case lltok::kw_byte:
        Lex.Lex();
        if (parseToken(lltok::colon, "expected ':' here") ||
            parseUInt32(ByArg.Byte))
          return true;
        break;
      case lltok::kw_bit:
        Lex.Lex();
        if (parseToken(lltok::colon, "expected ':' here") ||
            parseUInt32(ByArg.Bit))
          return true;
        break;
      default:
        return error(Lex.getLoc(),
                     "expected optional whole program devirt field");
      }
    }

    if (parseToken(lltok::rparen, "expected ')' here"))
      return true;

    ResByArg[Args] = ByArg;
  } while (EatIfPresent(lltok::comma));

  if (parseToken(lltok::rparen, "expected ')' here"))
    return true;

  return false;
}

/// OptionalResByArg
///   ::= 'args' ':' '(' UInt64[, UInt64]* ')'
bool LLParser::parseArgs(std::vector<uint64_t> &Args) {
  if (parseToken(lltok::kw_args, "expected 'args' here") ||
      parseToken(lltok::colon, "expected ':' here") ||
      parseToken(lltok::lparen, "expected '(' here"))
    return true;

  do {
    uint64_t Val;
    if (parseUInt64(Val))
      return true;
    Args.push_back(Val);
  } while (EatIfPresent(lltok::comma));

  if (parseToken(lltok::rparen, "expected ')' here"))
    return true;

  return false;
}

static const auto FwdVIRef = (GlobalValueSummaryMapTy::value_type *)-8;

static void resolveFwdRef(ValueInfo *Fwd, ValueInfo &Resolved) {
  bool ReadOnly = Fwd->isReadOnly();
  bool WriteOnly = Fwd->isWriteOnly();
  assert(!(ReadOnly && WriteOnly));
  *Fwd = Resolved;
  if (ReadOnly)
    Fwd->setReadOnly();
  if (WriteOnly)
    Fwd->setWriteOnly();
}

/// Stores the given Name/GUID and associated summary into the Index.
/// Also updates any forward references to the associated entry ID.
bool LLParser::addGlobalValueToIndex(
    std::string Name, GlobalValue::GUID GUID, GlobalValue::LinkageTypes Linkage,
    unsigned ID, std::unique_ptr<GlobalValueSummary> Summary, LocTy Loc) {
  // First create the ValueInfo utilizing the Name or GUID.
  ValueInfo VI;
  if (GUID != 0) {
    assert(Name.empty());
    VI = Index->getOrInsertValueInfo(GUID);
  } else {
    assert(!Name.empty());
    if (M) {
      auto *GV = M->getNamedValue(Name);
      if (!GV)
        return error(Loc, "Reference to undefined global \"" + Name + "\"");

      VI = Index->getOrInsertValueInfo(GV);
    } else {
      assert(
          (!GlobalValue::isLocalLinkage(Linkage) || !SourceFileName.empty()) &&
          "Need a source_filename to compute GUID for local");
      GUID = GlobalValue::getGUID(
          GlobalValue::getGlobalIdentifier(Name, Linkage, SourceFileName));
      VI = Index->getOrInsertValueInfo(GUID, Index->saveString(Name));
    }
  }

  // Resolve forward references from calls/refs
  auto FwdRefVIs = ForwardRefValueInfos.find(ID);
  if (FwdRefVIs != ForwardRefValueInfos.end()) {
    for (auto VIRef : FwdRefVIs->second) {
      assert(VIRef.first->getRef() == FwdVIRef &&
             "Forward referenced ValueInfo expected to be empty");
      resolveFwdRef(VIRef.first, VI);
    }
    ForwardRefValueInfos.erase(FwdRefVIs);
  }

  // Resolve forward references from aliases
  auto FwdRefAliasees = ForwardRefAliasees.find(ID);
  if (FwdRefAliasees != ForwardRefAliasees.end()) {
    for (auto AliaseeRef : FwdRefAliasees->second) {
      assert(!AliaseeRef.first->hasAliasee() &&
             "Forward referencing alias already has aliasee");
      assert(Summary && "Aliasee must be a definition");
      AliaseeRef.first->setAliasee(VI, Summary.get());
    }
    ForwardRefAliasees.erase(FwdRefAliasees);
  }

  // Add the summary if one was provided.
  if (Summary)
    Index->addGlobalValueSummary(VI, std::move(Summary));

  // Save the associated ValueInfo for use in later references by ID.
  if (ID == NumberedValueInfos.size())
    NumberedValueInfos.push_back(VI);
  else {
    // Handle non-continuous numbers (to make test simplification easier).
    if (ID > NumberedValueInfos.size())
      NumberedValueInfos.resize(ID + 1);
    NumberedValueInfos[ID] = VI;
  }

  return false;
}

/// parseSummaryIndexFlags
///   ::= 'flags' ':' UInt64
bool LLParser::parseSummaryIndexFlags() {
  assert(Lex.getKind() == lltok::kw_flags);
  Lex.Lex();

  if (parseToken(lltok::colon, "expected ':' here"))
    return true;
  uint64_t Flags;
  if (parseUInt64(Flags))
    return true;
  if (Index)
    Index->setFlags(Flags);
  return false;
}

/// parseBlockCount
///   ::= 'blockcount' ':' UInt64
bool LLParser::parseBlockCount() {
  assert(Lex.getKind() == lltok::kw_blockcount);
  Lex.Lex();

  if (parseToken(lltok::colon, "expected ':' here"))
    return true;
  uint64_t BlockCount;
  if (parseUInt64(BlockCount))
    return true;
  if (Index)
    Index->setBlockCount(BlockCount);
  return false;
}

/// parseGVEntry
///   ::= 'gv' ':' '(' ('name' ':' STRINGCONSTANT | 'guid' ':' UInt64)
///         [',' 'summaries' ':' Summary[',' Summary]* ]? ')'
/// Summary ::= '(' (FunctionSummary | VariableSummary | AliasSummary) ')'
bool LLParser::parseGVEntry(unsigned ID) {
  assert(Lex.getKind() == lltok::kw_gv);
  Lex.Lex();

  if (parseToken(lltok::colon, "expected ':' here") ||
      parseToken(lltok::lparen, "expected '(' here"))
    return true;

  LocTy Loc = Lex.getLoc();
  std::string Name;
  GlobalValue::GUID GUID = 0;
  switch (Lex.getKind()) {
  case lltok::kw_name:
    Lex.Lex();
    if (parseToken(lltok::colon, "expected ':' here") ||
        parseStringConstant(Name))
      return true;
    // Can't create GUID/ValueInfo until we have the linkage.
    break;
  case lltok::kw_guid:
    Lex.Lex();
    if (parseToken(lltok::colon, "expected ':' here") || parseUInt64(GUID))
      return true;
    break;
  default:
    return error(Lex.getLoc(), "expected name or guid tag");
  }

  if (!EatIfPresent(lltok::comma)) {
    // No summaries. Wrap up.
    if (parseToken(lltok::rparen, "expected ')' here"))
      return true;
    // This was created for a call to an external or indirect target.
    // A GUID with no summary came from a VALUE_GUID record, dummy GUID
    // created for indirect calls with VP. A Name with no GUID came from
    // an external definition. We pass ExternalLinkage since that is only
    // used when the GUID must be computed from Name, and in that case
    // the symbol must have external linkage.
    return addGlobalValueToIndex(Name, GUID, GlobalValue::ExternalLinkage, ID,
                                 nullptr, Loc);
  }

  // Have a list of summaries
  if (parseToken(lltok::kw_summaries, "expected 'summaries' here") ||
      parseToken(lltok::colon, "expected ':' here") ||
      parseToken(lltok::lparen, "expected '(' here"))
    return true;
  do {
    switch (Lex.getKind()) {
    case lltok::kw_function:
      if (parseFunctionSummary(Name, GUID, ID))
        return true;
      break;
    case lltok::kw_variable:
      if (parseVariableSummary(Name, GUID, ID))
        return true;
      break;
    case lltok::kw_alias:
      if (parseAliasSummary(Name, GUID, ID))
        return true;
      break;
    default:
      return error(Lex.getLoc(), "expected summary type");
    }
  } while (EatIfPresent(lltok::comma));

  if (parseToken(lltok::rparen, "expected ')' here") ||
      parseToken(lltok::rparen, "expected ')' here"))
    return true;

  return false;
}

/// FunctionSummary
///   ::= 'function' ':' '(' 'module' ':' ModuleReference ',' GVFlags
///         ',' 'insts' ':' UInt32 [',' OptionalFFlags]? [',' OptionalCalls]?
///         [',' OptionalTypeIdInfo]? [',' OptionalParamAccesses]?
///         [',' OptionalRefs]? ')'
bool LLParser::parseFunctionSummary(std::string Name, GlobalValue::GUID GUID,
                                    unsigned ID) {
  LocTy Loc = Lex.getLoc();
  assert(Lex.getKind() == lltok::kw_function);
  Lex.Lex();

  StringRef ModulePath;
  GlobalValueSummary::GVFlags GVFlags = GlobalValueSummary::GVFlags(
      GlobalValue::ExternalLinkage, GlobalValue::DefaultVisibility,
      /*NotEligibleToImport=*/false,
      /*Live=*/false, /*IsLocal=*/false, /*CanAutoHide=*/false,
      GlobalValueSummary::Definition);
  unsigned InstCount;
  SmallVector<FunctionSummary::EdgeTy, 0> Calls;
  FunctionSummary::TypeIdInfo TypeIdInfo;
  std::vector<FunctionSummary::ParamAccess> ParamAccesses;
  SmallVector<ValueInfo, 0> Refs;
  std::vector<CallsiteInfo> Callsites;
  std::vector<AllocInfo> Allocs;
  // Default is all-zeros (conservative values).
  FunctionSummary::FFlags FFlags = {};
  if (parseToken(lltok::colon, "expected ':' here") ||
      parseToken(lltok::lparen, "expected '(' here") ||
      parseModuleReference(ModulePath) ||
      parseToken(lltok::comma, "expected ',' here") || parseGVFlags(GVFlags) ||
      parseToken(lltok::comma, "expected ',' here") ||
      parseToken(lltok::kw_insts, "expected 'insts' here") ||
      parseToken(lltok::colon, "expected ':' here") || parseUInt32(InstCount))
    return true;

  // parse optional fields
  while (EatIfPresent(lltok::comma)) {
    switch (Lex.getKind()) {
    case lltok::kw_funcFlags:
      if (parseOptionalFFlags(FFlags))
        return true;
      break;
    case lltok::kw_calls:
      if (parseOptionalCalls(Calls))
        return true;
      break;
    case lltok::kw_typeIdInfo:
      if (parseOptionalTypeIdInfo(TypeIdInfo))
        return true;
      break;
    case lltok::kw_refs:
      if (parseOptionalRefs(Refs))
        return true;
      break;
    case lltok::kw_params:
      if (parseOptionalParamAccesses(ParamAccesses))
        return true;
      break;
    case lltok::kw_allocs:
      if (parseOptionalAllocs(Allocs))
        return true;
      break;
    case lltok::kw_callsites:
      if (parseOptionalCallsites(Callsites))
        return true;
      break;
    default:
      return error(Lex.getLoc(), "expected optional function summary field");
    }
  }

  if (parseToken(lltok::rparen, "expected ')' here"))
    return true;

  auto FS = std::make_unique<FunctionSummary>(
      GVFlags, InstCount, FFlags, std::move(Refs), std::move(Calls),
      std::move(TypeIdInfo.TypeTests),
      std::move(TypeIdInfo.TypeTestAssumeVCalls),
      std::move(TypeIdInfo.TypeCheckedLoadVCalls),
      std::move(TypeIdInfo.TypeTestAssumeConstVCalls),
      std::move(TypeIdInfo.TypeCheckedLoadConstVCalls),
      std::move(ParamAccesses), std::move(Callsites), std::move(Allocs));

  FS->setModulePath(ModulePath);

  return addGlobalValueToIndex(Name, GUID,
                               (GlobalValue::LinkageTypes)GVFlags.Linkage, ID,
                               std::move(FS), Loc);
}

/// VariableSummary
///   ::= 'variable' ':' '(' 'module' ':' ModuleReference ',' GVFlags
///         [',' OptionalRefs]? ')'
bool LLParser::parseVariableSummary(std::string Name, GlobalValue::GUID GUID,
                                    unsigned ID) {
  LocTy Loc = Lex.getLoc();
  assert(Lex.getKind() == lltok::kw_variable);
  Lex.Lex();

  StringRef ModulePath;
  GlobalValueSummary::GVFlags GVFlags = GlobalValueSummary::GVFlags(
      GlobalValue::ExternalLinkage, GlobalValue::DefaultVisibility,
      /*NotEligibleToImport=*/false,
      /*Live=*/false, /*IsLocal=*/false, /*CanAutoHide=*/false,
      GlobalValueSummary::Definition);
  GlobalVarSummary::GVarFlags GVarFlags(/*ReadOnly*/ false,
                                        /* WriteOnly */ false,
                                        /* Constant */ false,
                                        GlobalObject::VCallVisibilityPublic);
  SmallVector<ValueInfo, 0> Refs;
  VTableFuncList VTableFuncs;
  if (parseToken(lltok::colon, "expected ':' here") ||
      parseToken(lltok::lparen, "expected '(' here") ||
      parseModuleReference(ModulePath) ||
      parseToken(lltok::comma, "expected ',' here") || parseGVFlags(GVFlags) ||
      parseToken(lltok::comma, "expected ',' here") ||
      parseGVarFlags(GVarFlags))
    return true;

  // parse optional fields
  while (EatIfPresent(lltok::comma)) {
    switch (Lex.getKind()) {
    case lltok::kw_vTableFuncs:
      if (parseOptionalVTableFuncs(VTableFuncs))
        return true;
      break;
    case lltok::kw_refs:
      if (parseOptionalRefs(Refs))
        return true;
      break;
    default:
      return error(Lex.getLoc(), "expected optional variable summary field");
    }
  }

  if (parseToken(lltok::rparen, "expected ')' here"))
    return true;

  auto GS =
      std::make_unique<GlobalVarSummary>(GVFlags, GVarFlags, std::move(Refs));

  GS->setModulePath(ModulePath);
  GS->setVTableFuncs(std::move(VTableFuncs));

  return addGlobalValueToIndex(Name, GUID,
                               (GlobalValue::LinkageTypes)GVFlags.Linkage, ID,
                               std::move(GS), Loc);
}

/// AliasSummary
///   ::= 'alias' ':' '(' 'module' ':' ModuleReference ',' GVFlags ','
///         'aliasee' ':' GVReference ')'
bool LLParser::parseAliasSummary(std::string Name, GlobalValue::GUID GUID,
                                 unsigned ID) {
  assert(Lex.getKind() == lltok::kw_alias);
  LocTy Loc = Lex.getLoc();
  Lex.Lex();

  StringRef ModulePath;
  GlobalValueSummary::GVFlags GVFlags = GlobalValueSummary::GVFlags(
      GlobalValue::ExternalLinkage, GlobalValue::DefaultVisibility,
      /*NotEligibleToImport=*/false,
      /*Live=*/false, /*IsLocal=*/false, /*CanAutoHide=*/false,
      GlobalValueSummary::Definition);
  if (parseToken(lltok::colon, "expected ':' here") ||
      parseToken(lltok::lparen, "expected '(' here") ||
      parseModuleReference(ModulePath) ||
      parseToken(lltok::comma, "expected ',' here") || parseGVFlags(GVFlags) ||
      parseToken(lltok::comma, "expected ',' here") ||
      parseToken(lltok::kw_aliasee, "expected 'aliasee' here") ||
      parseToken(lltok::colon, "expected ':' here"))
    return true;

  ValueInfo AliaseeVI;
  unsigned GVId;
  if (parseGVReference(AliaseeVI, GVId))
    return true;

  if (parseToken(lltok::rparen, "expected ')' here"))
    return true;

  auto AS = std::make_unique<AliasSummary>(GVFlags);

  AS->setModulePath(ModulePath);

  // Record forward reference if the aliasee is not parsed yet.
  if (AliaseeVI.getRef() == FwdVIRef) {
    ForwardRefAliasees[GVId].emplace_back(AS.get(), Loc);
  } else {
    auto Summary = Index->findSummaryInModule(AliaseeVI, ModulePath);
    assert(Summary && "Aliasee must be a definition");
    AS->setAliasee(AliaseeVI, Summary);
  }

  return addGlobalValueToIndex(Name, GUID,
                               (GlobalValue::LinkageTypes)GVFlags.Linkage, ID,
                               std::move(AS), Loc);
}

/// Flag
///   ::= [0|1]
bool LLParser::parseFlag(unsigned &Val) {
  if (Lex.getKind() != lltok::APSInt || Lex.getAPSIntVal().isSigned())
    return tokError("expected integer");
  Val = (unsigned)Lex.getAPSIntVal().getBoolValue();
  Lex.Lex();
  return false;
}

/// OptionalFFlags
///   := 'funcFlags' ':' '(' ['readNone' ':' Flag]?
///        [',' 'readOnly' ':' Flag]? [',' 'noRecurse' ':' Flag]?
///        [',' 'returnDoesNotAlias' ':' Flag]? ')'
///        [',' 'noInline' ':' Flag]? ')'
///        [',' 'alwaysInline' ':' Flag]? ')'
///        [',' 'noUnwind' ':' Flag]? ')'
///        [',' 'mayThrow' ':' Flag]? ')'
///        [',' 'hasUnknownCall' ':' Flag]? ')'
///        [',' 'mustBeUnreachable' ':' Flag]? ')'

bool LLParser::parseOptionalFFlags(FunctionSummary::FFlags &FFlags) {
  assert(Lex.getKind() == lltok::kw_funcFlags);
  Lex.Lex();

  if (parseToken(lltok::colon, "expected ':' in funcFlags") ||
      parseToken(lltok::lparen, "expected '(' in funcFlags"))
    return true;

  do {
    unsigned Val = 0;
    switch (Lex.getKind()) {
    case lltok::kw_readNone:
      Lex.Lex();
      if (parseToken(lltok::colon, "expected ':'") || parseFlag(Val))
        return true;
      FFlags.ReadNone = Val;
      break;
    case lltok::kw_readOnly:
      Lex.Lex();
      if (parseToken(lltok::colon, "expected ':'") || parseFlag(Val))
        return true;
      FFlags.ReadOnly = Val;
      break;
    case lltok::kw_noRecurse:
      Lex.Lex();
      if (parseToken(lltok::colon, "expected ':'") || parseFlag(Val))
        return true;
      FFlags.NoRecurse = Val;
      break;
    case lltok::kw_returnDoesNotAlias:
      Lex.Lex();
      if (parseToken(lltok::colon, "expected ':'") || parseFlag(Val))
        return true;
      FFlags.ReturnDoesNotAlias = Val;
      break;
    case lltok::kw_noInline:
      Lex.Lex();
      if (parseToken(lltok::colon, "expected ':'") || parseFlag(Val))
        return true;
      FFlags.NoInline = Val;
      break;
    case lltok::kw_alwaysInline:
      Lex.Lex();
      if (parseToken(lltok::colon, "expected ':'") || parseFlag(Val))
        return true;
      FFlags.AlwaysInline = Val;
      break;
    case lltok::kw_noUnwind:
      Lex.Lex();
      if (parseToken(lltok::colon, "expected ':'") || parseFlag(Val))
        return true;
      FFlags.NoUnwind = Val;
      break;
    case lltok::kw_mayThrow:
      Lex.Lex();
      if (parseToken(lltok::colon, "expected ':'") || parseFlag(Val))
        return true;
      FFlags.MayThrow = Val;
      break;
    case lltok::kw_hasUnknownCall:
      Lex.Lex();
      if (parseToken(lltok::colon, "expected ':'") || parseFlag(Val))
        return true;
      FFlags.HasUnknownCall = Val;
      break;
    case lltok::kw_mustBeUnreachable:
      Lex.Lex();
      if (parseToken(lltok::colon, "expected ':'") || parseFlag(Val))
        return true;
      FFlags.MustBeUnreachable = Val;
      break;
    default:
      return error(Lex.getLoc(), "expected function flag type");
    }
  } while (EatIfPresent(lltok::comma));

  if (parseToken(lltok::rparen, "expected ')' in funcFlags"))
    return true;

  return false;
}

/// OptionalCalls
///   := 'calls' ':' '(' Call [',' Call]* ')'
/// Call ::= '(' 'callee' ':' GVReference
///            [( ',' 'hotness' ':' Hotness | ',' 'relbf' ':' UInt32 )]?
///            [ ',' 'tail' ]? ')'
bool LLParser::parseOptionalCalls(
    SmallVectorImpl<FunctionSummary::EdgeTy> &Calls) {
  assert(Lex.getKind() == lltok::kw_calls);
  Lex.Lex();

  if (parseToken(lltok::colon, "expected ':' in calls") ||
      parseToken(lltok::lparen, "expected '(' in calls"))
    return true;

  IdToIndexMapType IdToIndexMap;
  // parse each call edge
  do {
    ValueInfo VI;
    if (parseToken(lltok::lparen, "expected '(' in call") ||
        parseToken(lltok::kw_callee, "expected 'callee' in call") ||
        parseToken(lltok::colon, "expected ':'"))
      return true;

    LocTy Loc = Lex.getLoc();
    unsigned GVId;
    if (parseGVReference(VI, GVId))
      return true;

    CalleeInfo::HotnessType Hotness = CalleeInfo::HotnessType::Unknown;
    unsigned RelBF = 0;
    unsigned HasTailCall = false;

    // parse optional fields
    while (EatIfPresent(lltok::comma)) {
      switch (Lex.getKind()) {
      case lltok::kw_hotness:
        Lex.Lex();
        if (parseToken(lltok::colon, "expected ':'") || parseHotness(Hotness))
          return true;
        break;
      case lltok::kw_relbf:
        Lex.Lex();
        if (parseToken(lltok::colon, "expected ':'") || parseUInt32(RelBF))
          return true;
        break;
      case lltok::kw_tail:
        Lex.Lex();
        if (parseToken(lltok::colon, "expected ':'") || parseFlag(HasTailCall))
          return true;
        break;
      default:
        return error(Lex.getLoc(), "expected hotness, relbf, or tail");
      }
    }
    if (Hotness != CalleeInfo::HotnessType::Unknown && RelBF > 0)
      return tokError("Expected only one of hotness or relbf");
    // Keep track of the Call array index needing a forward reference.
    // We will save the location of the ValueInfo needing an update, but
    // can only do so once the std::vector is finalized.
    if (VI.getRef() == FwdVIRef)
      IdToIndexMap[GVId].push_back(std::make_pair(Calls.size(), Loc));
    Calls.push_back(
        FunctionSummary::EdgeTy{VI, CalleeInfo(Hotness, HasTailCall, RelBF)});

    if (parseToken(lltok::rparen, "expected ')' in call"))
      return true;
  } while (EatIfPresent(lltok::comma));

  // Now that the Calls vector is finalized, it is safe to save the locations
  // of any forward GV references that need updating later.
  for (auto I : IdToIndexMap) {
    auto &Infos = ForwardRefValueInfos[I.first];
    for (auto P : I.second) {
      assert(Calls[P.first].first.getRef() == FwdVIRef &&
             "Forward referenced ValueInfo expected to be empty");
      Infos.emplace_back(&Calls[P.first].first, P.second);
    }
  }

  if (parseToken(lltok::rparen, "expected ')' in calls"))
    return true;

  return false;
}

/// Hotness
///   := ('unknown'|'cold'|'none'|'hot'|'critical')
bool LLParser::parseHotness(CalleeInfo::HotnessType &Hotness) {
  switch (Lex.getKind()) {
  case lltok::kw_unknown:
    Hotness = CalleeInfo::HotnessType::Unknown;
    break;
  case lltok::kw_cold:
    Hotness = CalleeInfo::HotnessType::Cold;
    break;
  case lltok::kw_none:
    Hotness = CalleeInfo::HotnessType::None;
    break;
  case lltok::kw_hot:
    Hotness = CalleeInfo::HotnessType::Hot;
    break;
  case lltok::kw_critical:
    Hotness = CalleeInfo::HotnessType::Critical;
    break;
  default:
    return error(Lex.getLoc(), "invalid call edge hotness");
  }
  Lex.Lex();
  return false;
}

/// OptionalVTableFuncs
///   := 'vTableFuncs' ':' '(' VTableFunc [',' VTableFunc]* ')'
/// VTableFunc ::= '(' 'virtFunc' ':' GVReference ',' 'offset' ':' UInt64 ')'
bool LLParser::parseOptionalVTableFuncs(VTableFuncList &VTableFuncs) {
  assert(Lex.getKind() == lltok::kw_vTableFuncs);
  Lex.Lex();

  if (parseToken(lltok::colon, "expected ':' in vTableFuncs") ||
      parseToken(lltok::lparen, "expected '(' in vTableFuncs"))
    return true;

  IdToIndexMapType IdToIndexMap;
  // parse each virtual function pair
  do {
    ValueInfo VI;
    if (parseToken(lltok::lparen, "expected '(' in vTableFunc") ||
        parseToken(lltok::kw_virtFunc, "expected 'callee' in vTableFunc") ||
        parseToken(lltok::colon, "expected ':'"))
      return true;

    LocTy Loc = Lex.getLoc();
    unsigned GVId;
    if (parseGVReference(VI, GVId))
      return true;

    uint64_t Offset;
    if (parseToken(lltok::comma, "expected comma") ||
        parseToken(lltok::kw_offset, "expected offset") ||
        parseToken(lltok::colon, "expected ':'") || parseUInt64(Offset))
      return true;

    // Keep track of the VTableFuncs array index needing a forward reference.
    // We will save the location of the ValueInfo needing an update, but
    // can only do so once the std::vector is finalized.
    if (VI == EmptyVI)
      IdToIndexMap[GVId].push_back(std::make_pair(VTableFuncs.size(), Loc));
    VTableFuncs.push_back({VI, Offset});

    if (parseToken(lltok::rparen, "expected ')' in vTableFunc"))
      return true;
  } while (EatIfPresent(lltok::comma));

  // Now that the VTableFuncs vector is finalized, it is safe to save the
  // locations of any forward GV references that need updating later.
  for (auto I : IdToIndexMap) {
    auto &Infos = ForwardRefValueInfos[I.first];
    for (auto P : I.second) {
      assert(VTableFuncs[P.first].FuncVI == EmptyVI &&
             "Forward referenced ValueInfo expected to be empty");
      Infos.emplace_back(&VTableFuncs[P.first].FuncVI, P.second);
    }
  }

  if (parseToken(lltok::rparen, "expected ')' in vTableFuncs"))
    return true;

  return false;
}

/// ParamNo := 'param' ':' UInt64
bool LLParser::parseParamNo(uint64_t &ParamNo) {
  if (parseToken(lltok::kw_param, "expected 'param' here") ||
      parseToken(lltok::colon, "expected ':' here") || parseUInt64(ParamNo))
    return true;
  return false;
}

/// ParamAccessOffset := 'offset' ':' '[' APSINTVAL ',' APSINTVAL ']'
bool LLParser::parseParamAccessOffset(ConstantRange &Range) {
  APSInt Lower;
  APSInt Upper;
  auto ParseAPSInt = [&](APSInt &Val) {
    if (Lex.getKind() != lltok::APSInt)
      return tokError("expected integer");
    Val = Lex.getAPSIntVal();
    Val = Val.extOrTrunc(FunctionSummary::ParamAccess::RangeWidth);
    Val.setIsSigned(true);
    Lex.Lex();
    return false;
  };
  if (parseToken(lltok::kw_offset, "expected 'offset' here") ||
      parseToken(lltok::colon, "expected ':' here") ||
      parseToken(lltok::lsquare, "expected '[' here") || ParseAPSInt(Lower) ||
      parseToken(lltok::comma, "expected ',' here") || ParseAPSInt(Upper) ||
      parseToken(lltok::rsquare, "expected ']' here"))
    return true;

  ++Upper;
  Range =
      (Lower == Upper && !Lower.isMaxValue())
          ? ConstantRange::getEmpty(FunctionSummary::ParamAccess::RangeWidth)
          : ConstantRange(Lower, Upper);

  return false;
}

/// ParamAccessCall
///   := '(' 'callee' ':' GVReference ',' ParamNo ',' ParamAccessOffset ')'
bool LLParser::parseParamAccessCall(FunctionSummary::ParamAccess::Call &Call,
                                    IdLocListType &IdLocList) {
  if (parseToken(lltok::lparen, "expected '(' here") ||
      parseToken(lltok::kw_callee, "expected 'callee' here") ||
      parseToken(lltok::colon, "expected ':' here"))
    return true;

  unsigned GVId;
  ValueInfo VI;
  LocTy Loc = Lex.getLoc();
  if (parseGVReference(VI, GVId))
    return true;

  Call.Callee = VI;
  IdLocList.emplace_back(GVId, Loc);

  if (parseToken(lltok::comma, "expected ',' here") ||
      parseParamNo(Call.ParamNo) ||
      parseToken(lltok::comma, "expected ',' here") ||
      parseParamAccessOffset(Call.Offsets))
    return true;

  if (parseToken(lltok::rparen, "expected ')' here"))
    return true;

  return false;
}

/// ParamAccess
///   := '(' ParamNo ',' ParamAccessOffset [',' OptionalParamAccessCalls]? ')'
/// OptionalParamAccessCalls := '(' Call [',' Call]* ')'
bool LLParser::parseParamAccess(FunctionSummary::ParamAccess &Param,
                                IdLocListType &IdLocList) {
  if (parseToken(lltok::lparen, "expected '(' here") ||
      parseParamNo(Param.ParamNo) ||
      parseToken(lltok::comma, "expected ',' here") ||
      parseParamAccessOffset(Param.Use))
    return true;

  if (EatIfPresent(lltok::comma)) {
    if (parseToken(lltok::kw_calls, "expected 'calls' here") ||
        parseToken(lltok::colon, "expected ':' here") ||
        parseToken(lltok::lparen, "expected '(' here"))
      return true;
    do {
      FunctionSummary::ParamAccess::Call Call;
      if (parseParamAccessCall(Call, IdLocList))
        return true;
      Param.Calls.push_back(Call);
    } while (EatIfPresent(lltok::comma));

    if (parseToken(lltok::rparen, "expected ')' here"))
      return true;
  }

  if (parseToken(lltok::rparen, "expected ')' here"))
    return true;

  return false;
}

/// OptionalParamAccesses
///   := 'params' ':' '(' ParamAccess [',' ParamAccess]* ')'
bool LLParser::parseOptionalParamAccesses(
    std::vector<FunctionSummary::ParamAccess> &Params) {
  assert(Lex.getKind() == lltok::kw_params);
  Lex.Lex();

  if (parseToken(lltok::colon, "expected ':' here") ||
      parseToken(lltok::lparen, "expected '(' here"))
    return true;

  IdLocListType VContexts;
  size_t CallsNum = 0;
  do {
    FunctionSummary::ParamAccess ParamAccess;
    if (parseParamAccess(ParamAccess, VContexts))
      return true;
    CallsNum += ParamAccess.Calls.size();
    assert(VContexts.size() == CallsNum);
    (void)CallsNum;
    Params.emplace_back(std::move(ParamAccess));
  } while (EatIfPresent(lltok::comma));

  if (parseToken(lltok::rparen, "expected ')' here"))
    return true;

  // Now that the Params is finalized, it is safe to save the locations
  // of any forward GV references that need updating later.
  IdLocListType::const_iterator ItContext = VContexts.begin();
  for (auto &PA : Params) {
    for (auto &C : PA.Calls) {
      if (C.Callee.getRef() == FwdVIRef)
        ForwardRefValueInfos[ItContext->first].emplace_back(&C.Callee,
                                                            ItContext->second);
      ++ItContext;
    }
  }
  assert(ItContext == VContexts.end());

  return false;
}

/// OptionalRefs
///   := 'refs' ':' '(' GVReference [',' GVReference]* ')'
bool LLParser::parseOptionalRefs(SmallVectorImpl<ValueInfo> &Refs) {
  assert(Lex.getKind() == lltok::kw_refs);
  Lex.Lex();

  if (parseToken(lltok::colon, "expected ':' in refs") ||
      parseToken(lltok::lparen, "expected '(' in refs"))
    return true;

  struct ValueContext {
    ValueInfo VI;
    unsigned GVId;
    LocTy Loc;
  };
  std::vector<ValueContext> VContexts;
  // parse each ref edge
  do {
    ValueContext VC;
    VC.Loc = Lex.getLoc();
    if (parseGVReference(VC.VI, VC.GVId))
      return true;
    VContexts.push_back(VC);
  } while (EatIfPresent(lltok::comma));

  // Sort value contexts so that ones with writeonly
  // and readonly ValueInfo  are at the end of VContexts vector.
  // See FunctionSummary::specialRefCounts()
  llvm::sort(VContexts, [](const ValueContext &VC1, const ValueContext &VC2) {
    return VC1.VI.getAccessSpecifier() < VC2.VI.getAccessSpecifier();
  });

  IdToIndexMapType IdToIndexMap;
  for (auto &VC : VContexts) {
    // Keep track of the Refs array index needing a forward reference.
    // We will save the location of the ValueInfo needing an update, but
    // can only do so once the std::vector is finalized.
    if (VC.VI.getRef() == FwdVIRef)
      IdToIndexMap[VC.GVId].push_back(std::make_pair(Refs.size(), VC.Loc));
    Refs.push_back(VC.VI);
  }

  // Now that the Refs vector is finalized, it is safe to save the locations
  // of any forward GV references that need updating later.
  for (auto I : IdToIndexMap) {
    auto &Infos = ForwardRefValueInfos[I.first];
    for (auto P : I.second) {
      assert(Refs[P.first].getRef() == FwdVIRef &&
             "Forward referenced ValueInfo expected to be empty");
      Infos.emplace_back(&Refs[P.first], P.second);
    }
  }

  if (parseToken(lltok::rparen, "expected ')' in refs"))
    return true;

  return false;
}

/// OptionalTypeIdInfo
///   := 'typeidinfo' ':' '(' [',' TypeTests]? [',' TypeTestAssumeVCalls]?
///         [',' TypeCheckedLoadVCalls]?  [',' TypeTestAssumeConstVCalls]?
///         [',' TypeCheckedLoadConstVCalls]? ')'
bool LLParser::parseOptionalTypeIdInfo(
    FunctionSummary::TypeIdInfo &TypeIdInfo) {
  assert(Lex.getKind() == lltok::kw_typeIdInfo);
  Lex.Lex();

  if (parseToken(lltok::colon, "expected ':' here") ||
      parseToken(lltok::lparen, "expected '(' in typeIdInfo"))
    return true;

  do {
    switch (Lex.getKind()) {
    case lltok::kw_typeTests:
      if (parseTypeTests(TypeIdInfo.TypeTests))
        return true;
      break;
    case lltok::kw_typeTestAssumeVCalls:
      if (parseVFuncIdList(lltok::kw_typeTestAssumeVCalls,
                           TypeIdInfo.TypeTestAssumeVCalls))
        return true;
      break;
    case lltok::kw_typeCheckedLoadVCalls:
      if (parseVFuncIdList(lltok::kw_typeCheckedLoadVCalls,
                           TypeIdInfo.TypeCheckedLoadVCalls))
        return true;
      break;
    case lltok::kw_typeTestAssumeConstVCalls:
      if (parseConstVCallList(lltok::kw_typeTestAssumeConstVCalls,
                              TypeIdInfo.TypeTestAssumeConstVCalls))
        return true;
      break;
    case lltok::kw_typeCheckedLoadConstVCalls:
      if (parseConstVCallList(lltok::kw_typeCheckedLoadConstVCalls,
                              TypeIdInfo.TypeCheckedLoadConstVCalls))
        return true;
      break;
    default:
      return error(Lex.getLoc(), "invalid typeIdInfo list type");
    }
  } while (EatIfPresent(lltok::comma));

  if (parseToken(lltok::rparen, "expected ')' in typeIdInfo"))
    return true;

  return false;
}

/// TypeTests
///   ::= 'typeTests' ':' '(' (SummaryID | UInt64)
///         [',' (SummaryID | UInt64)]* ')'
bool LLParser::parseTypeTests(std::vector<GlobalValue::GUID> &TypeTests) {
  assert(Lex.getKind() == lltok::kw_typeTests);
  Lex.Lex();

  if (parseToken(lltok::colon, "expected ':' here") ||
      parseToken(lltok::lparen, "expected '(' in typeIdInfo"))
    return true;

  IdToIndexMapType IdToIndexMap;
  do {
    GlobalValue::GUID GUID = 0;
    if (Lex.getKind() == lltok::SummaryID) {
      unsigned ID = Lex.getUIntVal();
      LocTy Loc = Lex.getLoc();
      // Keep track of the TypeTests array index needing a forward reference.
      // We will save the location of the GUID needing an update, but
      // can only do so once the std::vector is finalized.
      IdToIndexMap[ID].push_back(std::make_pair(TypeTests.size(), Loc));
      Lex.Lex();
    } else if (parseUInt64(GUID))
      return true;
    TypeTests.push_back(GUID);
  } while (EatIfPresent(lltok::comma));

  // Now that the TypeTests vector is finalized, it is safe to save the
  // locations of any forward GV references that need updating later.
  for (auto I : IdToIndexMap) {
    auto &Ids = ForwardRefTypeIds[I.first];
    for (auto P : I.second) {
      assert(TypeTests[P.first] == 0 &&
             "Forward referenced type id GUID expected to be 0");
      Ids.emplace_back(&TypeTests[P.first], P.second);
    }
  }

  if (parseToken(lltok::rparen, "expected ')' in typeIdInfo"))
    return true;

  return false;
}

/// VFuncIdList
///   ::= Kind ':' '(' VFuncId [',' VFuncId]* ')'
bool LLParser::parseVFuncIdList(
    lltok::Kind Kind, std::vector<FunctionSummary::VFuncId> &VFuncIdList) {
  assert(Lex.getKind() == Kind);
  Lex.Lex();

  if (parseToken(lltok::colon, "expected ':' here") ||
      parseToken(lltok::lparen, "expected '(' here"))
    return true;

  IdToIndexMapType IdToIndexMap;
  do {
    FunctionSummary::VFuncId VFuncId;
    if (parseVFuncId(VFuncId, IdToIndexMap, VFuncIdList.size()))
      return true;
    VFuncIdList.push_back(VFuncId);
  } while (EatIfPresent(lltok::comma));

  if (parseToken(lltok::rparen, "expected ')' here"))
    return true;

  // Now that the VFuncIdList vector is finalized, it is safe to save the
  // locations of any forward GV references that need updating later.
  for (auto I : IdToIndexMap) {
    auto &Ids = ForwardRefTypeIds[I.first];
    for (auto P : I.second) {
      assert(VFuncIdList[P.first].GUID == 0 &&
             "Forward referenced type id GUID expected to be 0");
      Ids.emplace_back(&VFuncIdList[P.first].GUID, P.second);
    }
  }

  return false;
}

/// ConstVCallList
///   ::= Kind ':' '(' ConstVCall [',' ConstVCall]* ')'
bool LLParser::parseConstVCallList(
    lltok::Kind Kind,
    std::vector<FunctionSummary::ConstVCall> &ConstVCallList) {
  assert(Lex.getKind() == Kind);
  Lex.Lex();

  if (parseToken(lltok::colon, "expected ':' here") ||
      parseToken(lltok::lparen, "expected '(' here"))
    return true;

  IdToIndexMapType IdToIndexMap;
  do {
    FunctionSummary::ConstVCall ConstVCall;
    if (parseConstVCall(ConstVCall, IdToIndexMap, ConstVCallList.size()))
      return true;
    ConstVCallList.push_back(ConstVCall);
  } while (EatIfPresent(lltok::comma));

  if (parseToken(lltok::rparen, "expected ')' here"))
    return true;

  // Now that the ConstVCallList vector is finalized, it is safe to save the
  // locations of any forward GV references that need updating later.
  for (auto I : IdToIndexMap) {
    auto &Ids = ForwardRefTypeIds[I.first];
    for (auto P : I.second) {
      assert(ConstVCallList[P.first].VFunc.GUID == 0 &&
             "Forward referenced type id GUID expected to be 0");
      Ids.emplace_back(&ConstVCallList[P.first].VFunc.GUID, P.second);
    }
  }

  return false;
}

/// ConstVCall
///   ::= '(' VFuncId ',' Args ')'
bool LLParser::parseConstVCall(FunctionSummary::ConstVCall &ConstVCall,
                               IdToIndexMapType &IdToIndexMap, unsigned Index) {
  if (parseToken(lltok::lparen, "expected '(' here") ||
      parseVFuncId(ConstVCall.VFunc, IdToIndexMap, Index))
    return true;

  if (EatIfPresent(lltok::comma))
    if (parseArgs(ConstVCall.Args))
      return true;

  if (parseToken(lltok::rparen, "expected ')' here"))
    return true;

  return false;
}

/// VFuncId
///   ::= 'vFuncId' ':' '(' (SummaryID | 'guid' ':' UInt64) ','
///         'offset' ':' UInt64 ')'
bool LLParser::parseVFuncId(FunctionSummary::VFuncId &VFuncId,
                            IdToIndexMapType &IdToIndexMap, unsigned Index) {
  assert(Lex.getKind() == lltok::kw_vFuncId);
  Lex.Lex();

  if (parseToken(lltok::colon, "expected ':' here") ||
      parseToken(lltok::lparen, "expected '(' here"))
    return true;

  if (Lex.getKind() == lltok::SummaryID) {
    VFuncId.GUID = 0;
    unsigned ID = Lex.getUIntVal();
    LocTy Loc = Lex.getLoc();
    // Keep track of the array index needing a forward reference.
    // We will save the location of the GUID needing an update, but
    // can only do so once the caller's std::vector is finalized.
    IdToIndexMap[ID].push_back(std::make_pair(Index, Loc));
    Lex.Lex();
  } else if (parseToken(lltok::kw_guid, "expected 'guid' here") ||
             parseToken(lltok::colon, "expected ':' here") ||
             parseUInt64(VFuncId.GUID))
    return true;

  if (parseToken(lltok::comma, "expected ',' here") ||
      parseToken(lltok::kw_offset, "expected 'offset' here") ||
      parseToken(lltok::colon, "expected ':' here") ||
      parseUInt64(VFuncId.Offset) ||
      parseToken(lltok::rparen, "expected ')' here"))
    return true;

  return false;
}

/// GVFlags
///   ::= 'flags' ':' '(' 'linkage' ':' OptionalLinkageAux ','
///         'visibility' ':' Flag 'notEligibleToImport' ':' Flag ','
///         'live' ':' Flag ',' 'dsoLocal' ':' Flag ','
///         'canAutoHide' ':' Flag ',' ')'
bool LLParser::parseGVFlags(GlobalValueSummary::GVFlags &GVFlags) {
  assert(Lex.getKind() == lltok::kw_flags);
  Lex.Lex();

  if (parseToken(lltok::colon, "expected ':' here") ||
      parseToken(lltok::lparen, "expected '(' here"))
    return true;

  do {
    unsigned Flag = 0;
    switch (Lex.getKind()) {
    case lltok::kw_linkage:
      Lex.Lex();
      if (parseToken(lltok::colon, "expected ':'"))
        return true;
      bool HasLinkage;
      GVFlags.Linkage = parseOptionalLinkageAux(Lex.getKind(), HasLinkage);
      assert(HasLinkage && "Linkage not optional in summary entry");
      Lex.Lex();
      break;
    case lltok::kw_visibility:
      Lex.Lex();
      if (parseToken(lltok::colon, "expected ':'"))
        return true;
      parseOptionalVisibility(Flag);
      GVFlags.Visibility = Flag;
      break;
    case lltok::kw_notEligibleToImport:
      Lex.Lex();
      if (parseToken(lltok::colon, "expected ':'") || parseFlag(Flag))
        return true;
      GVFlags.NotEligibleToImport = Flag;
      break;
    case lltok::kw_live:
      Lex.Lex();
      if (parseToken(lltok::colon, "expected ':'") || parseFlag(Flag))
        return true;
      GVFlags.Live = Flag;
      break;
    case lltok::kw_dsoLocal:
      Lex.Lex();
      if (parseToken(lltok::colon, "expected ':'") || parseFlag(Flag))
        return true;
      GVFlags.DSOLocal = Flag;
      break;
    case lltok::kw_canAutoHide:
      Lex.Lex();
      if (parseToken(lltok::colon, "expected ':'") || parseFlag(Flag))
        return true;
      GVFlags.CanAutoHide = Flag;
      break;
    case lltok::kw_importType:
      Lex.Lex();
      if (parseToken(lltok::colon, "expected ':'"))
        return true;
      GlobalValueSummary::ImportKind IK;
      if (parseOptionalImportType(Lex.getKind(), IK))
        return true;
      GVFlags.ImportType = static_cast<unsigned>(IK);
      Lex.Lex();
      break;
    default:
      return error(Lex.getLoc(), "expected gv flag type");
    }
  } while (EatIfPresent(lltok::comma));

  if (parseToken(lltok::rparen, "expected ')' here"))
    return true;

  return false;
}

/// GVarFlags
///   ::= 'varFlags' ':' '(' 'readonly' ':' Flag
///                      ',' 'writeonly' ':' Flag
///                      ',' 'constant' ':' Flag ')'
bool LLParser::parseGVarFlags(GlobalVarSummary::GVarFlags &GVarFlags) {
  assert(Lex.getKind() == lltok::kw_varFlags);
  Lex.Lex();

  if (parseToken(lltok::colon, "expected ':' here") ||
      parseToken(lltok::lparen, "expected '(' here"))
    return true;

  auto ParseRest = [this](unsigned int &Val) {
    Lex.Lex();
    if (parseToken(lltok::colon, "expected ':'"))
      return true;
    return parseFlag(Val);
  };

  do {
    unsigned Flag = 0;
    switch (Lex.getKind()) {
    case lltok::kw_readonly:
      if (ParseRest(Flag))
        return true;
      GVarFlags.MaybeReadOnly = Flag;
      break;
    case lltok::kw_writeonly:
      if (ParseRest(Flag))
        return true;
      GVarFlags.MaybeWriteOnly = Flag;
      break;
    case lltok::kw_constant:
      if (ParseRest(Flag))
        return true;
      GVarFlags.Constant = Flag;
      break;
    case lltok::kw_vcall_visibility:
      if (ParseRest(Flag))
        return true;
      GVarFlags.VCallVisibility = Flag;
      break;
    default:
      return error(Lex.getLoc(), "expected gvar flag type");
    }
  } while (EatIfPresent(lltok::comma));
  return parseToken(lltok::rparen, "expected ')' here");
}

/// ModuleReference
///   ::= 'module' ':' UInt
bool LLParser::parseModuleReference(StringRef &ModulePath) {
  // parse module id.
  if (parseToken(lltok::kw_module, "expected 'module' here") ||
      parseToken(lltok::colon, "expected ':' here") ||
      parseToken(lltok::SummaryID, "expected module ID"))
    return true;

  unsigned ModuleID = Lex.getUIntVal();
  auto I = ModuleIdMap.find(ModuleID);
  // We should have already parsed all module IDs
  assert(I != ModuleIdMap.end());
  ModulePath = I->second;
  return false;
}

/// GVReference
///   ::= SummaryID
bool LLParser::parseGVReference(ValueInfo &VI, unsigned &GVId) {
  bool WriteOnly = false, ReadOnly = EatIfPresent(lltok::kw_readonly);
  if (!ReadOnly)
    WriteOnly = EatIfPresent(lltok::kw_writeonly);
  if (parseToken(lltok::SummaryID, "expected GV ID"))
    return true;

  GVId = Lex.getUIntVal();
  // Check if we already have a VI for this GV
  if (GVId < NumberedValueInfos.size() && NumberedValueInfos[GVId]) {
    assert(NumberedValueInfos[GVId].getRef() != FwdVIRef);
    VI = NumberedValueInfos[GVId];
  } else
    // We will create a forward reference to the stored location.
    VI = ValueInfo(false, FwdVIRef);

  if (ReadOnly)
    VI.setReadOnly();
  if (WriteOnly)
    VI.setWriteOnly();
  return false;
}

/// OptionalAllocs
///   := 'allocs' ':' '(' Alloc [',' Alloc]* ')'
/// Alloc ::= '(' 'versions' ':' '(' Version [',' Version]* ')'
///              ',' MemProfs ')'
/// Version ::= UInt32
bool LLParser::parseOptionalAllocs(std::vector<AllocInfo> &Allocs) {
  assert(Lex.getKind() == lltok::kw_allocs);
  Lex.Lex();

  if (parseToken(lltok::colon, "expected ':' in allocs") ||
      parseToken(lltok::lparen, "expected '(' in allocs"))
    return true;

  // parse each alloc
  do {
    if (parseToken(lltok::lparen, "expected '(' in alloc") ||
        parseToken(lltok::kw_versions, "expected 'versions' in alloc") ||
        parseToken(lltok::colon, "expected ':'") ||
        parseToken(lltok::lparen, "expected '(' in versions"))
      return true;

    SmallVector<uint8_t> Versions;
    do {
      uint8_t V = 0;
      if (parseAllocType(V))
        return true;
      Versions.push_back(V);
    } while (EatIfPresent(lltok::comma));

    if (parseToken(lltok::rparen, "expected ')' in versions") ||
        parseToken(lltok::comma, "expected ',' in alloc"))
      return true;

    std::vector<MIBInfo> MIBs;
    if (parseMemProfs(MIBs))
      return true;

    Allocs.push_back({Versions, MIBs});

    if (parseToken(lltok::rparen, "expected ')' in alloc"))
      return true;
  } while (EatIfPresent(lltok::comma));

  if (parseToken(lltok::rparen, "expected ')' in allocs"))
    return true;

  return false;
}

/// MemProfs
///   := 'memProf' ':' '(' MemProf [',' MemProf]* ')'
/// MemProf ::= '(' 'type' ':' AllocType
///              ',' 'stackIds' ':' '(' StackId [',' StackId]* ')' ')'
/// StackId ::= UInt64
bool LLParser::parseMemProfs(std::vector<MIBInfo> &MIBs) {
  assert(Lex.getKind() == lltok::kw_memProf);
  Lex.Lex();

  if (parseToken(lltok::colon, "expected ':' in memprof") ||
      parseToken(lltok::lparen, "expected '(' in memprof"))
    return true;

  // parse each MIB
  do {
    if (parseToken(lltok::lparen, "expected '(' in memprof") ||
        parseToken(lltok::kw_type, "expected 'type' in memprof") ||
        parseToken(lltok::colon, "expected ':'"))
      return true;

    uint8_t AllocType;
    if (parseAllocType(AllocType))
      return true;

    if (parseToken(lltok::comma, "expected ',' in memprof") ||
        parseToken(lltok::kw_stackIds, "expected 'stackIds' in memprof") ||
        parseToken(lltok::colon, "expected ':'") ||
        parseToken(lltok::lparen, "expected '(' in stackIds"))
      return true;

    SmallVector<unsigned> StackIdIndices;
    do {
      uint64_t StackId = 0;
      if (parseUInt64(StackId))
        return true;
      StackIdIndices.push_back(Index->addOrGetStackIdIndex(StackId));
    } while (EatIfPresent(lltok::comma));

    if (parseToken(lltok::rparen, "expected ')' in stackIds"))
      return true;

    MIBs.push_back({(AllocationType)AllocType, StackIdIndices});

    if (parseToken(lltok::rparen, "expected ')' in memprof"))
      return true;
  } while (EatIfPresent(lltok::comma));

  if (parseToken(lltok::rparen, "expected ')' in memprof"))
    return true;

  return false;
}

/// AllocType
///   := ('none'|'notcold'|'cold'|'hot')
bool LLParser::parseAllocType(uint8_t &AllocType) {
  switch (Lex.getKind()) {
  case lltok::kw_none:
    AllocType = (uint8_t)AllocationType::None;
    break;
  case lltok::kw_notcold:
    AllocType = (uint8_t)AllocationType::NotCold;
    break;
  case lltok::kw_cold:
    AllocType = (uint8_t)AllocationType::Cold;
    break;
  case lltok::kw_hot:
    AllocType = (uint8_t)AllocationType::Hot;
    break;
  default:
    return error(Lex.getLoc(), "invalid alloc type");
  }
  Lex.Lex();
  return false;
}

/// OptionalCallsites
///   := 'callsites' ':' '(' Callsite [',' Callsite]* ')'
/// Callsite ::= '(' 'callee' ':' GVReference
///              ',' 'clones' ':' '(' Version [',' Version]* ')'
///              ',' 'stackIds' ':' '(' StackId [',' StackId]* ')' ')'
/// Version ::= UInt32
/// StackId ::= UInt64
bool LLParser::parseOptionalCallsites(std::vector<CallsiteInfo> &Callsites) {
  assert(Lex.getKind() == lltok::kw_callsites);
  Lex.Lex();

  if (parseToken(lltok::colon, "expected ':' in callsites") ||
      parseToken(lltok::lparen, "expected '(' in callsites"))
    return true;

  IdToIndexMapType IdToIndexMap;
  // parse each callsite
  do {
    if (parseToken(lltok::lparen, "expected '(' in callsite") ||
        parseToken(lltok::kw_callee, "expected 'callee' in callsite") ||
        parseToken(lltok::colon, "expected ':'"))
      return true;

    ValueInfo VI;
    unsigned GVId = 0;
    LocTy Loc = Lex.getLoc();
    if (!EatIfPresent(lltok::kw_null)) {
      if (parseGVReference(VI, GVId))
        return true;
    }

    if (parseToken(lltok::comma, "expected ',' in callsite") ||
        parseToken(lltok::kw_clones, "expected 'clones' in callsite") ||
        parseToken(lltok::colon, "expected ':'") ||
        parseToken(lltok::lparen, "expected '(' in clones"))
      return true;

    SmallVector<unsigned> Clones;
    do {
      unsigned V = 0;
      if (parseUInt32(V))
        return true;
      Clones.push_back(V);
    } while (EatIfPresent(lltok::comma));

    if (parseToken(lltok::rparen, "expected ')' in clones") ||
        parseToken(lltok::comma, "expected ',' in callsite") ||
        parseToken(lltok::kw_stackIds, "expected 'stackIds' in callsite") ||
        parseToken(lltok::colon, "expected ':'") ||
        parseToken(lltok::lparen, "expected '(' in stackIds"))
      return true;

    SmallVector<unsigned> StackIdIndices;
    do {
      uint64_t StackId = 0;
      if (parseUInt64(StackId))
        return true;
      StackIdIndices.push_back(Index->addOrGetStackIdIndex(StackId));
    } while (EatIfPresent(lltok::comma));

    if (parseToken(lltok::rparen, "expected ')' in stackIds"))
      return true;

    // Keep track of the Callsites array index needing a forward reference.
    // We will save the location of the ValueInfo needing an update, but
    // can only do so once the SmallVector is finalized.
    if (VI.getRef() == FwdVIRef)
      IdToIndexMap[GVId].push_back(std::make_pair(Callsites.size(), Loc));
    Callsites.push_back({VI, Clones, StackIdIndices});

    if (parseToken(lltok::rparen, "expected ')' in callsite"))
      return true;
  } while (EatIfPresent(lltok::comma));

  // Now that the Callsites vector is finalized, it is safe to save the
  // locations of any forward GV references that need updating later.
  for (auto I : IdToIndexMap) {
    auto &Infos = ForwardRefValueInfos[I.first];
    for (auto P : I.second) {
      assert(Callsites[P.first].Callee.getRef() == FwdVIRef &&
             "Forward referenced ValueInfo expected to be empty");
      Infos.emplace_back(&Callsites[P.first].Callee, P.second);
    }
  }

  if (parseToken(lltok::rparen, "expected ')' in callsites"))
    return true;

  return false;
}<|MERGE_RESOLUTION|>--- conflicted
+++ resolved
@@ -3201,23 +3201,6 @@
         return true;
 
       Type *Ty = nullptr;
-<<<<<<< HEAD
-      if (parseType(Ty))
-        return true;
-
-      Value *Input = nullptr;
-      // FIXME: Metadata operand bundle value is garbage when LLVM IR is
-      // compiled to bitcode, then disassembled back to LLVM IR.
-      // See [PR#89649](https://github.com/llvm/llvm-project/pull/89649)
-      // for the reproducers, and
-      // https://github.com/llvm/llvm-project/issues/50608 for the bug report.
-      if (Ty->isMetadataTy()) {
-        if (parseMetadataAsValue(Input, PFS))
-          return true;
-      } else {
-        if (parseValue(Ty, Input, PFS))
-          return true;
-=======
       Value *Input = nullptr;
       if (parseType(Ty))
         return true;
@@ -3226,7 +3209,6 @@
           return true;
       } else if (parseValue(Ty, Input, PFS)) {
         return true;
->>>>>>> 581f755a
       }
       Inputs.push_back(Input);
     }
