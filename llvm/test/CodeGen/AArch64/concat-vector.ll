--- conflicted
+++ resolved
@@ -189,12 +189,6 @@
 ; CHECK-GI-NEXT:    xtn v0.4h, v0.4s
 ; CHECK-GI-NEXT:    fmov w8, s0
 ; CHECK-GI-NEXT:    mov v0.s[0], w8
-<<<<<<< HEAD
-; CHECK-GI-NEXT:    mov v0.s[1], w8
-; CHECK-GI-NEXT:    mov v0.s[2], w8
-; CHECK-GI-NEXT:    mov v0.s[3], w8
-=======
->>>>>>> dd326b12
 ; CHECK-GI-NEXT:    ret
     %a = load <2 x i16>, ptr %ptr
     %b = shufflevector <2 x i16> %a, <2 x i16> %a, <8 x i32> <i32 0, i32 1, i32 undef, i32 undef, i32 undef, i32 undef, i32 undef, i32 undef>
@@ -202,25 +196,10 @@
 }
 
 define <16 x i8> @concat_v16s8_v4s8(ptr %ptr) {
-<<<<<<< HEAD
-; CHECK-SD-LABEL: concat_v16s8_v4s8:
-; CHECK-SD:       // %bb.0:
-; CHECK-SD-NEXT:    ldr s0, [x0]
-; CHECK-SD-NEXT:    ret
-;
-; CHECK-GI-LABEL: concat_v16s8_v4s8:
-; CHECK-GI:       // %bb.0:
-; CHECK-GI-NEXT:    ldr s0, [x0]
-; CHECK-GI-NEXT:    mov v0.s[1], w8
-; CHECK-GI-NEXT:    mov v0.s[2], w8
-; CHECK-GI-NEXT:    mov v0.s[3], w8
-; CHECK-GI-NEXT:    ret
-=======
 ; CHECK-LABEL: concat_v16s8_v4s8:
 ; CHECK:       // %bb.0:
 ; CHECK-NEXT:    ldr s0, [x0]
 ; CHECK-NEXT:    ret
->>>>>>> dd326b12
     %a = load <4 x i8>, ptr %ptr
     %b = shufflevector <4 x i8> %a, <4 x i8> %a, <16 x i32> <i32 0, i32 1, i32 2, i32 3, i32 undef, i32 undef, i32 undef, i32 undef, i32 undef, i32 undef, i32 undef, i32 undef, i32 undef, i32 undef, i32 undef, i32 undef>
     ret <16 x i8> %b
