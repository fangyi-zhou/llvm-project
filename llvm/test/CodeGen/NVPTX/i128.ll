--- conflicted
+++ resolved
@@ -313,11 +313,7 @@
 ; CHECK-NEXT:  // %bb.0:
 ; CHECK-NEXT:    ld.param.v2.u64 {%rd1, %rd2}, [urem_i128_pow2k_param_0];
 ; CHECK-NEXT:    and.b64 %rd3, %rd1, 8589934591;
-<<<<<<< HEAD
-; CHECK-NEXT:    mov.u64 %rd4, 0;
-=======
 ; CHECK-NEXT:    mov.b64 %rd4, 0;
->>>>>>> ce7c17d5
 ; CHECK-NEXT:    st.param.v2.b64 [func_retval0], {%rd3, %rd4};
 ; CHECK-NEXT:    ret;
   %div = urem i128 %lhs, 8589934592
