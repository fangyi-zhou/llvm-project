; NOTE: Assertions have been autogenerated by utils/update_llc_test_checks.py UTC_ARGS: --version 2
; RUN: llc -amdgpu-scalarize-global-loads=false -mtriple=amdgcn -mcpu=tahiti -verify-machineinstrs -enable-unsafe-fp-math < %s | FileCheck -check-prefixes=SI %s
; RUN: llc -amdgpu-scalarize-global-loads=false -mtriple=amdgcn -mcpu=fiji -mattr=-flat-for-global -verify-machineinstrs -enable-unsafe-fp-math < %s | FileCheck -check-prefixes=VI %s
; RUN: llc -amdgpu-scalarize-global-loads=false -mtriple=amdgcn -mcpu=gfx1100 -mattr=-flat-for-global,+real-true16 -verify-machineinstrs -enable-unsafe-fp-math < %s | FileCheck -check-prefixes=GFX11-TRUE16 %s
; RUN: llc -amdgpu-scalarize-global-loads=false -mtriple=amdgcn -mcpu=gfx1100 -mattr=-flat-for-global,-real-true16 -verify-machineinstrs -enable-unsafe-fp-math < %s | FileCheck -check-prefixes=GFX11-FAKE16 %s

define amdgpu_kernel void @uitofp_i16_to_f16(
; SI-LABEL: uitofp_i16_to_f16:
; SI:       ; %bb.0: ; %entry
; SI-NEXT:    s_load_dwordx4 s[0:3], s[4:5], 0x9
; SI-NEXT:    s_mov_b32 s7, 0xf000
; SI-NEXT:    s_mov_b32 s6, -1
; SI-NEXT:    s_mov_b32 s10, s6
; SI-NEXT:    s_mov_b32 s11, s7
; SI-NEXT:    s_waitcnt lgkmcnt(0)
; SI-NEXT:    s_mov_b32 s8, s2
; SI-NEXT:    s_mov_b32 s9, s3
; SI-NEXT:    buffer_load_ushort v0, off, s[8:11], 0
; SI-NEXT:    s_mov_b32 s4, s0
; SI-NEXT:    s_mov_b32 s5, s1
; SI-NEXT:    s_waitcnt vmcnt(0)
; SI-NEXT:    v_cvt_f32_u32_e32 v0, v0
; SI-NEXT:    v_cvt_f16_f32_e32 v0, v0
; SI-NEXT:    buffer_store_short v0, off, s[4:7], 0
; SI-NEXT:    s_endpgm
;
; VI-LABEL: uitofp_i16_to_f16:
; VI:       ; %bb.0: ; %entry
; VI-NEXT:    s_load_dwordx4 s[0:3], s[4:5], 0x24
; VI-NEXT:    s_mov_b32 s7, 0xf000
; VI-NEXT:    s_mov_b32 s6, -1
; VI-NEXT:    s_mov_b32 s10, s6
; VI-NEXT:    s_mov_b32 s11, s7
; VI-NEXT:    s_waitcnt lgkmcnt(0)
; VI-NEXT:    s_mov_b32 s8, s2
; VI-NEXT:    s_mov_b32 s9, s3
; VI-NEXT:    buffer_load_ushort v0, off, s[8:11], 0
; VI-NEXT:    s_mov_b32 s4, s0
; VI-NEXT:    s_mov_b32 s5, s1
; VI-NEXT:    s_waitcnt vmcnt(0)
; VI-NEXT:    v_cvt_f16_u16_e32 v0, v0
; VI-NEXT:    buffer_store_short v0, off, s[4:7], 0
; VI-NEXT:    s_endpgm
;
; GFX11-TRUE16-LABEL: uitofp_i16_to_f16:
; GFX11-TRUE16:       ; %bb.0: ; %entry
<<<<<<< HEAD
; GFX11-TRUE16-NEXT:    s_load_b128 s[0:3], s[2:3], 0x24
=======
; GFX11-TRUE16-NEXT:    s_load_b128 s[0:3], s[4:5], 0x24
>>>>>>> ce7c17d5
; GFX11-TRUE16-NEXT:    s_mov_b32 s6, -1
; GFX11-TRUE16-NEXT:    s_mov_b32 s7, 0x31016000
; GFX11-TRUE16-NEXT:    s_mov_b32 s10, s6
; GFX11-TRUE16-NEXT:    s_mov_b32 s11, s7
; GFX11-TRUE16-NEXT:    s_waitcnt lgkmcnt(0)
; GFX11-TRUE16-NEXT:    s_mov_b32 s8, s2
; GFX11-TRUE16-NEXT:    s_mov_b32 s9, s3
; GFX11-TRUE16-NEXT:    s_mov_b32 s4, s0
; GFX11-TRUE16-NEXT:    buffer_load_u16 v0, off, s[8:11], 0
; GFX11-TRUE16-NEXT:    s_mov_b32 s5, s1
; GFX11-TRUE16-NEXT:    s_waitcnt vmcnt(0)
; GFX11-TRUE16-NEXT:    v_cvt_f16_u16_e32 v0.l, v0.l
; GFX11-TRUE16-NEXT:    buffer_store_b16 v0, off, s[4:7], 0
<<<<<<< HEAD
; GFX11-TRUE16-NEXT:    s_nop 0
; GFX11-TRUE16-NEXT:    s_sendmsg sendmsg(MSG_DEALLOC_VGPRS)
=======
>>>>>>> ce7c17d5
; GFX11-TRUE16-NEXT:    s_endpgm
;
; GFX11-FAKE16-LABEL: uitofp_i16_to_f16:
; GFX11-FAKE16:       ; %bb.0: ; %entry
<<<<<<< HEAD
; GFX11-FAKE16-NEXT:    s_load_b128 s[0:3], s[2:3], 0x24
=======
; GFX11-FAKE16-NEXT:    s_load_b128 s[0:3], s[4:5], 0x24
>>>>>>> ce7c17d5
; GFX11-FAKE16-NEXT:    s_mov_b32 s6, -1
; GFX11-FAKE16-NEXT:    s_mov_b32 s7, 0x31016000
; GFX11-FAKE16-NEXT:    s_mov_b32 s10, s6
; GFX11-FAKE16-NEXT:    s_mov_b32 s11, s7
; GFX11-FAKE16-NEXT:    s_waitcnt lgkmcnt(0)
; GFX11-FAKE16-NEXT:    s_mov_b32 s8, s2
; GFX11-FAKE16-NEXT:    s_mov_b32 s9, s3
; GFX11-FAKE16-NEXT:    s_mov_b32 s4, s0
; GFX11-FAKE16-NEXT:    buffer_load_u16 v0, off, s[8:11], 0
; GFX11-FAKE16-NEXT:    s_mov_b32 s5, s1
; GFX11-FAKE16-NEXT:    s_waitcnt vmcnt(0)
; GFX11-FAKE16-NEXT:    v_cvt_f16_u16_e32 v0, v0
; GFX11-FAKE16-NEXT:    buffer_store_b16 v0, off, s[4:7], 0
<<<<<<< HEAD
; GFX11-FAKE16-NEXT:    s_nop 0
; GFX11-FAKE16-NEXT:    s_sendmsg sendmsg(MSG_DEALLOC_VGPRS)
=======
>>>>>>> ce7c17d5
; GFX11-FAKE16-NEXT:    s_endpgm
    ptr addrspace(1) %r,
    ptr addrspace(1) %a) {
entry:
  %a.val = load i16, ptr addrspace(1) %a
  %r.val = uitofp i16 %a.val to half
  store half %r.val, ptr addrspace(1) %r
  ret void
}

define amdgpu_kernel void @uitofp_i32_to_f16(
; SI-LABEL: uitofp_i32_to_f16:
; SI:       ; %bb.0: ; %entry
; SI-NEXT:    s_load_dwordx4 s[0:3], s[4:5], 0x9
; SI-NEXT:    s_mov_b32 s7, 0xf000
; SI-NEXT:    s_mov_b32 s6, -1
; SI-NEXT:    s_mov_b32 s10, s6
; SI-NEXT:    s_mov_b32 s11, s7
; SI-NEXT:    s_waitcnt lgkmcnt(0)
; SI-NEXT:    s_mov_b32 s8, s2
; SI-NEXT:    s_mov_b32 s9, s3
; SI-NEXT:    buffer_load_dword v0, off, s[8:11], 0
; SI-NEXT:    s_mov_b32 s4, s0
; SI-NEXT:    s_mov_b32 s5, s1
; SI-NEXT:    s_waitcnt vmcnt(0)
; SI-NEXT:    v_cvt_f32_u32_e32 v0, v0
; SI-NEXT:    v_cvt_f16_f32_e32 v0, v0
; SI-NEXT:    buffer_store_short v0, off, s[4:7], 0
; SI-NEXT:    s_endpgm
;
; VI-LABEL: uitofp_i32_to_f16:
; VI:       ; %bb.0: ; %entry
; VI-NEXT:    s_load_dwordx4 s[0:3], s[4:5], 0x24
; VI-NEXT:    s_mov_b32 s7, 0xf000
; VI-NEXT:    s_mov_b32 s6, -1
; VI-NEXT:    s_mov_b32 s10, s6
; VI-NEXT:    s_mov_b32 s11, s7
; VI-NEXT:    s_waitcnt lgkmcnt(0)
; VI-NEXT:    s_mov_b32 s8, s2
; VI-NEXT:    s_mov_b32 s9, s3
; VI-NEXT:    buffer_load_dword v0, off, s[8:11], 0
; VI-NEXT:    s_mov_b32 s4, s0
; VI-NEXT:    s_mov_b32 s5, s1
; VI-NEXT:    s_waitcnt vmcnt(0)
; VI-NEXT:    v_cvt_f32_u32_e32 v0, v0
; VI-NEXT:    v_cvt_f16_f32_e32 v0, v0
; VI-NEXT:    buffer_store_short v0, off, s[4:7], 0
; VI-NEXT:    s_endpgm
;
; GFX11-TRUE16-LABEL: uitofp_i32_to_f16:
; GFX11-TRUE16:       ; %bb.0: ; %entry
<<<<<<< HEAD
; GFX11-TRUE16-NEXT:    s_load_b128 s[0:3], s[2:3], 0x24
=======
; GFX11-TRUE16-NEXT:    s_load_b128 s[0:3], s[4:5], 0x24
>>>>>>> ce7c17d5
; GFX11-TRUE16-NEXT:    s_mov_b32 s6, -1
; GFX11-TRUE16-NEXT:    s_mov_b32 s7, 0x31016000
; GFX11-TRUE16-NEXT:    s_mov_b32 s10, s6
; GFX11-TRUE16-NEXT:    s_mov_b32 s11, s7
; GFX11-TRUE16-NEXT:    s_waitcnt lgkmcnt(0)
; GFX11-TRUE16-NEXT:    s_mov_b32 s8, s2
; GFX11-TRUE16-NEXT:    s_mov_b32 s9, s3
; GFX11-TRUE16-NEXT:    s_mov_b32 s4, s0
; GFX11-TRUE16-NEXT:    buffer_load_b32 v0, off, s[8:11], 0
; GFX11-TRUE16-NEXT:    s_mov_b32 s5, s1
; GFX11-TRUE16-NEXT:    s_waitcnt vmcnt(0)
; GFX11-TRUE16-NEXT:    v_cvt_f32_u32_e32 v0, v0
; GFX11-TRUE16-NEXT:    s_delay_alu instid0(VALU_DEP_1)
; GFX11-TRUE16-NEXT:    v_cvt_f16_f32_e32 v0.l, v0
; GFX11-TRUE16-NEXT:    buffer_store_b16 v0, off, s[4:7], 0
<<<<<<< HEAD
; GFX11-TRUE16-NEXT:    s_nop 0
; GFX11-TRUE16-NEXT:    s_sendmsg sendmsg(MSG_DEALLOC_VGPRS)
=======
>>>>>>> ce7c17d5
; GFX11-TRUE16-NEXT:    s_endpgm
;
; GFX11-FAKE16-LABEL: uitofp_i32_to_f16:
; GFX11-FAKE16:       ; %bb.0: ; %entry
<<<<<<< HEAD
; GFX11-FAKE16-NEXT:    s_load_b128 s[0:3], s[2:3], 0x24
=======
; GFX11-FAKE16-NEXT:    s_load_b128 s[0:3], s[4:5], 0x24
>>>>>>> ce7c17d5
; GFX11-FAKE16-NEXT:    s_mov_b32 s6, -1
; GFX11-FAKE16-NEXT:    s_mov_b32 s7, 0x31016000
; GFX11-FAKE16-NEXT:    s_mov_b32 s10, s6
; GFX11-FAKE16-NEXT:    s_mov_b32 s11, s7
; GFX11-FAKE16-NEXT:    s_waitcnt lgkmcnt(0)
; GFX11-FAKE16-NEXT:    s_mov_b32 s8, s2
; GFX11-FAKE16-NEXT:    s_mov_b32 s9, s3
; GFX11-FAKE16-NEXT:    s_mov_b32 s4, s0
; GFX11-FAKE16-NEXT:    buffer_load_b32 v0, off, s[8:11], 0
; GFX11-FAKE16-NEXT:    s_mov_b32 s5, s1
; GFX11-FAKE16-NEXT:    s_waitcnt vmcnt(0)
; GFX11-FAKE16-NEXT:    v_cvt_f32_u32_e32 v0, v0
; GFX11-FAKE16-NEXT:    s_delay_alu instid0(VALU_DEP_1)
; GFX11-FAKE16-NEXT:    v_cvt_f16_f32_e32 v0, v0
; GFX11-FAKE16-NEXT:    buffer_store_b16 v0, off, s[4:7], 0
<<<<<<< HEAD
; GFX11-FAKE16-NEXT:    s_nop 0
; GFX11-FAKE16-NEXT:    s_sendmsg sendmsg(MSG_DEALLOC_VGPRS)
=======
>>>>>>> ce7c17d5
; GFX11-FAKE16-NEXT:    s_endpgm
    ptr addrspace(1) %r,
    ptr addrspace(1) %a) {
entry:
  %a.val = load i32, ptr addrspace(1) %a
  %r.val = uitofp i32 %a.val to half
  store half %r.val, ptr addrspace(1) %r
  ret void
}

; f16 = uitofp i64 is in uint_to_fp.i64.ll

define amdgpu_kernel void @uitofp_v2i16_to_v2f16(
; SI-LABEL: uitofp_v2i16_to_v2f16:
; SI:       ; %bb.0: ; %entry
; SI-NEXT:    s_load_dwordx4 s[0:3], s[4:5], 0x9
; SI-NEXT:    s_mov_b32 s7, 0xf000
; SI-NEXT:    s_mov_b32 s6, -1
; SI-NEXT:    s_mov_b32 s10, s6
; SI-NEXT:    s_mov_b32 s11, s7
; SI-NEXT:    s_waitcnt lgkmcnt(0)
; SI-NEXT:    s_mov_b32 s8, s2
; SI-NEXT:    s_mov_b32 s9, s3
; SI-NEXT:    buffer_load_dword v0, off, s[8:11], 0
; SI-NEXT:    s_mov_b32 s4, s0
; SI-NEXT:    s_mov_b32 s5, s1
; SI-NEXT:    s_waitcnt vmcnt(0)
; SI-NEXT:    v_and_b32_e32 v1, 0xffff, v0
; SI-NEXT:    v_lshrrev_b32_e32 v0, 16, v0
; SI-NEXT:    v_cvt_f32_u32_e32 v0, v0
; SI-NEXT:    v_cvt_f32_u32_e32 v1, v1
; SI-NEXT:    v_cvt_f16_f32_e32 v0, v0
; SI-NEXT:    v_cvt_f16_f32_e32 v1, v1
; SI-NEXT:    v_lshlrev_b32_e32 v0, 16, v0
; SI-NEXT:    v_or_b32_e32 v0, v1, v0
; SI-NEXT:    buffer_store_dword v0, off, s[4:7], 0
; SI-NEXT:    s_endpgm
;
; VI-LABEL: uitofp_v2i16_to_v2f16:
; VI:       ; %bb.0: ; %entry
; VI-NEXT:    s_load_dwordx4 s[0:3], s[4:5], 0x24
; VI-NEXT:    s_mov_b32 s7, 0xf000
; VI-NEXT:    s_mov_b32 s6, -1
; VI-NEXT:    s_mov_b32 s10, s6
; VI-NEXT:    s_mov_b32 s11, s7
; VI-NEXT:    s_waitcnt lgkmcnt(0)
; VI-NEXT:    s_mov_b32 s8, s2
; VI-NEXT:    s_mov_b32 s9, s3
; VI-NEXT:    buffer_load_dword v0, off, s[8:11], 0
; VI-NEXT:    s_mov_b32 s4, s0
; VI-NEXT:    s_mov_b32 s5, s1
; VI-NEXT:    s_waitcnt vmcnt(0)
; VI-NEXT:    v_cvt_f16_u16_sdwa v1, v0 dst_sel:WORD_1 dst_unused:UNUSED_PAD src0_sel:WORD_1
; VI-NEXT:    v_cvt_f16_u16_e32 v0, v0
; VI-NEXT:    v_or_b32_e32 v0, v0, v1
; VI-NEXT:    buffer_store_dword v0, off, s[4:7], 0
; VI-NEXT:    s_endpgm
;
; GFX11-TRUE16-LABEL: uitofp_v2i16_to_v2f16:
; GFX11-TRUE16:       ; %bb.0: ; %entry
<<<<<<< HEAD
; GFX11-TRUE16-NEXT:    s_load_b128 s[0:3], s[2:3], 0x24
=======
; GFX11-TRUE16-NEXT:    s_load_b128 s[0:3], s[4:5], 0x24
>>>>>>> ce7c17d5
; GFX11-TRUE16-NEXT:    s_mov_b32 s6, -1
; GFX11-TRUE16-NEXT:    s_mov_b32 s7, 0x31016000
; GFX11-TRUE16-NEXT:    s_mov_b32 s10, s6
; GFX11-TRUE16-NEXT:    s_mov_b32 s11, s7
; GFX11-TRUE16-NEXT:    s_waitcnt lgkmcnt(0)
; GFX11-TRUE16-NEXT:    s_mov_b32 s8, s2
; GFX11-TRUE16-NEXT:    s_mov_b32 s9, s3
; GFX11-TRUE16-NEXT:    s_mov_b32 s4, s0
; GFX11-TRUE16-NEXT:    buffer_load_b32 v0, off, s[8:11], 0
; GFX11-TRUE16-NEXT:    s_mov_b32 s5, s1
; GFX11-TRUE16-NEXT:    s_waitcnt vmcnt(0)
; GFX11-TRUE16-NEXT:    v_lshrrev_b32_e32 v1, 16, v0
; GFX11-TRUE16-NEXT:    v_cvt_f16_u16_e32 v0.l, v0.l
; GFX11-TRUE16-NEXT:    s_delay_alu instid0(VALU_DEP_2) | instskip(NEXT) | instid1(VALU_DEP_2)
; GFX11-TRUE16-NEXT:    v_cvt_f16_u16_e32 v0.h, v1.l
; GFX11-TRUE16-NEXT:    v_mov_b16_e32 v1.l, v0.l
<<<<<<< HEAD
; GFX11-TRUE16-NEXT:    s_delay_alu instid0(VALU_DEP_2) | instskip(NEXT) | instid1(VALU_DEP_1)
; GFX11-TRUE16-NEXT:    v_mov_b16_e32 v0.l, v0.h
; GFX11-TRUE16-NEXT:    v_pack_b32_f16 v0, v1, v0
; GFX11-TRUE16-NEXT:    buffer_store_b32 v0, off, s[4:7], 0
; GFX11-TRUE16-NEXT:    s_nop 0
; GFX11-TRUE16-NEXT:    s_sendmsg sendmsg(MSG_DEALLOC_VGPRS)
=======
; GFX11-TRUE16-NEXT:    s_delay_alu instid0(VALU_DEP_2) | instskip(NEXT) | instid1(VALU_DEP_2)
; GFX11-TRUE16-NEXT:    v_mov_b16_e32 v0.l, v0.h
; GFX11-TRUE16-NEXT:    v_and_b32_e32 v1, 0xffff, v1
; GFX11-TRUE16-NEXT:    s_delay_alu instid0(VALU_DEP_1)
; GFX11-TRUE16-NEXT:    v_lshl_or_b32 v0, v0, 16, v1
; GFX11-TRUE16-NEXT:    buffer_store_b32 v0, off, s[4:7], 0
>>>>>>> ce7c17d5
; GFX11-TRUE16-NEXT:    s_endpgm
;
; GFX11-FAKE16-LABEL: uitofp_v2i16_to_v2f16:
; GFX11-FAKE16:       ; %bb.0: ; %entry
<<<<<<< HEAD
; GFX11-FAKE16-NEXT:    s_load_b128 s[0:3], s[2:3], 0x24
=======
; GFX11-FAKE16-NEXT:    s_load_b128 s[0:3], s[4:5], 0x24
>>>>>>> ce7c17d5
; GFX11-FAKE16-NEXT:    s_mov_b32 s6, -1
; GFX11-FAKE16-NEXT:    s_mov_b32 s7, 0x31016000
; GFX11-FAKE16-NEXT:    s_mov_b32 s10, s6
; GFX11-FAKE16-NEXT:    s_mov_b32 s11, s7
; GFX11-FAKE16-NEXT:    s_waitcnt lgkmcnt(0)
; GFX11-FAKE16-NEXT:    s_mov_b32 s8, s2
; GFX11-FAKE16-NEXT:    s_mov_b32 s9, s3
; GFX11-FAKE16-NEXT:    s_mov_b32 s4, s0
; GFX11-FAKE16-NEXT:    buffer_load_b32 v0, off, s[8:11], 0
; GFX11-FAKE16-NEXT:    s_mov_b32 s5, s1
; GFX11-FAKE16-NEXT:    s_waitcnt vmcnt(0)
; GFX11-FAKE16-NEXT:    v_lshrrev_b32_e32 v1, 16, v0
; GFX11-FAKE16-NEXT:    v_cvt_f16_u16_e32 v0, v0
; GFX11-FAKE16-NEXT:    s_delay_alu instid0(VALU_DEP_2) | instskip(NEXT) | instid1(VALU_DEP_1)
; GFX11-FAKE16-NEXT:    v_cvt_f16_u16_e32 v1, v1
; GFX11-FAKE16-NEXT:    v_pack_b32_f16 v0, v0, v1
; GFX11-FAKE16-NEXT:    buffer_store_b32 v0, off, s[4:7], 0
<<<<<<< HEAD
; GFX11-FAKE16-NEXT:    s_nop 0
; GFX11-FAKE16-NEXT:    s_sendmsg sendmsg(MSG_DEALLOC_VGPRS)
=======
>>>>>>> ce7c17d5
; GFX11-FAKE16-NEXT:    s_endpgm
    ptr addrspace(1) %r,
    ptr addrspace(1) %a) {
entry:
  %a.val = load <2 x i16>, ptr addrspace(1) %a
  %r.val = uitofp <2 x i16> %a.val to <2 x half>
  store <2 x half> %r.val, ptr addrspace(1) %r
  ret void
}

define amdgpu_kernel void @uitofp_v2i32_to_v2f16(
; SI-LABEL: uitofp_v2i32_to_v2f16:
; SI:       ; %bb.0: ; %entry
; SI-NEXT:    s_load_dwordx4 s[0:3], s[4:5], 0x9
; SI-NEXT:    s_mov_b32 s7, 0xf000
; SI-NEXT:    s_mov_b32 s6, -1
; SI-NEXT:    s_mov_b32 s10, s6
; SI-NEXT:    s_mov_b32 s11, s7
; SI-NEXT:    s_waitcnt lgkmcnt(0)
; SI-NEXT:    s_mov_b32 s8, s2
; SI-NEXT:    s_mov_b32 s9, s3
; SI-NEXT:    buffer_load_dwordx2 v[0:1], off, s[8:11], 0
; SI-NEXT:    s_mov_b32 s4, s0
; SI-NEXT:    s_mov_b32 s5, s1
; SI-NEXT:    s_waitcnt vmcnt(0)
; SI-NEXT:    v_cvt_f32_u32_e32 v1, v1
; SI-NEXT:    v_cvt_f32_u32_e32 v0, v0
; SI-NEXT:    v_cvt_f16_f32_e32 v1, v1
; SI-NEXT:    v_cvt_f16_f32_e32 v0, v0
; SI-NEXT:    v_lshlrev_b32_e32 v1, 16, v1
; SI-NEXT:    v_or_b32_e32 v0, v0, v1
; SI-NEXT:    buffer_store_dword v0, off, s[4:7], 0
; SI-NEXT:    s_endpgm
;
; VI-LABEL: uitofp_v2i32_to_v2f16:
; VI:       ; %bb.0: ; %entry
; VI-NEXT:    s_load_dwordx4 s[0:3], s[4:5], 0x24
; VI-NEXT:    s_mov_b32 s7, 0xf000
; VI-NEXT:    s_mov_b32 s6, -1
; VI-NEXT:    s_mov_b32 s10, s6
; VI-NEXT:    s_mov_b32 s11, s7
; VI-NEXT:    s_waitcnt lgkmcnt(0)
; VI-NEXT:    s_mov_b32 s8, s2
; VI-NEXT:    s_mov_b32 s9, s3
; VI-NEXT:    buffer_load_dwordx2 v[0:1], off, s[8:11], 0
; VI-NEXT:    s_mov_b32 s4, s0
; VI-NEXT:    s_mov_b32 s5, s1
; VI-NEXT:    s_waitcnt vmcnt(0)
; VI-NEXT:    v_cvt_f32_u32_e32 v1, v1
; VI-NEXT:    v_cvt_f32_u32_e32 v0, v0
; VI-NEXT:    v_cvt_f16_f32_sdwa v1, v1 dst_sel:WORD_1 dst_unused:UNUSED_PAD src0_sel:DWORD
; VI-NEXT:    v_cvt_f16_f32_e32 v0, v0
; VI-NEXT:    v_or_b32_e32 v0, v0, v1
; VI-NEXT:    buffer_store_dword v0, off, s[4:7], 0
; VI-NEXT:    s_endpgm
;
; GFX11-TRUE16-LABEL: uitofp_v2i32_to_v2f16:
; GFX11-TRUE16:       ; %bb.0: ; %entry
<<<<<<< HEAD
; GFX11-TRUE16-NEXT:    s_load_b128 s[0:3], s[2:3], 0x24
=======
; GFX11-TRUE16-NEXT:    s_load_b128 s[0:3], s[4:5], 0x24
>>>>>>> ce7c17d5
; GFX11-TRUE16-NEXT:    s_mov_b32 s6, -1
; GFX11-TRUE16-NEXT:    s_mov_b32 s7, 0x31016000
; GFX11-TRUE16-NEXT:    s_mov_b32 s10, s6
; GFX11-TRUE16-NEXT:    s_mov_b32 s11, s7
; GFX11-TRUE16-NEXT:    s_waitcnt lgkmcnt(0)
; GFX11-TRUE16-NEXT:    s_mov_b32 s8, s2
; GFX11-TRUE16-NEXT:    s_mov_b32 s9, s3
; GFX11-TRUE16-NEXT:    s_mov_b32 s4, s0
; GFX11-TRUE16-NEXT:    buffer_load_b64 v[0:1], off, s[8:11], 0
; GFX11-TRUE16-NEXT:    s_mov_b32 s5, s1
; GFX11-TRUE16-NEXT:    s_waitcnt vmcnt(0)
; GFX11-TRUE16-NEXT:    v_cvt_f32_u32_e32 v0, v0
; GFX11-TRUE16-NEXT:    v_cvt_f32_u32_e32 v1, v1
; GFX11-TRUE16-NEXT:    s_delay_alu instid0(VALU_DEP_2) | instskip(NEXT) | instid1(VALU_DEP_2)
; GFX11-TRUE16-NEXT:    v_cvt_f16_f32_e32 v0.l, v0
; GFX11-TRUE16-NEXT:    v_cvt_f16_f32_e32 v0.h, v1
; GFX11-TRUE16-NEXT:    s_delay_alu instid0(VALU_DEP_2) | instskip(NEXT) | instid1(VALU_DEP_2)
; GFX11-TRUE16-NEXT:    v_mov_b16_e32 v1.l, v0.l
; GFX11-TRUE16-NEXT:    v_mov_b16_e32 v0.l, v0.h
<<<<<<< HEAD
; GFX11-TRUE16-NEXT:    s_delay_alu instid0(VALU_DEP_1)
; GFX11-TRUE16-NEXT:    v_pack_b32_f16 v0, v1, v0
; GFX11-TRUE16-NEXT:    buffer_store_b32 v0, off, s[4:7], 0
; GFX11-TRUE16-NEXT:    s_nop 0
; GFX11-TRUE16-NEXT:    s_sendmsg sendmsg(MSG_DEALLOC_VGPRS)
=======
; GFX11-TRUE16-NEXT:    s_delay_alu instid0(VALU_DEP_2) | instskip(NEXT) | instid1(VALU_DEP_1)
; GFX11-TRUE16-NEXT:    v_and_b32_e32 v1, 0xffff, v1
; GFX11-TRUE16-NEXT:    v_lshl_or_b32 v0, v0, 16, v1
; GFX11-TRUE16-NEXT:    buffer_store_b32 v0, off, s[4:7], 0
>>>>>>> ce7c17d5
; GFX11-TRUE16-NEXT:    s_endpgm
;
; GFX11-FAKE16-LABEL: uitofp_v2i32_to_v2f16:
; GFX11-FAKE16:       ; %bb.0: ; %entry
<<<<<<< HEAD
; GFX11-FAKE16-NEXT:    s_load_b128 s[0:3], s[2:3], 0x24
=======
; GFX11-FAKE16-NEXT:    s_load_b128 s[0:3], s[4:5], 0x24
>>>>>>> ce7c17d5
; GFX11-FAKE16-NEXT:    s_mov_b32 s6, -1
; GFX11-FAKE16-NEXT:    s_mov_b32 s7, 0x31016000
; GFX11-FAKE16-NEXT:    s_mov_b32 s10, s6
; GFX11-FAKE16-NEXT:    s_mov_b32 s11, s7
; GFX11-FAKE16-NEXT:    s_waitcnt lgkmcnt(0)
; GFX11-FAKE16-NEXT:    s_mov_b32 s8, s2
; GFX11-FAKE16-NEXT:    s_mov_b32 s9, s3
; GFX11-FAKE16-NEXT:    s_mov_b32 s4, s0
; GFX11-FAKE16-NEXT:    buffer_load_b64 v[0:1], off, s[8:11], 0
; GFX11-FAKE16-NEXT:    s_mov_b32 s5, s1
; GFX11-FAKE16-NEXT:    s_waitcnt vmcnt(0)
; GFX11-FAKE16-NEXT:    v_cvt_f32_u32_e32 v1, v1
; GFX11-FAKE16-NEXT:    v_cvt_f32_u32_e32 v0, v0
; GFX11-FAKE16-NEXT:    s_delay_alu instid0(VALU_DEP_2) | instskip(NEXT) | instid1(VALU_DEP_2)
; GFX11-FAKE16-NEXT:    v_cvt_f16_f32_e32 v1, v1
; GFX11-FAKE16-NEXT:    v_cvt_f16_f32_e32 v0, v0
; GFX11-FAKE16-NEXT:    s_delay_alu instid0(VALU_DEP_1)
; GFX11-FAKE16-NEXT:    v_pack_b32_f16 v0, v0, v1
; GFX11-FAKE16-NEXT:    buffer_store_b32 v0, off, s[4:7], 0
<<<<<<< HEAD
; GFX11-FAKE16-NEXT:    s_nop 0
; GFX11-FAKE16-NEXT:    s_sendmsg sendmsg(MSG_DEALLOC_VGPRS)
=======
>>>>>>> ce7c17d5
; GFX11-FAKE16-NEXT:    s_endpgm
    ptr addrspace(1) %r,
    ptr addrspace(1) %a) {
entry:
  %a.val = load <2 x i32>, ptr addrspace(1) %a
  %r.val = uitofp <2 x i32> %a.val to <2 x half>
  store <2 x half> %r.val, ptr addrspace(1) %r
  ret void
}

define amdgpu_kernel void @s_uint_to_fp_i1_to_f16(ptr addrspace(1) %out, ptr addrspace(1) %in0, ptr addrspace(1) %in1) {
; SI-LABEL: s_uint_to_fp_i1_to_f16:
; SI:       ; %bb.0:
; SI-NEXT:    s_load_dwordx4 s[8:11], s[4:5], 0x9
; SI-NEXT:    s_load_dwordx2 s[4:5], s[4:5], 0xd
; SI-NEXT:    s_mov_b32 s3, 0xf000
; SI-NEXT:    s_mov_b32 s2, -1
; SI-NEXT:    s_mov_b32 s6, s2
; SI-NEXT:    s_mov_b32 s7, s3
; SI-NEXT:    s_waitcnt lgkmcnt(0)
; SI-NEXT:    s_mov_b32 s12, s10
; SI-NEXT:    s_mov_b32 s13, s11
; SI-NEXT:    s_mov_b32 s14, s2
; SI-NEXT:    s_mov_b32 s15, s3
; SI-NEXT:    buffer_load_dword v0, off, s[4:7], 0
; SI-NEXT:    buffer_load_dword v1, off, s[12:15], 0
; SI-NEXT:    s_waitcnt vmcnt(1)
; SI-NEXT:    v_cmp_le_f32_e32 vcc, 1.0, v0
; SI-NEXT:    s_waitcnt vmcnt(0)
; SI-NEXT:    v_cmp_le_f32_e64 s[0:1], 0, v1
; SI-NEXT:    s_xor_b64 s[0:1], s[0:1], vcc
; SI-NEXT:    v_cndmask_b32_e64 v0, 0, 1.0, s[0:1]
; SI-NEXT:    v_cvt_f16_f32_e32 v0, v0
; SI-NEXT:    s_mov_b32 s0, s8
; SI-NEXT:    s_mov_b32 s1, s9
; SI-NEXT:    buffer_store_short v0, off, s[0:3], 0
; SI-NEXT:    s_endpgm
;
; VI-LABEL: s_uint_to_fp_i1_to_f16:
; VI:       ; %bb.0:
; VI-NEXT:    s_load_dwordx4 s[8:11], s[4:5], 0x24
; VI-NEXT:    s_load_dwordx2 s[4:5], s[4:5], 0x34
; VI-NEXT:    s_mov_b32 s3, 0xf000
; VI-NEXT:    s_mov_b32 s2, -1
; VI-NEXT:    s_mov_b32 s6, s2
; VI-NEXT:    s_mov_b32 s7, s3
; VI-NEXT:    s_waitcnt lgkmcnt(0)
; VI-NEXT:    s_mov_b32 s12, s10
; VI-NEXT:    s_mov_b32 s13, s11
; VI-NEXT:    s_mov_b32 s14, s2
; VI-NEXT:    s_mov_b32 s15, s3
; VI-NEXT:    buffer_load_dword v0, off, s[4:7], 0
; VI-NEXT:    buffer_load_dword v1, off, s[12:15], 0
; VI-NEXT:    s_waitcnt vmcnt(1)
; VI-NEXT:    v_cmp_le_f32_e32 vcc, 1.0, v0
; VI-NEXT:    s_waitcnt vmcnt(0)
; VI-NEXT:    v_cmp_le_f32_e64 s[0:1], 0, v1
; VI-NEXT:    s_xor_b64 s[0:1], s[0:1], vcc
; VI-NEXT:    v_cndmask_b32_e64 v0, 0, 1.0, s[0:1]
; VI-NEXT:    v_cvt_f16_f32_e32 v0, v0
; VI-NEXT:    s_mov_b32 s0, s8
; VI-NEXT:    s_mov_b32 s1, s9
; VI-NEXT:    buffer_store_short v0, off, s[0:3], 0
; VI-NEXT:    s_endpgm
;
; GFX11-TRUE16-LABEL: s_uint_to_fp_i1_to_f16:
; GFX11-TRUE16:       ; %bb.0:
; GFX11-TRUE16-NEXT:    s_clause 0x1
<<<<<<< HEAD
; GFX11-TRUE16-NEXT:    s_load_b128 s[4:7], s[2:3], 0x24
; GFX11-TRUE16-NEXT:    s_load_b64 s[0:1], s[2:3], 0x34
; GFX11-TRUE16-NEXT:    s_mov_b32 s10, -1
; GFX11-TRUE16-NEXT:    s_mov_b32 s11, 0x31016000
; GFX11-TRUE16-NEXT:    s_mov_b32 s2, s10
; GFX11-TRUE16-NEXT:    s_mov_b32 s3, s11
; GFX11-TRUE16-NEXT:    s_mov_b32 s14, s10
; GFX11-TRUE16-NEXT:    s_mov_b32 s15, s11
; GFX11-TRUE16-NEXT:    s_waitcnt lgkmcnt(0)
; GFX11-TRUE16-NEXT:    s_mov_b32 s12, s6
; GFX11-TRUE16-NEXT:    s_mov_b32 s13, s7
; GFX11-TRUE16-NEXT:    buffer_load_b32 v0, off, s[0:3], 0
; GFX11-TRUE16-NEXT:    buffer_load_b32 v1, off, s[12:15], 0
; GFX11-TRUE16-NEXT:    s_mov_b32 s8, s4
; GFX11-TRUE16-NEXT:    s_mov_b32 s9, s5
=======
; GFX11-TRUE16-NEXT:    s_load_b128 s[8:11], s[4:5], 0x24
; GFX11-TRUE16-NEXT:    s_load_b64 s[0:1], s[4:5], 0x34
; GFX11-TRUE16-NEXT:    s_mov_b32 s6, -1
; GFX11-TRUE16-NEXT:    s_mov_b32 s7, 0x31016000
; GFX11-TRUE16-NEXT:    s_mov_b32 s2, s6
; GFX11-TRUE16-NEXT:    s_mov_b32 s3, s7
; GFX11-TRUE16-NEXT:    s_mov_b32 s14, s6
; GFX11-TRUE16-NEXT:    s_mov_b32 s15, s7
; GFX11-TRUE16-NEXT:    s_waitcnt lgkmcnt(0)
; GFX11-TRUE16-NEXT:    s_mov_b32 s12, s10
; GFX11-TRUE16-NEXT:    s_mov_b32 s13, s11
; GFX11-TRUE16-NEXT:    buffer_load_b32 v0, off, s[0:3], 0
; GFX11-TRUE16-NEXT:    buffer_load_b32 v1, off, s[12:15], 0
; GFX11-TRUE16-NEXT:    s_mov_b32 s4, s8
; GFX11-TRUE16-NEXT:    s_mov_b32 s5, s9
>>>>>>> ce7c17d5
; GFX11-TRUE16-NEXT:    s_waitcnt vmcnt(1)
; GFX11-TRUE16-NEXT:    v_cmp_le_f32_e32 vcc_lo, 1.0, v0
; GFX11-TRUE16-NEXT:    s_waitcnt vmcnt(0)
; GFX11-TRUE16-NEXT:    v_cmp_le_f32_e64 s0, 0, v1
; GFX11-TRUE16-NEXT:    s_delay_alu instid0(VALU_DEP_1) | instskip(NEXT) | instid1(SALU_CYCLE_1)
; GFX11-TRUE16-NEXT:    s_xor_b32 s0, s0, vcc_lo
; GFX11-TRUE16-NEXT:    v_cndmask_b32_e64 v0, 0, 1.0, s0
; GFX11-TRUE16-NEXT:    s_delay_alu instid0(VALU_DEP_1)
; GFX11-TRUE16-NEXT:    v_cvt_f16_f32_e32 v0.l, v0
<<<<<<< HEAD
; GFX11-TRUE16-NEXT:    buffer_store_b16 v0, off, s[8:11], 0
; GFX11-TRUE16-NEXT:    s_nop 0
; GFX11-TRUE16-NEXT:    s_sendmsg sendmsg(MSG_DEALLOC_VGPRS)
=======
; GFX11-TRUE16-NEXT:    buffer_store_b16 v0, off, s[4:7], 0
>>>>>>> ce7c17d5
; GFX11-TRUE16-NEXT:    s_endpgm
;
; GFX11-FAKE16-LABEL: s_uint_to_fp_i1_to_f16:
; GFX11-FAKE16:       ; %bb.0:
; GFX11-FAKE16-NEXT:    s_clause 0x1
<<<<<<< HEAD
; GFX11-FAKE16-NEXT:    s_load_b128 s[4:7], s[2:3], 0x24
; GFX11-FAKE16-NEXT:    s_load_b64 s[0:1], s[2:3], 0x34
; GFX11-FAKE16-NEXT:    s_mov_b32 s10, -1
; GFX11-FAKE16-NEXT:    s_mov_b32 s11, 0x31016000
; GFX11-FAKE16-NEXT:    s_mov_b32 s2, s10
; GFX11-FAKE16-NEXT:    s_mov_b32 s3, s11
; GFX11-FAKE16-NEXT:    s_mov_b32 s14, s10
; GFX11-FAKE16-NEXT:    s_mov_b32 s15, s11
; GFX11-FAKE16-NEXT:    s_waitcnt lgkmcnt(0)
; GFX11-FAKE16-NEXT:    s_mov_b32 s12, s6
; GFX11-FAKE16-NEXT:    s_mov_b32 s13, s7
; GFX11-FAKE16-NEXT:    buffer_load_b32 v0, off, s[0:3], 0
; GFX11-FAKE16-NEXT:    buffer_load_b32 v1, off, s[12:15], 0
; GFX11-FAKE16-NEXT:    s_mov_b32 s8, s4
; GFX11-FAKE16-NEXT:    s_mov_b32 s9, s5
=======
; GFX11-FAKE16-NEXT:    s_load_b128 s[8:11], s[4:5], 0x24
; GFX11-FAKE16-NEXT:    s_load_b64 s[0:1], s[4:5], 0x34
; GFX11-FAKE16-NEXT:    s_mov_b32 s6, -1
; GFX11-FAKE16-NEXT:    s_mov_b32 s7, 0x31016000
; GFX11-FAKE16-NEXT:    s_mov_b32 s2, s6
; GFX11-FAKE16-NEXT:    s_mov_b32 s3, s7
; GFX11-FAKE16-NEXT:    s_mov_b32 s14, s6
; GFX11-FAKE16-NEXT:    s_mov_b32 s15, s7
; GFX11-FAKE16-NEXT:    s_waitcnt lgkmcnt(0)
; GFX11-FAKE16-NEXT:    s_mov_b32 s12, s10
; GFX11-FAKE16-NEXT:    s_mov_b32 s13, s11
; GFX11-FAKE16-NEXT:    buffer_load_b32 v0, off, s[0:3], 0
; GFX11-FAKE16-NEXT:    buffer_load_b32 v1, off, s[12:15], 0
; GFX11-FAKE16-NEXT:    s_mov_b32 s4, s8
; GFX11-FAKE16-NEXT:    s_mov_b32 s5, s9
>>>>>>> ce7c17d5
; GFX11-FAKE16-NEXT:    s_waitcnt vmcnt(1)
; GFX11-FAKE16-NEXT:    v_cmp_le_f32_e32 vcc_lo, 1.0, v0
; GFX11-FAKE16-NEXT:    s_waitcnt vmcnt(0)
; GFX11-FAKE16-NEXT:    v_cmp_le_f32_e64 s0, 0, v1
; GFX11-FAKE16-NEXT:    s_delay_alu instid0(VALU_DEP_1) | instskip(NEXT) | instid1(SALU_CYCLE_1)
; GFX11-FAKE16-NEXT:    s_xor_b32 s0, s0, vcc_lo
; GFX11-FAKE16-NEXT:    v_cndmask_b32_e64 v0, 0, 1.0, s0
; GFX11-FAKE16-NEXT:    s_delay_alu instid0(VALU_DEP_1)
; GFX11-FAKE16-NEXT:    v_cvt_f16_f32_e32 v0, v0
<<<<<<< HEAD
; GFX11-FAKE16-NEXT:    buffer_store_b16 v0, off, s[8:11], 0
; GFX11-FAKE16-NEXT:    s_nop 0
; GFX11-FAKE16-NEXT:    s_sendmsg sendmsg(MSG_DEALLOC_VGPRS)
=======
; GFX11-FAKE16-NEXT:    buffer_store_b16 v0, off, s[4:7], 0
>>>>>>> ce7c17d5
; GFX11-FAKE16-NEXT:    s_endpgm
  %a = load float, ptr addrspace(1) %in0
  %b = load float, ptr addrspace(1) %in1
  %acmp = fcmp oge float %a, 0.000000e+00
  %bcmp = fcmp oge float %b, 1.000000e+00
  %result = xor i1 %acmp, %bcmp
  %fp = uitofp i1 %result to half
  store half %fp, ptr addrspace(1) %out
  ret void
}

; f16 = uitofp i64 is in uint_to_fp.i64.ll<|MERGE_RESOLUTION|>--- conflicted
+++ resolved
@@ -44,11 +44,7 @@
 ;
 ; GFX11-TRUE16-LABEL: uitofp_i16_to_f16:
 ; GFX11-TRUE16:       ; %bb.0: ; %entry
-<<<<<<< HEAD
-; GFX11-TRUE16-NEXT:    s_load_b128 s[0:3], s[2:3], 0x24
-=======
 ; GFX11-TRUE16-NEXT:    s_load_b128 s[0:3], s[4:5], 0x24
->>>>>>> ce7c17d5
 ; GFX11-TRUE16-NEXT:    s_mov_b32 s6, -1
 ; GFX11-TRUE16-NEXT:    s_mov_b32 s7, 0x31016000
 ; GFX11-TRUE16-NEXT:    s_mov_b32 s10, s6
@@ -62,20 +58,11 @@
 ; GFX11-TRUE16-NEXT:    s_waitcnt vmcnt(0)
 ; GFX11-TRUE16-NEXT:    v_cvt_f16_u16_e32 v0.l, v0.l
 ; GFX11-TRUE16-NEXT:    buffer_store_b16 v0, off, s[4:7], 0
-<<<<<<< HEAD
-; GFX11-TRUE16-NEXT:    s_nop 0
-; GFX11-TRUE16-NEXT:    s_sendmsg sendmsg(MSG_DEALLOC_VGPRS)
-=======
->>>>>>> ce7c17d5
 ; GFX11-TRUE16-NEXT:    s_endpgm
 ;
 ; GFX11-FAKE16-LABEL: uitofp_i16_to_f16:
 ; GFX11-FAKE16:       ; %bb.0: ; %entry
-<<<<<<< HEAD
-; GFX11-FAKE16-NEXT:    s_load_b128 s[0:3], s[2:3], 0x24
-=======
 ; GFX11-FAKE16-NEXT:    s_load_b128 s[0:3], s[4:5], 0x24
->>>>>>> ce7c17d5
 ; GFX11-FAKE16-NEXT:    s_mov_b32 s6, -1
 ; GFX11-FAKE16-NEXT:    s_mov_b32 s7, 0x31016000
 ; GFX11-FAKE16-NEXT:    s_mov_b32 s10, s6
@@ -89,11 +76,6 @@
 ; GFX11-FAKE16-NEXT:    s_waitcnt vmcnt(0)
 ; GFX11-FAKE16-NEXT:    v_cvt_f16_u16_e32 v0, v0
 ; GFX11-FAKE16-NEXT:    buffer_store_b16 v0, off, s[4:7], 0
-<<<<<<< HEAD
-; GFX11-FAKE16-NEXT:    s_nop 0
-; GFX11-FAKE16-NEXT:    s_sendmsg sendmsg(MSG_DEALLOC_VGPRS)
-=======
->>>>>>> ce7c17d5
 ; GFX11-FAKE16-NEXT:    s_endpgm
     ptr addrspace(1) %r,
     ptr addrspace(1) %a) {
@@ -145,11 +127,7 @@
 ;
 ; GFX11-TRUE16-LABEL: uitofp_i32_to_f16:
 ; GFX11-TRUE16:       ; %bb.0: ; %entry
-<<<<<<< HEAD
-; GFX11-TRUE16-NEXT:    s_load_b128 s[0:3], s[2:3], 0x24
-=======
 ; GFX11-TRUE16-NEXT:    s_load_b128 s[0:3], s[4:5], 0x24
->>>>>>> ce7c17d5
 ; GFX11-TRUE16-NEXT:    s_mov_b32 s6, -1
 ; GFX11-TRUE16-NEXT:    s_mov_b32 s7, 0x31016000
 ; GFX11-TRUE16-NEXT:    s_mov_b32 s10, s6
@@ -165,20 +143,11 @@
 ; GFX11-TRUE16-NEXT:    s_delay_alu instid0(VALU_DEP_1)
 ; GFX11-TRUE16-NEXT:    v_cvt_f16_f32_e32 v0.l, v0
 ; GFX11-TRUE16-NEXT:    buffer_store_b16 v0, off, s[4:7], 0
-<<<<<<< HEAD
-; GFX11-TRUE16-NEXT:    s_nop 0
-; GFX11-TRUE16-NEXT:    s_sendmsg sendmsg(MSG_DEALLOC_VGPRS)
-=======
->>>>>>> ce7c17d5
 ; GFX11-TRUE16-NEXT:    s_endpgm
 ;
 ; GFX11-FAKE16-LABEL: uitofp_i32_to_f16:
 ; GFX11-FAKE16:       ; %bb.0: ; %entry
-<<<<<<< HEAD
-; GFX11-FAKE16-NEXT:    s_load_b128 s[0:3], s[2:3], 0x24
-=======
 ; GFX11-FAKE16-NEXT:    s_load_b128 s[0:3], s[4:5], 0x24
->>>>>>> ce7c17d5
 ; GFX11-FAKE16-NEXT:    s_mov_b32 s6, -1
 ; GFX11-FAKE16-NEXT:    s_mov_b32 s7, 0x31016000
 ; GFX11-FAKE16-NEXT:    s_mov_b32 s10, s6
@@ -194,11 +163,6 @@
 ; GFX11-FAKE16-NEXT:    s_delay_alu instid0(VALU_DEP_1)
 ; GFX11-FAKE16-NEXT:    v_cvt_f16_f32_e32 v0, v0
 ; GFX11-FAKE16-NEXT:    buffer_store_b16 v0, off, s[4:7], 0
-<<<<<<< HEAD
-; GFX11-FAKE16-NEXT:    s_nop 0
-; GFX11-FAKE16-NEXT:    s_sendmsg sendmsg(MSG_DEALLOC_VGPRS)
-=======
->>>>>>> ce7c17d5
 ; GFX11-FAKE16-NEXT:    s_endpgm
     ptr addrspace(1) %r,
     ptr addrspace(1) %a) {
@@ -259,11 +223,7 @@
 ;
 ; GFX11-TRUE16-LABEL: uitofp_v2i16_to_v2f16:
 ; GFX11-TRUE16:       ; %bb.0: ; %entry
-<<<<<<< HEAD
-; GFX11-TRUE16-NEXT:    s_load_b128 s[0:3], s[2:3], 0x24
-=======
 ; GFX11-TRUE16-NEXT:    s_load_b128 s[0:3], s[4:5], 0x24
->>>>>>> ce7c17d5
 ; GFX11-TRUE16-NEXT:    s_mov_b32 s6, -1
 ; GFX11-TRUE16-NEXT:    s_mov_b32 s7, 0x31016000
 ; GFX11-TRUE16-NEXT:    s_mov_b32 s10, s6
@@ -280,30 +240,17 @@
 ; GFX11-TRUE16-NEXT:    s_delay_alu instid0(VALU_DEP_2) | instskip(NEXT) | instid1(VALU_DEP_2)
 ; GFX11-TRUE16-NEXT:    v_cvt_f16_u16_e32 v0.h, v1.l
 ; GFX11-TRUE16-NEXT:    v_mov_b16_e32 v1.l, v0.l
-<<<<<<< HEAD
-; GFX11-TRUE16-NEXT:    s_delay_alu instid0(VALU_DEP_2) | instskip(NEXT) | instid1(VALU_DEP_1)
-; GFX11-TRUE16-NEXT:    v_mov_b16_e32 v0.l, v0.h
-; GFX11-TRUE16-NEXT:    v_pack_b32_f16 v0, v1, v0
-; GFX11-TRUE16-NEXT:    buffer_store_b32 v0, off, s[4:7], 0
-; GFX11-TRUE16-NEXT:    s_nop 0
-; GFX11-TRUE16-NEXT:    s_sendmsg sendmsg(MSG_DEALLOC_VGPRS)
-=======
 ; GFX11-TRUE16-NEXT:    s_delay_alu instid0(VALU_DEP_2) | instskip(NEXT) | instid1(VALU_DEP_2)
 ; GFX11-TRUE16-NEXT:    v_mov_b16_e32 v0.l, v0.h
 ; GFX11-TRUE16-NEXT:    v_and_b32_e32 v1, 0xffff, v1
 ; GFX11-TRUE16-NEXT:    s_delay_alu instid0(VALU_DEP_1)
 ; GFX11-TRUE16-NEXT:    v_lshl_or_b32 v0, v0, 16, v1
 ; GFX11-TRUE16-NEXT:    buffer_store_b32 v0, off, s[4:7], 0
->>>>>>> ce7c17d5
 ; GFX11-TRUE16-NEXT:    s_endpgm
 ;
 ; GFX11-FAKE16-LABEL: uitofp_v2i16_to_v2f16:
 ; GFX11-FAKE16:       ; %bb.0: ; %entry
-<<<<<<< HEAD
-; GFX11-FAKE16-NEXT:    s_load_b128 s[0:3], s[2:3], 0x24
-=======
 ; GFX11-FAKE16-NEXT:    s_load_b128 s[0:3], s[4:5], 0x24
->>>>>>> ce7c17d5
 ; GFX11-FAKE16-NEXT:    s_mov_b32 s6, -1
 ; GFX11-FAKE16-NEXT:    s_mov_b32 s7, 0x31016000
 ; GFX11-FAKE16-NEXT:    s_mov_b32 s10, s6
@@ -321,11 +268,6 @@
 ; GFX11-FAKE16-NEXT:    v_cvt_f16_u16_e32 v1, v1
 ; GFX11-FAKE16-NEXT:    v_pack_b32_f16 v0, v0, v1
 ; GFX11-FAKE16-NEXT:    buffer_store_b32 v0, off, s[4:7], 0
-<<<<<<< HEAD
-; GFX11-FAKE16-NEXT:    s_nop 0
-; GFX11-FAKE16-NEXT:    s_sendmsg sendmsg(MSG_DEALLOC_VGPRS)
-=======
->>>>>>> ce7c17d5
 ; GFX11-FAKE16-NEXT:    s_endpgm
     ptr addrspace(1) %r,
     ptr addrspace(1) %a) {
@@ -384,11 +326,7 @@
 ;
 ; GFX11-TRUE16-LABEL: uitofp_v2i32_to_v2f16:
 ; GFX11-TRUE16:       ; %bb.0: ; %entry
-<<<<<<< HEAD
-; GFX11-TRUE16-NEXT:    s_load_b128 s[0:3], s[2:3], 0x24
-=======
 ; GFX11-TRUE16-NEXT:    s_load_b128 s[0:3], s[4:5], 0x24
->>>>>>> ce7c17d5
 ; GFX11-TRUE16-NEXT:    s_mov_b32 s6, -1
 ; GFX11-TRUE16-NEXT:    s_mov_b32 s7, 0x31016000
 ; GFX11-TRUE16-NEXT:    s_mov_b32 s10, s6
@@ -408,27 +346,15 @@
 ; GFX11-TRUE16-NEXT:    s_delay_alu instid0(VALU_DEP_2) | instskip(NEXT) | instid1(VALU_DEP_2)
 ; GFX11-TRUE16-NEXT:    v_mov_b16_e32 v1.l, v0.l
 ; GFX11-TRUE16-NEXT:    v_mov_b16_e32 v0.l, v0.h
-<<<<<<< HEAD
-; GFX11-TRUE16-NEXT:    s_delay_alu instid0(VALU_DEP_1)
-; GFX11-TRUE16-NEXT:    v_pack_b32_f16 v0, v1, v0
-; GFX11-TRUE16-NEXT:    buffer_store_b32 v0, off, s[4:7], 0
-; GFX11-TRUE16-NEXT:    s_nop 0
-; GFX11-TRUE16-NEXT:    s_sendmsg sendmsg(MSG_DEALLOC_VGPRS)
-=======
 ; GFX11-TRUE16-NEXT:    s_delay_alu instid0(VALU_DEP_2) | instskip(NEXT) | instid1(VALU_DEP_1)
 ; GFX11-TRUE16-NEXT:    v_and_b32_e32 v1, 0xffff, v1
 ; GFX11-TRUE16-NEXT:    v_lshl_or_b32 v0, v0, 16, v1
 ; GFX11-TRUE16-NEXT:    buffer_store_b32 v0, off, s[4:7], 0
->>>>>>> ce7c17d5
 ; GFX11-TRUE16-NEXT:    s_endpgm
 ;
 ; GFX11-FAKE16-LABEL: uitofp_v2i32_to_v2f16:
 ; GFX11-FAKE16:       ; %bb.0: ; %entry
-<<<<<<< HEAD
-; GFX11-FAKE16-NEXT:    s_load_b128 s[0:3], s[2:3], 0x24
-=======
 ; GFX11-FAKE16-NEXT:    s_load_b128 s[0:3], s[4:5], 0x24
->>>>>>> ce7c17d5
 ; GFX11-FAKE16-NEXT:    s_mov_b32 s6, -1
 ; GFX11-FAKE16-NEXT:    s_mov_b32 s7, 0x31016000
 ; GFX11-FAKE16-NEXT:    s_mov_b32 s10, s6
@@ -448,11 +374,6 @@
 ; GFX11-FAKE16-NEXT:    s_delay_alu instid0(VALU_DEP_1)
 ; GFX11-FAKE16-NEXT:    v_pack_b32_f16 v0, v0, v1
 ; GFX11-FAKE16-NEXT:    buffer_store_b32 v0, off, s[4:7], 0
-<<<<<<< HEAD
-; GFX11-FAKE16-NEXT:    s_nop 0
-; GFX11-FAKE16-NEXT:    s_sendmsg sendmsg(MSG_DEALLOC_VGPRS)
-=======
->>>>>>> ce7c17d5
 ; GFX11-FAKE16-NEXT:    s_endpgm
     ptr addrspace(1) %r,
     ptr addrspace(1) %a) {
@@ -521,23 +442,6 @@
 ; GFX11-TRUE16-LABEL: s_uint_to_fp_i1_to_f16:
 ; GFX11-TRUE16:       ; %bb.0:
 ; GFX11-TRUE16-NEXT:    s_clause 0x1
-<<<<<<< HEAD
-; GFX11-TRUE16-NEXT:    s_load_b128 s[4:7], s[2:3], 0x24
-; GFX11-TRUE16-NEXT:    s_load_b64 s[0:1], s[2:3], 0x34
-; GFX11-TRUE16-NEXT:    s_mov_b32 s10, -1
-; GFX11-TRUE16-NEXT:    s_mov_b32 s11, 0x31016000
-; GFX11-TRUE16-NEXT:    s_mov_b32 s2, s10
-; GFX11-TRUE16-NEXT:    s_mov_b32 s3, s11
-; GFX11-TRUE16-NEXT:    s_mov_b32 s14, s10
-; GFX11-TRUE16-NEXT:    s_mov_b32 s15, s11
-; GFX11-TRUE16-NEXT:    s_waitcnt lgkmcnt(0)
-; GFX11-TRUE16-NEXT:    s_mov_b32 s12, s6
-; GFX11-TRUE16-NEXT:    s_mov_b32 s13, s7
-; GFX11-TRUE16-NEXT:    buffer_load_b32 v0, off, s[0:3], 0
-; GFX11-TRUE16-NEXT:    buffer_load_b32 v1, off, s[12:15], 0
-; GFX11-TRUE16-NEXT:    s_mov_b32 s8, s4
-; GFX11-TRUE16-NEXT:    s_mov_b32 s9, s5
-=======
 ; GFX11-TRUE16-NEXT:    s_load_b128 s[8:11], s[4:5], 0x24
 ; GFX11-TRUE16-NEXT:    s_load_b64 s[0:1], s[4:5], 0x34
 ; GFX11-TRUE16-NEXT:    s_mov_b32 s6, -1
@@ -553,7 +457,6 @@
 ; GFX11-TRUE16-NEXT:    buffer_load_b32 v1, off, s[12:15], 0
 ; GFX11-TRUE16-NEXT:    s_mov_b32 s4, s8
 ; GFX11-TRUE16-NEXT:    s_mov_b32 s5, s9
->>>>>>> ce7c17d5
 ; GFX11-TRUE16-NEXT:    s_waitcnt vmcnt(1)
 ; GFX11-TRUE16-NEXT:    v_cmp_le_f32_e32 vcc_lo, 1.0, v0
 ; GFX11-TRUE16-NEXT:    s_waitcnt vmcnt(0)
@@ -563,35 +466,12 @@
 ; GFX11-TRUE16-NEXT:    v_cndmask_b32_e64 v0, 0, 1.0, s0
 ; GFX11-TRUE16-NEXT:    s_delay_alu instid0(VALU_DEP_1)
 ; GFX11-TRUE16-NEXT:    v_cvt_f16_f32_e32 v0.l, v0
-<<<<<<< HEAD
-; GFX11-TRUE16-NEXT:    buffer_store_b16 v0, off, s[8:11], 0
-; GFX11-TRUE16-NEXT:    s_nop 0
-; GFX11-TRUE16-NEXT:    s_sendmsg sendmsg(MSG_DEALLOC_VGPRS)
-=======
 ; GFX11-TRUE16-NEXT:    buffer_store_b16 v0, off, s[4:7], 0
->>>>>>> ce7c17d5
 ; GFX11-TRUE16-NEXT:    s_endpgm
 ;
 ; GFX11-FAKE16-LABEL: s_uint_to_fp_i1_to_f16:
 ; GFX11-FAKE16:       ; %bb.0:
 ; GFX11-FAKE16-NEXT:    s_clause 0x1
-<<<<<<< HEAD
-; GFX11-FAKE16-NEXT:    s_load_b128 s[4:7], s[2:3], 0x24
-; GFX11-FAKE16-NEXT:    s_load_b64 s[0:1], s[2:3], 0x34
-; GFX11-FAKE16-NEXT:    s_mov_b32 s10, -1
-; GFX11-FAKE16-NEXT:    s_mov_b32 s11, 0x31016000
-; GFX11-FAKE16-NEXT:    s_mov_b32 s2, s10
-; GFX11-FAKE16-NEXT:    s_mov_b32 s3, s11
-; GFX11-FAKE16-NEXT:    s_mov_b32 s14, s10
-; GFX11-FAKE16-NEXT:    s_mov_b32 s15, s11
-; GFX11-FAKE16-NEXT:    s_waitcnt lgkmcnt(0)
-; GFX11-FAKE16-NEXT:    s_mov_b32 s12, s6
-; GFX11-FAKE16-NEXT:    s_mov_b32 s13, s7
-; GFX11-FAKE16-NEXT:    buffer_load_b32 v0, off, s[0:3], 0
-; GFX11-FAKE16-NEXT:    buffer_load_b32 v1, off, s[12:15], 0
-; GFX11-FAKE16-NEXT:    s_mov_b32 s8, s4
-; GFX11-FAKE16-NEXT:    s_mov_b32 s9, s5
-=======
 ; GFX11-FAKE16-NEXT:    s_load_b128 s[8:11], s[4:5], 0x24
 ; GFX11-FAKE16-NEXT:    s_load_b64 s[0:1], s[4:5], 0x34
 ; GFX11-FAKE16-NEXT:    s_mov_b32 s6, -1
@@ -607,7 +487,6 @@
 ; GFX11-FAKE16-NEXT:    buffer_load_b32 v1, off, s[12:15], 0
 ; GFX11-FAKE16-NEXT:    s_mov_b32 s4, s8
 ; GFX11-FAKE16-NEXT:    s_mov_b32 s5, s9
->>>>>>> ce7c17d5
 ; GFX11-FAKE16-NEXT:    s_waitcnt vmcnt(1)
 ; GFX11-FAKE16-NEXT:    v_cmp_le_f32_e32 vcc_lo, 1.0, v0
 ; GFX11-FAKE16-NEXT:    s_waitcnt vmcnt(0)
@@ -617,13 +496,7 @@
 ; GFX11-FAKE16-NEXT:    v_cndmask_b32_e64 v0, 0, 1.0, s0
 ; GFX11-FAKE16-NEXT:    s_delay_alu instid0(VALU_DEP_1)
 ; GFX11-FAKE16-NEXT:    v_cvt_f16_f32_e32 v0, v0
-<<<<<<< HEAD
-; GFX11-FAKE16-NEXT:    buffer_store_b16 v0, off, s[8:11], 0
-; GFX11-FAKE16-NEXT:    s_nop 0
-; GFX11-FAKE16-NEXT:    s_sendmsg sendmsg(MSG_DEALLOC_VGPRS)
-=======
 ; GFX11-FAKE16-NEXT:    buffer_store_b16 v0, off, s[4:7], 0
->>>>>>> ce7c17d5
 ; GFX11-FAKE16-NEXT:    s_endpgm
   %a = load float, ptr addrspace(1) %in0
   %b = load float, ptr addrspace(1) %in1
