--- conflicted
+++ resolved
@@ -8,38 +8,16 @@
 ; CHECK-NEXT:    s_waitcnt vmcnt(0) expcnt(0) lgkmcnt(0)
 ; CHECK-NEXT:    s_waitcnt_vscnt null, 0x0
 ; CHECK-NEXT:    s_xor_saveexec_b32 s4, -1
-<<<<<<< HEAD
-; CHECK-NEXT:    buffer_store_dword v0, off, s[0:3], s32 offset:48 ; 4-byte Folded Spill
-; CHECK-NEXT:    buffer_store_dword v2, off, s[0:3], s32 offset:52 ; 4-byte Folded Spill
-=======
 ; CHECK-NEXT:    buffer_store_dword v8, off, s[0:3], s32 offset:44 ; 4-byte Folded Spill
->>>>>>> e1acf65b
 ; CHECK-NEXT:    s_mov_b32 exec_lo, s4
-; CHECK-NEXT:    v_mov_b32_e32 v14, v1
-; CHECK-NEXT:    v_mov_b32_e32 v13, v2
-; CHECK-NEXT:    v_mov_b32_e32 v12, v3
-; CHECK-NEXT:    v_mov_b32_e32 v11, v4
-; CHECK-NEXT:    v_mov_b32_e32 v10, v5
-; CHECK-NEXT:    v_mov_b32_e32 v9, v6
-; CHECK-NEXT:    v_mov_b32_e32 v8, v7
+; CHECK-NEXT:    v_mov_b32_e32 v15, v1
+; CHECK-NEXT:    v_mov_b32_e32 v14, v2
+; CHECK-NEXT:    v_mov_b32_e32 v13, v3
+; CHECK-NEXT:    v_mov_b32_e32 v12, v4
+; CHECK-NEXT:    v_mov_b32_e32 v11, v5
+; CHECK-NEXT:    v_mov_b32_e32 v10, v6
+; CHECK-NEXT:    v_mov_b32_e32 v9, v7
 ; CHECK-NEXT:    ; kill: def $vgpr0 killed $vgpr0 def $vgpr0_vgpr1_vgpr2_vgpr3_vgpr4_vgpr5_vgpr6_vgpr7 killed $exec
-<<<<<<< HEAD
-; CHECK-NEXT:    v_mov_b32_e32 v1, v14
-; CHECK-NEXT:    v_mov_b32_e32 v2, v13
-; CHECK-NEXT:    v_mov_b32_e32 v3, v12
-; CHECK-NEXT:    v_mov_b32_e32 v4, v11
-; CHECK-NEXT:    v_mov_b32_e32 v5, v10
-; CHECK-NEXT:    v_mov_b32_e32 v6, v9
-; CHECK-NEXT:    v_mov_b32_e32 v7, v8
-; CHECK-NEXT:    buffer_store_dword v0, off, s[0:3], s32 offset:12 ; 4-byte Folded Spill
-; CHECK-NEXT:    buffer_store_dword v1, off, s[0:3], s32 offset:16 ; 4-byte Folded Spill
-; CHECK-NEXT:    buffer_store_dword v2, off, s[0:3], s32 offset:20 ; 4-byte Folded Spill
-; CHECK-NEXT:    buffer_store_dword v3, off, s[0:3], s32 offset:24 ; 4-byte Folded Spill
-; CHECK-NEXT:    buffer_store_dword v4, off, s[0:3], s32 offset:28 ; 4-byte Folded Spill
-; CHECK-NEXT:    buffer_store_dword v5, off, s[0:3], s32 offset:32 ; 4-byte Folded Spill
-; CHECK-NEXT:    buffer_store_dword v6, off, s[0:3], s32 offset:36 ; 4-byte Folded Spill
-; CHECK-NEXT:    buffer_store_dword v7, off, s[0:3], s32 offset:40 ; 4-byte Folded Spill
-=======
 ; CHECK-NEXT:    v_mov_b32_e32 v1, v15
 ; CHECK-NEXT:    v_mov_b32_e32 v2, v14
 ; CHECK-NEXT:    v_mov_b32_e32 v3, v13
@@ -55,50 +33,25 @@
 ; CHECK-NEXT:    buffer_store_dword v5, off, s[0:3], s32 offset:28 ; 4-byte Folded Spill
 ; CHECK-NEXT:    buffer_store_dword v6, off, s[0:3], s32 offset:32 ; 4-byte Folded Spill
 ; CHECK-NEXT:    buffer_store_dword v7, off, s[0:3], s32 offset:36 ; 4-byte Folded Spill
->>>>>>> e1acf65b
 ; CHECK-NEXT:    s_mov_b32 s8, 0
 ; CHECK-NEXT:    s_mov_b32 s4, s8
 ; CHECK-NEXT:    s_mov_b32 s5, s8
 ; CHECK-NEXT:    s_mov_b32 s6, s8
 ; CHECK-NEXT:    s_mov_b32 s7, s8
-; CHECK-NEXT:    ; implicit-def: $vgpr0
-; CHECK-NEXT:    v_writelane_b32 v0, s4, 0
-; CHECK-NEXT:    v_writelane_b32 v0, s5, 1
-; CHECK-NEXT:    v_writelane_b32 v0, s6, 2
-; CHECK-NEXT:    v_writelane_b32 v0, s7, 3
+; CHECK-NEXT:    v_writelane_b32 v8, s4, 0
+; CHECK-NEXT:    v_writelane_b32 v8, s5, 1
+; CHECK-NEXT:    v_writelane_b32 v8, s6, 2
+; CHECK-NEXT:    v_writelane_b32 v8, s7, 3
 ; CHECK-NEXT:    s_mov_b32 s6, 0
 ; CHECK-NEXT:    s_mov_b32 s4, s6
 ; CHECK-NEXT:    s_mov_b32 s5, s6
-<<<<<<< HEAD
-; CHECK-NEXT:    v_mov_b32_e32 v1, s4
-; CHECK-NEXT:    v_mov_b32_e32 v2, s5
-; CHECK-NEXT:    buffer_store_dword v1, off, s[0:3], s32 offset:4 ; 4-byte Folded Spill
-; CHECK-NEXT:    buffer_store_dword v2, off, s[0:3], s32 offset:8 ; 4-byte Folded Spill
-=======
 ; CHECK-NEXT:    v_mov_b32_e32 v0, s4
 ; CHECK-NEXT:    v_mov_b32_e32 v1, s5
 ; CHECK-NEXT:    buffer_store_dword v0, off, s[0:3], s32 ; 4-byte Folded Spill
 ; CHECK-NEXT:    buffer_store_dword v1, off, s[0:3], s32 offset:4 ; 4-byte Folded Spill
->>>>>>> e1acf65b
 ; CHECK-NEXT:    s_mov_b32 s4, exec_lo
-; CHECK-NEXT:    v_writelane_b32 v0, s4, 4
-; CHECK-NEXT:    s_or_saveexec_b32 s21, -1
-; CHECK-NEXT:    buffer_store_dword v0, off, s[0:3], s32 ; 4-byte Folded Spill
-; CHECK-NEXT:    s_mov_b32 exec_lo, s21
+; CHECK-NEXT:    v_writelane_b32 v8, s4, 4
 ; CHECK-NEXT:  .LBB0_1: ; =>This Inner Loop Header: Depth=1
-<<<<<<< HEAD
-; CHECK-NEXT:    s_or_saveexec_b32 s21, -1
-; CHECK-NEXT:    buffer_load_dword v0, off, s[0:3], s32 ; 4-byte Folded Reload
-; CHECK-NEXT:    s_mov_b32 exec_lo, s21
-; CHECK-NEXT:    buffer_load_dword v9, off, s[0:3], s32 offset:12 ; 4-byte Folded Reload
-; CHECK-NEXT:    buffer_load_dword v10, off, s[0:3], s32 offset:16 ; 4-byte Folded Reload
-; CHECK-NEXT:    buffer_load_dword v11, off, s[0:3], s32 offset:20 ; 4-byte Folded Reload
-; CHECK-NEXT:    buffer_load_dword v12, off, s[0:3], s32 offset:24 ; 4-byte Folded Reload
-; CHECK-NEXT:    buffer_load_dword v13, off, s[0:3], s32 offset:28 ; 4-byte Folded Reload
-; CHECK-NEXT:    buffer_load_dword v14, off, s[0:3], s32 offset:32 ; 4-byte Folded Reload
-; CHECK-NEXT:    buffer_load_dword v15, off, s[0:3], s32 offset:36 ; 4-byte Folded Reload
-; CHECK-NEXT:    buffer_load_dword v16, off, s[0:3], s32 offset:40 ; 4-byte Folded Reload
-=======
 ; CHECK-NEXT:    buffer_load_dword v9, off, s[0:3], s32 offset:8 ; 4-byte Folded Reload
 ; CHECK-NEXT:    buffer_load_dword v10, off, s[0:3], s32 offset:12 ; 4-byte Folded Reload
 ; CHECK-NEXT:    buffer_load_dword v11, off, s[0:3], s32 offset:16 ; 4-byte Folded Reload
@@ -107,24 +60,23 @@
 ; CHECK-NEXT:    buffer_load_dword v14, off, s[0:3], s32 offset:28 ; 4-byte Folded Reload
 ; CHECK-NEXT:    buffer_load_dword v15, off, s[0:3], s32 offset:32 ; 4-byte Folded Reload
 ; CHECK-NEXT:    buffer_load_dword v16, off, s[0:3], s32 offset:36 ; 4-byte Folded Reload
->>>>>>> e1acf65b
 ; CHECK-NEXT:    s_waitcnt vmcnt(0)
-; CHECK-NEXT:    v_mov_b32_e32 v8, v9
-; CHECK-NEXT:    v_mov_b32_e32 v7, v10
-; CHECK-NEXT:    v_mov_b32_e32 v6, v11
-; CHECK-NEXT:    v_mov_b32_e32 v5, v12
-; CHECK-NEXT:    v_mov_b32_e32 v4, v13
-; CHECK-NEXT:    v_mov_b32_e32 v3, v14
-; CHECK-NEXT:    v_mov_b32_e32 v2, v15
-; CHECK-NEXT:    v_mov_b32_e32 v1, v16
-; CHECK-NEXT:    v_readfirstlane_b32 s12, v8
-; CHECK-NEXT:    v_readfirstlane_b32 s10, v7
-; CHECK-NEXT:    v_readfirstlane_b32 s9, v6
-; CHECK-NEXT:    v_readfirstlane_b32 s8, v5
-; CHECK-NEXT:    v_readfirstlane_b32 s7, v4
-; CHECK-NEXT:    v_readfirstlane_b32 s6, v3
-; CHECK-NEXT:    v_readfirstlane_b32 s5, v2
-; CHECK-NEXT:    v_readfirstlane_b32 s4, v1
+; CHECK-NEXT:    v_mov_b32_e32 v7, v9
+; CHECK-NEXT:    v_mov_b32_e32 v6, v10
+; CHECK-NEXT:    v_mov_b32_e32 v5, v11
+; CHECK-NEXT:    v_mov_b32_e32 v4, v12
+; CHECK-NEXT:    v_mov_b32_e32 v3, v13
+; CHECK-NEXT:    v_mov_b32_e32 v2, v14
+; CHECK-NEXT:    v_mov_b32_e32 v1, v15
+; CHECK-NEXT:    v_mov_b32_e32 v0, v16
+; CHECK-NEXT:    v_readfirstlane_b32 s12, v7
+; CHECK-NEXT:    v_readfirstlane_b32 s10, v6
+; CHECK-NEXT:    v_readfirstlane_b32 s9, v5
+; CHECK-NEXT:    v_readfirstlane_b32 s8, v4
+; CHECK-NEXT:    v_readfirstlane_b32 s7, v3
+; CHECK-NEXT:    v_readfirstlane_b32 s6, v2
+; CHECK-NEXT:    v_readfirstlane_b32 s5, v1
+; CHECK-NEXT:    v_readfirstlane_b32 s4, v0
 ; CHECK-NEXT:    ; kill: def $sgpr12 killed $sgpr12 def $sgpr12_sgpr13_sgpr14_sgpr15_sgpr16_sgpr17_sgpr18_sgpr19
 ; CHECK-NEXT:    s_mov_b32 s13, s10
 ; CHECK-NEXT:    s_mov_b32 s14, s9
@@ -133,46 +85,36 @@
 ; CHECK-NEXT:    s_mov_b32 s17, s6
 ; CHECK-NEXT:    s_mov_b32 s18, s5
 ; CHECK-NEXT:    s_mov_b32 s19, s4
-; CHECK-NEXT:    v_writelane_b32 v0, s12, 5
-; CHECK-NEXT:    v_writelane_b32 v0, s13, 6
-; CHECK-NEXT:    v_writelane_b32 v0, s14, 7
-; CHECK-NEXT:    v_writelane_b32 v0, s15, 8
-; CHECK-NEXT:    v_writelane_b32 v0, s16, 9
-; CHECK-NEXT:    v_writelane_b32 v0, s17, 10
-; CHECK-NEXT:    v_writelane_b32 v0, s18, 11
-; CHECK-NEXT:    v_writelane_b32 v0, s19, 12
-; CHECK-NEXT:    v_mov_b32_e32 v7, v9
-; CHECK-NEXT:    v_mov_b32_e32 v8, v10
-; CHECK-NEXT:    v_mov_b32_e32 v5, v11
-; CHECK-NEXT:    v_mov_b32_e32 v6, v12
-; CHECK-NEXT:    v_mov_b32_e32 v3, v13
-; CHECK-NEXT:    v_mov_b32_e32 v4, v14
-; CHECK-NEXT:    v_mov_b32_e32 v1, v15
-; CHECK-NEXT:    v_mov_b32_e32 v2, v16
+; CHECK-NEXT:    v_writelane_b32 v8, s12, 5
+; CHECK-NEXT:    v_writelane_b32 v8, s13, 6
+; CHECK-NEXT:    v_writelane_b32 v8, s14, 7
+; CHECK-NEXT:    v_writelane_b32 v8, s15, 8
+; CHECK-NEXT:    v_writelane_b32 v8, s16, 9
+; CHECK-NEXT:    v_writelane_b32 v8, s17, 10
+; CHECK-NEXT:    v_writelane_b32 v8, s18, 11
+; CHECK-NEXT:    v_writelane_b32 v8, s19, 12
+; CHECK-NEXT:    v_mov_b32_e32 v6, v9
+; CHECK-NEXT:    v_mov_b32_e32 v7, v10
+; CHECK-NEXT:    v_mov_b32_e32 v4, v11
+; CHECK-NEXT:    v_mov_b32_e32 v5, v12
+; CHECK-NEXT:    v_mov_b32_e32 v2, v13
+; CHECK-NEXT:    v_mov_b32_e32 v3, v14
+; CHECK-NEXT:    v_mov_b32_e32 v0, v15
+; CHECK-NEXT:    v_mov_b32_e32 v1, v16
 ; CHECK-NEXT:    s_mov_b64 s[4:5], s[12:13]
 ; CHECK-NEXT:    s_mov_b64 s[10:11], s[14:15]
 ; CHECK-NEXT:    s_mov_b64 s[8:9], s[16:17]
 ; CHECK-NEXT:    s_mov_b64 s[6:7], s[18:19]
-; CHECK-NEXT:    v_cmp_eq_u64_e64 s4, s[4:5], v[7:8]
-; CHECK-NEXT:    v_cmp_eq_u64_e64 s5, s[10:11], v[5:6]
+; CHECK-NEXT:    v_cmp_eq_u64_e64 s4, s[4:5], v[6:7]
+; CHECK-NEXT:    v_cmp_eq_u64_e64 s5, s[10:11], v[4:5]
 ; CHECK-NEXT:    s_and_b32 s4, s4, s5
-; CHECK-NEXT:    v_cmp_eq_u64_e64 s5, s[8:9], v[3:4]
+; CHECK-NEXT:    v_cmp_eq_u64_e64 s5, s[8:9], v[2:3]
 ; CHECK-NEXT:    s_and_b32 s4, s4, s5
-; CHECK-NEXT:    v_cmp_eq_u64_e64 s5, s[6:7], v[1:2]
+; CHECK-NEXT:    v_cmp_eq_u64_e64 s5, s[6:7], v[0:1]
 ; CHECK-NEXT:    s_and_b32 s4, s4, s5
 ; CHECK-NEXT:    s_and_saveexec_b32 s4, s4
-; CHECK-NEXT:    v_writelane_b32 v0, s4, 13
-; CHECK-NEXT:    s_or_saveexec_b32 s21, -1
-; CHECK-NEXT:    buffer_store_dword v0, off, s[0:3], s32 ; 4-byte Folded Spill
-; CHECK-NEXT:    s_mov_b32 exec_lo, s21
+; CHECK-NEXT:    v_writelane_b32 v8, s4, 13
 ; CHECK-NEXT:  ; %bb.2: ; in Loop: Header=BB0_1 Depth=1
-<<<<<<< HEAD
-; CHECK-NEXT:    buffer_load_dword v0, off, s[0:3], s32 offset:4 ; 4-byte Folded Reload
-; CHECK-NEXT:    buffer_load_dword v1, off, s[0:3], s32 offset:8 ; 4-byte Folded Reload
-; CHECK-NEXT:    s_or_saveexec_b32 s21, -1
-; CHECK-NEXT:    buffer_load_dword v2, off, s[0:3], s32 ; 4-byte Folded Reload
-; CHECK-NEXT:    s_mov_b32 exec_lo, s21
-=======
 ; CHECK-NEXT:    buffer_load_dword v0, off, s[0:3], s32 ; 4-byte Folded Reload
 ; CHECK-NEXT:    buffer_load_dword v1, off, s[0:3], s32 offset:4 ; 4-byte Folded Reload
 ; CHECK-NEXT:    v_readlane_b32 s4, v8, 13
@@ -188,32 +130,14 @@
 ; CHECK-NEXT:    v_readlane_b32 s17, v8, 1
 ; CHECK-NEXT:    v_readlane_b32 s18, v8, 2
 ; CHECK-NEXT:    v_readlane_b32 s19, v8, 3
->>>>>>> e1acf65b
 ; CHECK-NEXT:    s_waitcnt vmcnt(0)
-; CHECK-NEXT:    v_readlane_b32 s4, v2, 13
-; CHECK-NEXT:    v_readlane_b32 s8, v2, 5
-; CHECK-NEXT:    v_readlane_b32 s9, v2, 6
-; CHECK-NEXT:    v_readlane_b32 s10, v2, 7
-; CHECK-NEXT:    v_readlane_b32 s11, v2, 8
-; CHECK-NEXT:    v_readlane_b32 s12, v2, 9
-; CHECK-NEXT:    v_readlane_b32 s13, v2, 10
-; CHECK-NEXT:    v_readlane_b32 s14, v2, 11
-; CHECK-NEXT:    v_readlane_b32 s15, v2, 12
-; CHECK-NEXT:    v_readlane_b32 s16, v2, 0
-; CHECK-NEXT:    v_readlane_b32 s17, v2, 1
-; CHECK-NEXT:    v_readlane_b32 s18, v2, 2
-; CHECK-NEXT:    v_readlane_b32 s19, v2, 3
 ; CHECK-NEXT:    image_sample v0, v[0:1], s[8:15], s[16:19] dmask:0x1 dim:SQ_RSRC_IMG_2D
 ; CHECK-NEXT:    s_waitcnt vmcnt(0)
 ; CHECK-NEXT:    buffer_store_dword v0, off, s[0:3], s32 offset:40 ; 4-byte Folded Spill
 ; CHECK-NEXT:    s_xor_b32 exec_lo, exec_lo, s4
 ; CHECK-NEXT:    s_cbranch_execnz .LBB0_1
 ; CHECK-NEXT:  ; %bb.3:
-; CHECK-NEXT:    s_or_saveexec_b32 s21, -1
-; CHECK-NEXT:    buffer_load_dword v0, off, s[0:3], s32 ; 4-byte Folded Reload
-; CHECK-NEXT:    s_mov_b32 exec_lo, s21
-; CHECK-NEXT:    s_waitcnt vmcnt(0)
-; CHECK-NEXT:    v_readlane_b32 s4, v0, 4
+; CHECK-NEXT:    v_readlane_b32 s4, v8, 4
 ; CHECK-NEXT:    s_mov_b32 exec_lo, s4
 ; CHECK-NEXT:  ; %bb.4:
 ; CHECK-NEXT:    buffer_load_dword v0, off, s[0:3], s32 offset:40 ; 4-byte Folded Reload
@@ -222,12 +146,7 @@
 ; CHECK-NEXT:    v_mov_b32_e32 v2, s4
 ; CHECK-NEXT:    v_mov_b32_e32 v3, s4
 ; CHECK-NEXT:    s_xor_saveexec_b32 s4, -1
-<<<<<<< HEAD
-; CHECK-NEXT:    buffer_load_dword v0, off, s[0:3], s32 offset:48 ; 4-byte Folded Reload
-; CHECK-NEXT:    buffer_load_dword v2, off, s[0:3], s32 offset:52 ; 4-byte Folded Reload
-=======
 ; CHECK-NEXT:    buffer_load_dword v8, off, s[0:3], s32 offset:44 ; 4-byte Folded Reload
->>>>>>> e1acf65b
 ; CHECK-NEXT:    s_mov_b32 exec_lo, s4
 ; CHECK-NEXT:    s_waitcnt vmcnt(0)
 ; CHECK-NEXT:    s_waitcnt_vscnt null, 0x0
