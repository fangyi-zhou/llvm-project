; NOTE: Assertions have been autogenerated by utils/update_llc_test_checks.py UTC_ARGS: --version 5
; RUN: llc -mtriple=amdgcn -mcpu=tahiti -verify-machineinstrs < %s | FileCheck -check-prefix=SI %s

define amdgpu_kernel void @s_clear_msb(ptr addrspace(1) %out, i32 %in) {
; SI-LABEL: s_clear_msb:
; SI:       ; %bb.0:
<<<<<<< HEAD
; SI-NEXT:    s_load_dword s4, s[2:3], 0xb
; SI-NEXT:    s_load_dwordx2 s[0:1], s[2:3], 0x9
; SI-NEXT:    s_mov_b32 s3, 0xf000
; SI-NEXT:    s_mov_b32 s2, -1
; SI-NEXT:    s_waitcnt lgkmcnt(0)
; SI-NEXT:    s_bitset0_b32 s4, 31
=======
; SI-NEXT:    s_load_dword s6, s[4:5], 0xb
; SI-NEXT:    s_load_dwordx2 s[0:1], s[4:5], 0x9
; SI-NEXT:    s_mov_b32 s3, 0xf000
; SI-NEXT:    s_mov_b32 s2, -1
; SI-NEXT:    s_waitcnt lgkmcnt(0)
; SI-NEXT:    s_and_b32 s4, s6, 0x7fffffff
>>>>>>> ce7c17d5
; SI-NEXT:    v_mov_b32_e32 v0, s4
; SI-NEXT:    buffer_store_dword v0, off, s[0:3], 0
; SI-NEXT:    s_endpgm
  %x = and i32 %in, 2147483647
  store i32 %x, ptr addrspace(1) %out
  ret void
}

define amdgpu_kernel void @s_set_msb(ptr addrspace(1) %out, i32 %in) {
; SI-LABEL: s_set_msb:
; SI:       ; %bb.0:
<<<<<<< HEAD
; SI-NEXT:    s_load_dword s4, s[2:3], 0xb
; SI-NEXT:    s_load_dwordx2 s[0:1], s[2:3], 0x9
; SI-NEXT:    s_mov_b32 s3, 0xf000
; SI-NEXT:    s_mov_b32 s2, -1
; SI-NEXT:    s_waitcnt lgkmcnt(0)
; SI-NEXT:    s_bitset1_b32 s4, 31
=======
; SI-NEXT:    s_load_dword s6, s[4:5], 0xb
; SI-NEXT:    s_load_dwordx2 s[0:1], s[4:5], 0x9
; SI-NEXT:    s_mov_b32 s3, 0xf000
; SI-NEXT:    s_mov_b32 s2, -1
; SI-NEXT:    s_waitcnt lgkmcnt(0)
; SI-NEXT:    s_or_b32 s4, s6, 0x80000000
>>>>>>> ce7c17d5
; SI-NEXT:    v_mov_b32_e32 v0, s4
; SI-NEXT:    buffer_store_dword v0, off, s[0:3], 0
; SI-NEXT:    s_endpgm
  %x = or i32 %in, 2147483648
  store i32 %x, ptr addrspace(1) %out
  ret void
}

define amdgpu_kernel void @s_clear_lsb(ptr addrspace(1) %out, i32 %in) {
; SI-LABEL: s_clear_lsb:
; SI:       ; %bb.0:
<<<<<<< HEAD
; SI-NEXT:    s_load_dword s4, s[2:3], 0xb
; SI-NEXT:    s_load_dwordx2 s[0:1], s[2:3], 0x9
; SI-NEXT:    s_mov_b32 s3, 0xf000
; SI-NEXT:    s_mov_b32 s2, -1
; SI-NEXT:    s_waitcnt lgkmcnt(0)
; SI-NEXT:    s_and_b32 s4, s4, -2
=======
; SI-NEXT:    s_load_dword s6, s[4:5], 0xb
; SI-NEXT:    s_load_dwordx2 s[0:1], s[4:5], 0x9
; SI-NEXT:    s_mov_b32 s3, 0xf000
; SI-NEXT:    s_mov_b32 s2, -1
; SI-NEXT:    s_waitcnt lgkmcnt(0)
; SI-NEXT:    s_and_b32 s4, s6, -2
>>>>>>> ce7c17d5
; SI-NEXT:    v_mov_b32_e32 v0, s4
; SI-NEXT:    buffer_store_dword v0, off, s[0:3], 0
; SI-NEXT:    s_endpgm
  %x = and i32 %in, 4294967294
  store i32 %x, ptr addrspace(1) %out
  ret void
}

define amdgpu_kernel void @s_set_lsb(ptr addrspace(1) %out, i32 %in) {
; SI-LABEL: s_set_lsb:
; SI:       ; %bb.0:
<<<<<<< HEAD
; SI-NEXT:    s_load_dword s4, s[2:3], 0xb
; SI-NEXT:    s_load_dwordx2 s[0:1], s[2:3], 0x9
; SI-NEXT:    s_mov_b32 s3, 0xf000
; SI-NEXT:    s_mov_b32 s2, -1
; SI-NEXT:    s_waitcnt lgkmcnt(0)
; SI-NEXT:    s_or_b32 s4, s4, 1
=======
; SI-NEXT:    s_load_dword s6, s[4:5], 0xb
; SI-NEXT:    s_load_dwordx2 s[0:1], s[4:5], 0x9
; SI-NEXT:    s_mov_b32 s3, 0xf000
; SI-NEXT:    s_mov_b32 s2, -1
; SI-NEXT:    s_waitcnt lgkmcnt(0)
; SI-NEXT:    s_or_b32 s4, s6, 1
>>>>>>> ce7c17d5
; SI-NEXT:    v_mov_b32_e32 v0, s4
; SI-NEXT:    buffer_store_dword v0, off, s[0:3], 0
; SI-NEXT:    s_endpgm
  %x = or i32 %in, 1
  store i32 %x, ptr addrspace(1) %out
  ret void
}

define amdgpu_kernel void @s_clear_midbit(ptr addrspace(1) %out, i32 %in) {
; SI-LABEL: s_clear_midbit:
; SI:       ; %bb.0:
<<<<<<< HEAD
; SI-NEXT:    s_load_dword s4, s[2:3], 0xb
; SI-NEXT:    s_load_dwordx2 s[0:1], s[2:3], 0x9
; SI-NEXT:    s_mov_b32 s3, 0xf000
; SI-NEXT:    s_mov_b32 s2, -1
; SI-NEXT:    s_waitcnt lgkmcnt(0)
; SI-NEXT:    s_bitset0_b32 s4, 8
=======
; SI-NEXT:    s_load_dword s6, s[4:5], 0xb
; SI-NEXT:    s_load_dwordx2 s[0:1], s[4:5], 0x9
; SI-NEXT:    s_mov_b32 s3, 0xf000
; SI-NEXT:    s_mov_b32 s2, -1
; SI-NEXT:    s_waitcnt lgkmcnt(0)
; SI-NEXT:    s_and_b32 s4, s6, 0xfffffeff
>>>>>>> ce7c17d5
; SI-NEXT:    v_mov_b32_e32 v0, s4
; SI-NEXT:    buffer_store_dword v0, off, s[0:3], 0
; SI-NEXT:    s_endpgm
  %x = and i32 %in, 4294967039
  store i32 %x, ptr addrspace(1) %out
  ret void
}

define amdgpu_kernel void @s_set_midbit(ptr addrspace(1) %out, i32 %in) {
; SI-LABEL: s_set_midbit:
; SI:       ; %bb.0:
<<<<<<< HEAD
; SI-NEXT:    s_load_dword s4, s[2:3], 0xb
; SI-NEXT:    s_load_dwordx2 s[0:1], s[2:3], 0x9
; SI-NEXT:    s_mov_b32 s3, 0xf000
; SI-NEXT:    s_mov_b32 s2, -1
; SI-NEXT:    s_waitcnt lgkmcnt(0)
; SI-NEXT:    s_bitset1_b32 s4, 8
=======
; SI-NEXT:    s_load_dword s6, s[4:5], 0xb
; SI-NEXT:    s_load_dwordx2 s[0:1], s[4:5], 0x9
; SI-NEXT:    s_mov_b32 s3, 0xf000
; SI-NEXT:    s_mov_b32 s2, -1
; SI-NEXT:    s_waitcnt lgkmcnt(0)
; SI-NEXT:    s_or_b32 s4, s6, 0x100
>>>>>>> ce7c17d5
; SI-NEXT:    v_mov_b32_e32 v0, s4
; SI-NEXT:    buffer_store_dword v0, off, s[0:3], 0
; SI-NEXT:    s_endpgm
  %x = or i32 %in, 256
  store i32 %x, ptr addrspace(1) %out
  ret void
}

@gv = external addrspace(1) global i32

; Make sure there's no verifier error with an undef source.
define void @bitset_verifier_error() local_unnamed_addr #0 {
; SI-LABEL: bitset_verifier_error:
; SI:       ; %bb.0: ; %bb
; SI-NEXT:    s_waitcnt vmcnt(0) expcnt(0) lgkmcnt(0)
; SI-NEXT:    s_getpc_b64 s[4:5]
; SI-NEXT:    s_add_u32 s4, s4, gv@gotpcrel32@lo+4
; SI-NEXT:    s_addc_u32 s5, s5, gv@gotpcrel32@hi+12
; SI-NEXT:    s_load_dwordx2 s[4:5], s[4:5], 0x0
; SI-NEXT:    s_mov_b32 s7, 0xf000
; SI-NEXT:    s_mov_b32 s6, -1
; SI-NEXT:    s_waitcnt lgkmcnt(0)
; SI-NEXT:    s_and_b32 s8, s4, 0x7fffffff
; SI-NEXT:    v_mov_b32_e32 v0, s8
; SI-NEXT:    buffer_store_dword v0, off, s[4:7], 0
; SI-NEXT:    s_waitcnt expcnt(0)
; SI-NEXT:    v_mov_b32_e32 v0, 0x3f7fbe77
; SI-NEXT:    v_cmp_ge_f32_e64 s[4:5], |s4|, v0
; SI-NEXT:    s_and_b64 vcc, exec, s[4:5]
; SI-NEXT:    s_cbranch_vccnz .LBB6_2
; SI-NEXT:  ; %bb.1: ; %bb5
; SI-NEXT:  .LBB6_2: ; %bb6
bb:
  %i = call float @llvm.fabs.f32(float undef) #0
  %i1 = bitcast float %i to i32
  store i32 %i1, ptr addrspace(1) @gv
  br label %bb2

bb2:
  %i3 = call float @llvm.fabs.f32(float undef) #0
  %i4 = fcmp fast ult float %i3, 0x3FEFF7CEE0000000
  br i1 %i4, label %bb5, label %bb6

bb5:
  unreachable

bb6:
  unreachable
}

declare float @llvm.fabs.f32(float) #0

attributes #0 = { nounwind readnone speculatable willreturn }<|MERGE_RESOLUTION|>--- conflicted
+++ resolved
@@ -4,21 +4,12 @@
 define amdgpu_kernel void @s_clear_msb(ptr addrspace(1) %out, i32 %in) {
 ; SI-LABEL: s_clear_msb:
 ; SI:       ; %bb.0:
-<<<<<<< HEAD
-; SI-NEXT:    s_load_dword s4, s[2:3], 0xb
-; SI-NEXT:    s_load_dwordx2 s[0:1], s[2:3], 0x9
-; SI-NEXT:    s_mov_b32 s3, 0xf000
-; SI-NEXT:    s_mov_b32 s2, -1
-; SI-NEXT:    s_waitcnt lgkmcnt(0)
-; SI-NEXT:    s_bitset0_b32 s4, 31
-=======
 ; SI-NEXT:    s_load_dword s6, s[4:5], 0xb
 ; SI-NEXT:    s_load_dwordx2 s[0:1], s[4:5], 0x9
 ; SI-NEXT:    s_mov_b32 s3, 0xf000
 ; SI-NEXT:    s_mov_b32 s2, -1
 ; SI-NEXT:    s_waitcnt lgkmcnt(0)
 ; SI-NEXT:    s_and_b32 s4, s6, 0x7fffffff
->>>>>>> ce7c17d5
 ; SI-NEXT:    v_mov_b32_e32 v0, s4
 ; SI-NEXT:    buffer_store_dword v0, off, s[0:3], 0
 ; SI-NEXT:    s_endpgm
@@ -30,21 +21,12 @@
 define amdgpu_kernel void @s_set_msb(ptr addrspace(1) %out, i32 %in) {
 ; SI-LABEL: s_set_msb:
 ; SI:       ; %bb.0:
-<<<<<<< HEAD
-; SI-NEXT:    s_load_dword s4, s[2:3], 0xb
-; SI-NEXT:    s_load_dwordx2 s[0:1], s[2:3], 0x9
-; SI-NEXT:    s_mov_b32 s3, 0xf000
-; SI-NEXT:    s_mov_b32 s2, -1
-; SI-NEXT:    s_waitcnt lgkmcnt(0)
-; SI-NEXT:    s_bitset1_b32 s4, 31
-=======
 ; SI-NEXT:    s_load_dword s6, s[4:5], 0xb
 ; SI-NEXT:    s_load_dwordx2 s[0:1], s[4:5], 0x9
 ; SI-NEXT:    s_mov_b32 s3, 0xf000
 ; SI-NEXT:    s_mov_b32 s2, -1
 ; SI-NEXT:    s_waitcnt lgkmcnt(0)
 ; SI-NEXT:    s_or_b32 s4, s6, 0x80000000
->>>>>>> ce7c17d5
 ; SI-NEXT:    v_mov_b32_e32 v0, s4
 ; SI-NEXT:    buffer_store_dword v0, off, s[0:3], 0
 ; SI-NEXT:    s_endpgm
@@ -56,21 +38,12 @@
 define amdgpu_kernel void @s_clear_lsb(ptr addrspace(1) %out, i32 %in) {
 ; SI-LABEL: s_clear_lsb:
 ; SI:       ; %bb.0:
-<<<<<<< HEAD
-; SI-NEXT:    s_load_dword s4, s[2:3], 0xb
-; SI-NEXT:    s_load_dwordx2 s[0:1], s[2:3], 0x9
-; SI-NEXT:    s_mov_b32 s3, 0xf000
-; SI-NEXT:    s_mov_b32 s2, -1
-; SI-NEXT:    s_waitcnt lgkmcnt(0)
-; SI-NEXT:    s_and_b32 s4, s4, -2
-=======
 ; SI-NEXT:    s_load_dword s6, s[4:5], 0xb
 ; SI-NEXT:    s_load_dwordx2 s[0:1], s[4:5], 0x9
 ; SI-NEXT:    s_mov_b32 s3, 0xf000
 ; SI-NEXT:    s_mov_b32 s2, -1
 ; SI-NEXT:    s_waitcnt lgkmcnt(0)
 ; SI-NEXT:    s_and_b32 s4, s6, -2
->>>>>>> ce7c17d5
 ; SI-NEXT:    v_mov_b32_e32 v0, s4
 ; SI-NEXT:    buffer_store_dword v0, off, s[0:3], 0
 ; SI-NEXT:    s_endpgm
@@ -82,21 +55,12 @@
 define amdgpu_kernel void @s_set_lsb(ptr addrspace(1) %out, i32 %in) {
 ; SI-LABEL: s_set_lsb:
 ; SI:       ; %bb.0:
-<<<<<<< HEAD
-; SI-NEXT:    s_load_dword s4, s[2:3], 0xb
-; SI-NEXT:    s_load_dwordx2 s[0:1], s[2:3], 0x9
-; SI-NEXT:    s_mov_b32 s3, 0xf000
-; SI-NEXT:    s_mov_b32 s2, -1
-; SI-NEXT:    s_waitcnt lgkmcnt(0)
-; SI-NEXT:    s_or_b32 s4, s4, 1
-=======
 ; SI-NEXT:    s_load_dword s6, s[4:5], 0xb
 ; SI-NEXT:    s_load_dwordx2 s[0:1], s[4:5], 0x9
 ; SI-NEXT:    s_mov_b32 s3, 0xf000
 ; SI-NEXT:    s_mov_b32 s2, -1
 ; SI-NEXT:    s_waitcnt lgkmcnt(0)
 ; SI-NEXT:    s_or_b32 s4, s6, 1
->>>>>>> ce7c17d5
 ; SI-NEXT:    v_mov_b32_e32 v0, s4
 ; SI-NEXT:    buffer_store_dword v0, off, s[0:3], 0
 ; SI-NEXT:    s_endpgm
@@ -108,21 +72,12 @@
 define amdgpu_kernel void @s_clear_midbit(ptr addrspace(1) %out, i32 %in) {
 ; SI-LABEL: s_clear_midbit:
 ; SI:       ; %bb.0:
-<<<<<<< HEAD
-; SI-NEXT:    s_load_dword s4, s[2:3], 0xb
-; SI-NEXT:    s_load_dwordx2 s[0:1], s[2:3], 0x9
-; SI-NEXT:    s_mov_b32 s3, 0xf000
-; SI-NEXT:    s_mov_b32 s2, -1
-; SI-NEXT:    s_waitcnt lgkmcnt(0)
-; SI-NEXT:    s_bitset0_b32 s4, 8
-=======
 ; SI-NEXT:    s_load_dword s6, s[4:5], 0xb
 ; SI-NEXT:    s_load_dwordx2 s[0:1], s[4:5], 0x9
 ; SI-NEXT:    s_mov_b32 s3, 0xf000
 ; SI-NEXT:    s_mov_b32 s2, -1
 ; SI-NEXT:    s_waitcnt lgkmcnt(0)
 ; SI-NEXT:    s_and_b32 s4, s6, 0xfffffeff
->>>>>>> ce7c17d5
 ; SI-NEXT:    v_mov_b32_e32 v0, s4
 ; SI-NEXT:    buffer_store_dword v0, off, s[0:3], 0
 ; SI-NEXT:    s_endpgm
@@ -134,21 +89,12 @@
 define amdgpu_kernel void @s_set_midbit(ptr addrspace(1) %out, i32 %in) {
 ; SI-LABEL: s_set_midbit:
 ; SI:       ; %bb.0:
-<<<<<<< HEAD
-; SI-NEXT:    s_load_dword s4, s[2:3], 0xb
-; SI-NEXT:    s_load_dwordx2 s[0:1], s[2:3], 0x9
-; SI-NEXT:    s_mov_b32 s3, 0xf000
-; SI-NEXT:    s_mov_b32 s2, -1
-; SI-NEXT:    s_waitcnt lgkmcnt(0)
-; SI-NEXT:    s_bitset1_b32 s4, 8
-=======
 ; SI-NEXT:    s_load_dword s6, s[4:5], 0xb
 ; SI-NEXT:    s_load_dwordx2 s[0:1], s[4:5], 0x9
 ; SI-NEXT:    s_mov_b32 s3, 0xf000
 ; SI-NEXT:    s_mov_b32 s2, -1
 ; SI-NEXT:    s_waitcnt lgkmcnt(0)
 ; SI-NEXT:    s_or_b32 s4, s6, 0x100
->>>>>>> ce7c17d5
 ; SI-NEXT:    v_mov_b32_e32 v0, s4
 ; SI-NEXT:    buffer_store_dword v0, off, s[0:3], 0
 ; SI-NEXT:    s_endpgm
