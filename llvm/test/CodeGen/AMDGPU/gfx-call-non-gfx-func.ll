; NOTE: Assertions have been autogenerated by utils/update_llc_test_checks.py
; RUN: llc -mtriple=amdgcn--amdpal -mcpu=gfx900 -verify-machineinstrs < %s | FileCheck -check-prefix=SDAG -enable-var-scope %s
; RUN: llc -global-isel -mtriple=amdgcn--amdpal -mcpu=gfx900 -verify-machineinstrs < %s | FileCheck -check-prefix=GISEL -enable-var-scope %s

declare void @extern_c_func()

define amdgpu_gfx void @gfx_func() {
; SDAG-LABEL: gfx_func:
; SDAG:       ; %bb.0:
; SDAG-NEXT:    s_waitcnt vmcnt(0) expcnt(0) lgkmcnt(0)
<<<<<<< HEAD
; SDAG-NEXT:    s_mov_b32 s38, s33
=======
; SDAG-NEXT:    s_mov_b32 s36, s33
>>>>>>> e1acf65b
; SDAG-NEXT:    s_mov_b32 s33, s32
; SDAG-NEXT:    s_or_saveexec_b64 s[34:35], -1
; SDAG-NEXT:    buffer_store_dword v40, off, s[0:3], s33 ; 4-byte Folded Spill
; SDAG-NEXT:    s_mov_b64 exec, s[34:35]
<<<<<<< HEAD
; SDAG-NEXT:    ; implicit-def: $vgpr40
; SDAG-NEXT:    s_addk_i32 s32, 0x400
=======
>>>>>>> e1acf65b
; SDAG-NEXT:    v_writelane_b32 v40, s4, 0
; SDAG-NEXT:    v_writelane_b32 v40, s5, 1
; SDAG-NEXT:    v_writelane_b32 v40, s6, 2
; SDAG-NEXT:    v_writelane_b32 v40, s7, 3
; SDAG-NEXT:    v_writelane_b32 v40, s8, 4
; SDAG-NEXT:    v_writelane_b32 v40, s9, 5
; SDAG-NEXT:    v_writelane_b32 v40, s10, 6
; SDAG-NEXT:    v_writelane_b32 v40, s11, 7
; SDAG-NEXT:    v_writelane_b32 v40, s12, 8
; SDAG-NEXT:    v_writelane_b32 v40, s13, 9
; SDAG-NEXT:    v_writelane_b32 v40, s14, 10
; SDAG-NEXT:    v_writelane_b32 v40, s15, 11
; SDAG-NEXT:    v_writelane_b32 v40, s16, 12
; SDAG-NEXT:    v_writelane_b32 v40, s17, 13
; SDAG-NEXT:    v_writelane_b32 v40, s18, 14
; SDAG-NEXT:    v_writelane_b32 v40, s19, 15
; SDAG-NEXT:    v_writelane_b32 v40, s20, 16
; SDAG-NEXT:    v_writelane_b32 v40, s21, 17
; SDAG-NEXT:    v_writelane_b32 v40, s22, 18
; SDAG-NEXT:    v_writelane_b32 v40, s23, 19
<<<<<<< HEAD
=======
; SDAG-NEXT:    s_addk_i32 s32, 0x400
>>>>>>> e1acf65b
; SDAG-NEXT:    v_writelane_b32 v40, s24, 20
; SDAG-NEXT:    v_writelane_b32 v40, s25, 21
; SDAG-NEXT:    s_getpc_b64 s[34:35]
; SDAG-NEXT:    s_add_u32 s34, s34, extern_c_func@gotpcrel32@lo+4
; SDAG-NEXT:    s_addc_u32 s35, s35, extern_c_func@gotpcrel32@hi+12
; SDAG-NEXT:    v_writelane_b32 v40, s26, 22
; SDAG-NEXT:    s_load_dwordx2 s[34:35], s[34:35], 0x0
; SDAG-NEXT:    v_writelane_b32 v40, s27, 23
; SDAG-NEXT:    v_writelane_b32 v40, s28, 24
; SDAG-NEXT:    v_writelane_b32 v40, s29, 25
; SDAG-NEXT:    v_writelane_b32 v40, s30, 26
; SDAG-NEXT:    s_mov_b64 s[8:9], 0
; SDAG-NEXT:    v_writelane_b32 v40, s31, 27
; SDAG-NEXT:    s_waitcnt lgkmcnt(0)
; SDAG-NEXT:    s_swappc_b64 s[30:31], s[34:35]
; SDAG-NEXT:    v_readlane_b32 s31, v40, 27
; SDAG-NEXT:    v_readlane_b32 s30, v40, 26
; SDAG-NEXT:    v_readlane_b32 s29, v40, 25
; SDAG-NEXT:    v_readlane_b32 s28, v40, 24
; SDAG-NEXT:    v_readlane_b32 s27, v40, 23
; SDAG-NEXT:    v_readlane_b32 s26, v40, 22
; SDAG-NEXT:    v_readlane_b32 s25, v40, 21
; SDAG-NEXT:    v_readlane_b32 s24, v40, 20
; SDAG-NEXT:    v_readlane_b32 s23, v40, 19
; SDAG-NEXT:    v_readlane_b32 s22, v40, 18
; SDAG-NEXT:    v_readlane_b32 s21, v40, 17
; SDAG-NEXT:    v_readlane_b32 s20, v40, 16
; SDAG-NEXT:    v_readlane_b32 s19, v40, 15
; SDAG-NEXT:    v_readlane_b32 s18, v40, 14
; SDAG-NEXT:    v_readlane_b32 s17, v40, 13
; SDAG-NEXT:    v_readlane_b32 s16, v40, 12
; SDAG-NEXT:    v_readlane_b32 s15, v40, 11
; SDAG-NEXT:    v_readlane_b32 s14, v40, 10
; SDAG-NEXT:    v_readlane_b32 s13, v40, 9
; SDAG-NEXT:    v_readlane_b32 s12, v40, 8
; SDAG-NEXT:    v_readlane_b32 s11, v40, 7
; SDAG-NEXT:    v_readlane_b32 s10, v40, 6
; SDAG-NEXT:    v_readlane_b32 s9, v40, 5
; SDAG-NEXT:    v_readlane_b32 s8, v40, 4
; SDAG-NEXT:    v_readlane_b32 s7, v40, 3
; SDAG-NEXT:    v_readlane_b32 s6, v40, 2
; SDAG-NEXT:    v_readlane_b32 s5, v40, 1
; SDAG-NEXT:    v_readlane_b32 s4, v40, 0
; SDAG-NEXT:    s_or_saveexec_b64 s[34:35], -1
; SDAG-NEXT:    buffer_load_dword v40, off, s[0:3], s33 ; 4-byte Folded Reload
; SDAG-NEXT:    s_mov_b64 exec, s[34:35]
; SDAG-NEXT:    s_addk_i32 s32, 0xfc00
<<<<<<< HEAD
; SDAG-NEXT:    s_mov_b32 s33, s38
=======
; SDAG-NEXT:    s_mov_b32 s33, s36
>>>>>>> e1acf65b
; SDAG-NEXT:    s_waitcnt vmcnt(0)
; SDAG-NEXT:    s_setpc_b64 s[30:31]
;
; GISEL-LABEL: gfx_func:
; GISEL:       ; %bb.0:
; GISEL-NEXT:    s_waitcnt vmcnt(0) expcnt(0) lgkmcnt(0)
<<<<<<< HEAD
; GISEL-NEXT:    s_mov_b32 s38, s33
=======
; GISEL-NEXT:    s_mov_b32 s36, s33
>>>>>>> e1acf65b
; GISEL-NEXT:    s_mov_b32 s33, s32
; GISEL-NEXT:    s_or_saveexec_b64 s[34:35], -1
; GISEL-NEXT:    buffer_store_dword v40, off, s[0:3], s33 ; 4-byte Folded Spill
; GISEL-NEXT:    s_mov_b64 exec, s[34:35]
<<<<<<< HEAD
; GISEL-NEXT:    ; implicit-def: $vgpr40
; GISEL-NEXT:    s_addk_i32 s32, 0x400
=======
>>>>>>> e1acf65b
; GISEL-NEXT:    v_writelane_b32 v40, s4, 0
; GISEL-NEXT:    v_writelane_b32 v40, s5, 1
; GISEL-NEXT:    v_writelane_b32 v40, s6, 2
; GISEL-NEXT:    v_writelane_b32 v40, s7, 3
; GISEL-NEXT:    v_writelane_b32 v40, s8, 4
; GISEL-NEXT:    v_writelane_b32 v40, s9, 5
; GISEL-NEXT:    v_writelane_b32 v40, s10, 6
; GISEL-NEXT:    v_writelane_b32 v40, s11, 7
; GISEL-NEXT:    v_writelane_b32 v40, s12, 8
; GISEL-NEXT:    v_writelane_b32 v40, s13, 9
; GISEL-NEXT:    v_writelane_b32 v40, s14, 10
; GISEL-NEXT:    v_writelane_b32 v40, s15, 11
; GISEL-NEXT:    v_writelane_b32 v40, s16, 12
; GISEL-NEXT:    v_writelane_b32 v40, s17, 13
; GISEL-NEXT:    v_writelane_b32 v40, s18, 14
; GISEL-NEXT:    v_writelane_b32 v40, s19, 15
; GISEL-NEXT:    v_writelane_b32 v40, s20, 16
; GISEL-NEXT:    v_writelane_b32 v40, s21, 17
; GISEL-NEXT:    v_writelane_b32 v40, s22, 18
; GISEL-NEXT:    v_writelane_b32 v40, s23, 19
<<<<<<< HEAD
=======
; GISEL-NEXT:    s_addk_i32 s32, 0x400
>>>>>>> e1acf65b
; GISEL-NEXT:    v_writelane_b32 v40, s24, 20
; GISEL-NEXT:    v_writelane_b32 v40, s25, 21
; GISEL-NEXT:    s_getpc_b64 s[34:35]
; GISEL-NEXT:    s_add_u32 s34, s34, extern_c_func@gotpcrel32@lo+4
; GISEL-NEXT:    s_addc_u32 s35, s35, extern_c_func@gotpcrel32@hi+12
; GISEL-NEXT:    v_writelane_b32 v40, s26, 22
; GISEL-NEXT:    s_load_dwordx2 s[34:35], s[34:35], 0x0
; GISEL-NEXT:    v_writelane_b32 v40, s27, 23
; GISEL-NEXT:    v_writelane_b32 v40, s28, 24
; GISEL-NEXT:    v_writelane_b32 v40, s29, 25
; GISEL-NEXT:    v_writelane_b32 v40, s30, 26
; GISEL-NEXT:    s_mov_b64 s[8:9], s[4:5]
; GISEL-NEXT:    v_writelane_b32 v40, s31, 27
; GISEL-NEXT:    s_waitcnt lgkmcnt(0)
; GISEL-NEXT:    s_swappc_b64 s[30:31], s[34:35]
; GISEL-NEXT:    v_readlane_b32 s31, v40, 27
; GISEL-NEXT:    v_readlane_b32 s30, v40, 26
; GISEL-NEXT:    v_readlane_b32 s29, v40, 25
; GISEL-NEXT:    v_readlane_b32 s28, v40, 24
; GISEL-NEXT:    v_readlane_b32 s27, v40, 23
; GISEL-NEXT:    v_readlane_b32 s26, v40, 22
; GISEL-NEXT:    v_readlane_b32 s25, v40, 21
; GISEL-NEXT:    v_readlane_b32 s24, v40, 20
; GISEL-NEXT:    v_readlane_b32 s23, v40, 19
; GISEL-NEXT:    v_readlane_b32 s22, v40, 18
; GISEL-NEXT:    v_readlane_b32 s21, v40, 17
; GISEL-NEXT:    v_readlane_b32 s20, v40, 16
; GISEL-NEXT:    v_readlane_b32 s19, v40, 15
; GISEL-NEXT:    v_readlane_b32 s18, v40, 14
; GISEL-NEXT:    v_readlane_b32 s17, v40, 13
; GISEL-NEXT:    v_readlane_b32 s16, v40, 12
; GISEL-NEXT:    v_readlane_b32 s15, v40, 11
; GISEL-NEXT:    v_readlane_b32 s14, v40, 10
; GISEL-NEXT:    v_readlane_b32 s13, v40, 9
; GISEL-NEXT:    v_readlane_b32 s12, v40, 8
; GISEL-NEXT:    v_readlane_b32 s11, v40, 7
; GISEL-NEXT:    v_readlane_b32 s10, v40, 6
; GISEL-NEXT:    v_readlane_b32 s9, v40, 5
; GISEL-NEXT:    v_readlane_b32 s8, v40, 4
; GISEL-NEXT:    v_readlane_b32 s7, v40, 3
; GISEL-NEXT:    v_readlane_b32 s6, v40, 2
; GISEL-NEXT:    v_readlane_b32 s5, v40, 1
; GISEL-NEXT:    v_readlane_b32 s4, v40, 0
; GISEL-NEXT:    s_or_saveexec_b64 s[34:35], -1
; GISEL-NEXT:    buffer_load_dword v40, off, s[0:3], s33 ; 4-byte Folded Reload
; GISEL-NEXT:    s_mov_b64 exec, s[34:35]
; GISEL-NEXT:    s_addk_i32 s32, 0xfc00
<<<<<<< HEAD
; GISEL-NEXT:    s_mov_b32 s33, s38
=======
; GISEL-NEXT:    s_mov_b32 s33, s36
>>>>>>> e1acf65b
; GISEL-NEXT:    s_waitcnt vmcnt(0)
; GISEL-NEXT:    s_setpc_b64 s[30:31]
  call void @extern_c_func()
  ret void
}<|MERGE_RESOLUTION|>--- conflicted
+++ resolved
@@ -8,20 +8,11 @@
 ; SDAG-LABEL: gfx_func:
 ; SDAG:       ; %bb.0:
 ; SDAG-NEXT:    s_waitcnt vmcnt(0) expcnt(0) lgkmcnt(0)
-<<<<<<< HEAD
-; SDAG-NEXT:    s_mov_b32 s38, s33
-=======
 ; SDAG-NEXT:    s_mov_b32 s36, s33
->>>>>>> e1acf65b
 ; SDAG-NEXT:    s_mov_b32 s33, s32
 ; SDAG-NEXT:    s_or_saveexec_b64 s[34:35], -1
 ; SDAG-NEXT:    buffer_store_dword v40, off, s[0:3], s33 ; 4-byte Folded Spill
 ; SDAG-NEXT:    s_mov_b64 exec, s[34:35]
-<<<<<<< HEAD
-; SDAG-NEXT:    ; implicit-def: $vgpr40
-; SDAG-NEXT:    s_addk_i32 s32, 0x400
-=======
->>>>>>> e1acf65b
 ; SDAG-NEXT:    v_writelane_b32 v40, s4, 0
 ; SDAG-NEXT:    v_writelane_b32 v40, s5, 1
 ; SDAG-NEXT:    v_writelane_b32 v40, s6, 2
@@ -42,10 +33,7 @@
 ; SDAG-NEXT:    v_writelane_b32 v40, s21, 17
 ; SDAG-NEXT:    v_writelane_b32 v40, s22, 18
 ; SDAG-NEXT:    v_writelane_b32 v40, s23, 19
-<<<<<<< HEAD
-=======
 ; SDAG-NEXT:    s_addk_i32 s32, 0x400
->>>>>>> e1acf65b
 ; SDAG-NEXT:    v_writelane_b32 v40, s24, 20
 ; SDAG-NEXT:    v_writelane_b32 v40, s25, 21
 ; SDAG-NEXT:    s_getpc_b64 s[34:35]
@@ -93,31 +81,18 @@
 ; SDAG-NEXT:    buffer_load_dword v40, off, s[0:3], s33 ; 4-byte Folded Reload
 ; SDAG-NEXT:    s_mov_b64 exec, s[34:35]
 ; SDAG-NEXT:    s_addk_i32 s32, 0xfc00
-<<<<<<< HEAD
-; SDAG-NEXT:    s_mov_b32 s33, s38
-=======
 ; SDAG-NEXT:    s_mov_b32 s33, s36
->>>>>>> e1acf65b
 ; SDAG-NEXT:    s_waitcnt vmcnt(0)
 ; SDAG-NEXT:    s_setpc_b64 s[30:31]
 ;
 ; GISEL-LABEL: gfx_func:
 ; GISEL:       ; %bb.0:
 ; GISEL-NEXT:    s_waitcnt vmcnt(0) expcnt(0) lgkmcnt(0)
-<<<<<<< HEAD
-; GISEL-NEXT:    s_mov_b32 s38, s33
-=======
 ; GISEL-NEXT:    s_mov_b32 s36, s33
->>>>>>> e1acf65b
 ; GISEL-NEXT:    s_mov_b32 s33, s32
 ; GISEL-NEXT:    s_or_saveexec_b64 s[34:35], -1
 ; GISEL-NEXT:    buffer_store_dword v40, off, s[0:3], s33 ; 4-byte Folded Spill
 ; GISEL-NEXT:    s_mov_b64 exec, s[34:35]
-<<<<<<< HEAD
-; GISEL-NEXT:    ; implicit-def: $vgpr40
-; GISEL-NEXT:    s_addk_i32 s32, 0x400
-=======
->>>>>>> e1acf65b
 ; GISEL-NEXT:    v_writelane_b32 v40, s4, 0
 ; GISEL-NEXT:    v_writelane_b32 v40, s5, 1
 ; GISEL-NEXT:    v_writelane_b32 v40, s6, 2
@@ -138,10 +113,7 @@
 ; GISEL-NEXT:    v_writelane_b32 v40, s21, 17
 ; GISEL-NEXT:    v_writelane_b32 v40, s22, 18
 ; GISEL-NEXT:    v_writelane_b32 v40, s23, 19
-<<<<<<< HEAD
-=======
 ; GISEL-NEXT:    s_addk_i32 s32, 0x400
->>>>>>> e1acf65b
 ; GISEL-NEXT:    v_writelane_b32 v40, s24, 20
 ; GISEL-NEXT:    v_writelane_b32 v40, s25, 21
 ; GISEL-NEXT:    s_getpc_b64 s[34:35]
@@ -189,11 +161,7 @@
 ; GISEL-NEXT:    buffer_load_dword v40, off, s[0:3], s33 ; 4-byte Folded Reload
 ; GISEL-NEXT:    s_mov_b64 exec, s[34:35]
 ; GISEL-NEXT:    s_addk_i32 s32, 0xfc00
-<<<<<<< HEAD
-; GISEL-NEXT:    s_mov_b32 s33, s38
-=======
 ; GISEL-NEXT:    s_mov_b32 s33, s36
->>>>>>> e1acf65b
 ; GISEL-NEXT:    s_waitcnt vmcnt(0)
 ; GISEL-NEXT:    s_setpc_b64 s[30:31]
   call void @extern_c_func()
