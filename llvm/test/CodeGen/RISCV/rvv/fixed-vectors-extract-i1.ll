; NOTE: Assertions have been autogenerated by utils/update_llc_test_checks.py
; RUN: llc -mtriple=riscv32 -target-abi=ilp32d -mattr=+v,+zfh,+experimental-zvfh,+f,+d -riscv-v-vector-bits-min=128 -verify-machineinstrs < %s | FileCheck %s --check-prefixes=CHECK,RV32
; RUN: llc -mtriple=riscv64 -target-abi=lp64d -mattr=+v,+zfh,+experimental-zvfh,+f,+d -riscv-v-vector-bits-min=128 -verify-machineinstrs < %s | FileCheck %s --check-prefixes=CHECK,RV64

; RUN: llc -mtriple=riscv32 -target-abi=ilp32d -mattr=+v,+zfh,+experimental-zvfh,+f,+d,+zbs -riscv-v-vector-bits-min=128 -verify-machineinstrs < %s | FileCheck %s --check-prefixes=CHECK,RV32ZBS
; RUN: llc -mtriple=riscv64 -target-abi=lp64d -mattr=+v,+zfh,+experimental-zvfh,+f,+d,+zbs -riscv-v-vector-bits-min=128 -verify-machineinstrs < %s | FileCheck %s --check-prefixes=CHECK,RV64ZBS

define i1 @extractelt_v1i1(ptr %x, i64 %idx) nounwind {
; CHECK-LABEL: extractelt_v1i1:
; CHECK:       # %bb.0:
; CHECK-NEXT:    vsetivli zero, 1, e8, mf8, ta, ma
; CHECK-NEXT:    vle8.v v8, (a0)
; CHECK-NEXT:    vmseq.vi v0, v8, 0
; CHECK-NEXT:    vmv.v.i v8, 0
; CHECK-NEXT:    vmerge.vim v8, v8, 1, v0
; CHECK-NEXT:    vslidedown.vx v8, v8, a1
; CHECK-NEXT:    vmv.x.s a0, v8
; CHECK-NEXT:    ret
  %a = load <1 x i8>, ptr %x
  %b = icmp eq <1 x i8> %a, zeroinitializer
  %c = extractelement <1 x i1> %b, i64 %idx
  ret i1 %c
}

define i1 @extractelt_v2i1(ptr %x, i64 %idx) nounwind {
; CHECK-LABEL: extractelt_v2i1:
; CHECK:       # %bb.0:
; CHECK-NEXT:    vsetivli zero, 2, e8, mf8, ta, ma
; CHECK-NEXT:    vle8.v v8, (a0)
; CHECK-NEXT:    vmseq.vi v0, v8, 0
; CHECK-NEXT:    vmv.v.i v8, 0
; CHECK-NEXT:    vmerge.vim v8, v8, 1, v0
; CHECK-NEXT:    vsetivli zero, 1, e8, mf8, ta, ma
; CHECK-NEXT:    vslidedown.vx v8, v8, a1
; CHECK-NEXT:    vmv.x.s a0, v8
; CHECK-NEXT:    ret
  %a = load <2 x i8>, ptr %x
  %b = icmp eq <2 x i8> %a, zeroinitializer
  %c = extractelement <2 x i1> %b, i64 %idx
  ret i1 %c
}

define i1 @extractelt_v4i1(ptr %x, i64 %idx) nounwind {
; CHECK-LABEL: extractelt_v4i1:
; CHECK:       # %bb.0:
; CHECK-NEXT:    vsetivli zero, 4, e8, mf4, ta, ma
; CHECK-NEXT:    vle8.v v8, (a0)
; CHECK-NEXT:    vmseq.vi v0, v8, 0
; CHECK-NEXT:    vmv.v.i v8, 0
; CHECK-NEXT:    vmerge.vim v8, v8, 1, v0
; CHECK-NEXT:    vsetivli zero, 1, e8, mf4, ta, ma
; CHECK-NEXT:    vslidedown.vx v8, v8, a1
; CHECK-NEXT:    vmv.x.s a0, v8
; CHECK-NEXT:    ret
  %a = load <4 x i8>, ptr %x
  %b = icmp eq <4 x i8> %a, zeroinitializer
  %c = extractelement <4 x i1> %b, i64 %idx
  ret i1 %c
}

define i1 @extractelt_v8i1(ptr %x, i64 %idx) nounwind {
; RV32-LABEL: extractelt_v8i1:
; RV32:       # %bb.0:
; RV32-NEXT:    vsetivli zero, 8, e8, mf2, ta, ma
; RV32-NEXT:    vle8.v v8, (a0)
; RV32-NEXT:    vmseq.vi v8, v8, 0
; RV32-NEXT:    vmv.x.s a0, v8
; RV32-NEXT:    srl a0, a0, a1
; RV32-NEXT:    andi a0, a0, 1
; RV32-NEXT:    ret
;
; RV64-LABEL: extractelt_v8i1:
; RV64:       # %bb.0:
; RV64-NEXT:    vsetivli zero, 8, e8, mf2, ta, ma
; RV64-NEXT:    vle8.v v8, (a0)
; RV64-NEXT:    vmseq.vi v8, v8, 0
; RV64-NEXT:    vmv.x.s a0, v8
; RV64-NEXT:    srl a0, a0, a1
; RV64-NEXT:    andi a0, a0, 1
; RV64-NEXT:    ret
;
; RV32ZBS-LABEL: extractelt_v8i1:
; RV32ZBS:       # %bb.0:
; RV32ZBS-NEXT:    vsetivli zero, 8, e8, mf2, ta, ma
; RV32ZBS-NEXT:    vle8.v v8, (a0)
; RV32ZBS-NEXT:    vmseq.vi v8, v8, 0
; RV32ZBS-NEXT:    vmv.x.s a0, v8
; RV32ZBS-NEXT:    bext a0, a0, a1
; RV32ZBS-NEXT:    ret
;
; RV64ZBS-LABEL: extractelt_v8i1:
; RV64ZBS:       # %bb.0:
; RV64ZBS-NEXT:    vsetivli zero, 8, e8, mf2, ta, ma
; RV64ZBS-NEXT:    vle8.v v8, (a0)
; RV64ZBS-NEXT:    vmseq.vi v8, v8, 0
; RV64ZBS-NEXT:    vmv.x.s a0, v8
; RV64ZBS-NEXT:    bext a0, a0, a1
; RV64ZBS-NEXT:    ret
  %a = load <8 x i8>, ptr %x
  %b = icmp eq <8 x i8> %a, zeroinitializer
  %c = extractelement <8 x i1> %b, i64 %idx
  ret i1 %c
}

define i1 @extractelt_v16i1(ptr %x, i64 %idx) nounwind {
; RV32-LABEL: extractelt_v16i1:
; RV32:       # %bb.0:
; RV32-NEXT:    vsetivli zero, 16, e8, m1, ta, ma
; RV32-NEXT:    vle8.v v8, (a0)
; RV32-NEXT:    vmseq.vi v8, v8, 0
; RV32-NEXT:    vsetivli zero, 0, e16, mf4, ta, ma
; RV32-NEXT:    vmv.x.s a0, v8
; RV32-NEXT:    srl a0, a0, a1
; RV32-NEXT:    andi a0, a0, 1
; RV32-NEXT:    ret
;
; RV64-LABEL: extractelt_v16i1:
; RV64:       # %bb.0:
; RV64-NEXT:    vsetivli zero, 16, e8, m1, ta, ma
; RV64-NEXT:    vle8.v v8, (a0)
; RV64-NEXT:    vmseq.vi v8, v8, 0
; RV64-NEXT:    vsetivli zero, 0, e16, mf4, ta, ma
; RV64-NEXT:    vmv.x.s a0, v8
; RV64-NEXT:    srl a0, a0, a1
; RV64-NEXT:    andi a0, a0, 1
; RV64-NEXT:    ret
;
; RV32ZBS-LABEL: extractelt_v16i1:
; RV32ZBS:       # %bb.0:
; RV32ZBS-NEXT:    vsetivli zero, 16, e8, m1, ta, ma
; RV32ZBS-NEXT:    vle8.v v8, (a0)
; RV32ZBS-NEXT:    vmseq.vi v8, v8, 0
; RV32ZBS-NEXT:    vsetivli zero, 0, e16, mf4, ta, ma
; RV32ZBS-NEXT:    vmv.x.s a0, v8
; RV32ZBS-NEXT:    bext a0, a0, a1
; RV32ZBS-NEXT:    ret
;
; RV64ZBS-LABEL: extractelt_v16i1:
; RV64ZBS:       # %bb.0:
; RV64ZBS-NEXT:    vsetivli zero, 16, e8, m1, ta, ma
; RV64ZBS-NEXT:    vle8.v v8, (a0)
; RV64ZBS-NEXT:    vmseq.vi v8, v8, 0
; RV64ZBS-NEXT:    vsetivli zero, 0, e16, mf4, ta, ma
; RV64ZBS-NEXT:    vmv.x.s a0, v8
; RV64ZBS-NEXT:    bext a0, a0, a1
; RV64ZBS-NEXT:    ret
  %a = load <16 x i8>, ptr %x
  %b = icmp eq <16 x i8> %a, zeroinitializer
  %c = extractelement <16 x i1> %b, i64 %idx
  ret i1 %c
}

define i1 @extractelt_v32i1(ptr %x, i64 %idx) nounwind {
; RV32-LABEL: extractelt_v32i1:
; RV32:       # %bb.0:
; RV32-NEXT:    li a2, 32
; RV32-NEXT:    vsetvli zero, a2, e8, m2, ta, ma
; RV32-NEXT:    vle8.v v8, (a0)
; RV32-NEXT:    vmseq.vi v10, v8, 0
; RV32-NEXT:    vsetivli zero, 0, e32, mf2, ta, ma
; RV32-NEXT:    vmv.x.s a0, v10
; RV32-NEXT:    srl a0, a0, a1
; RV32-NEXT:    andi a0, a0, 1
; RV32-NEXT:    ret
;
; RV64-LABEL: extractelt_v32i1:
; RV64:       # %bb.0:
; RV64-NEXT:    li a2, 32
; RV64-NEXT:    vsetvli zero, a2, e8, m2, ta, ma
; RV64-NEXT:    vle8.v v8, (a0)
; RV64-NEXT:    vmseq.vi v10, v8, 0
; RV64-NEXT:    vsetivli zero, 0, e32, mf2, ta, ma
; RV64-NEXT:    vmv.x.s a0, v10
; RV64-NEXT:    srl a0, a0, a1
; RV64-NEXT:    andi a0, a0, 1
; RV64-NEXT:    ret
;
; RV32ZBS-LABEL: extractelt_v32i1:
; RV32ZBS:       # %bb.0:
; RV32ZBS-NEXT:    li a2, 32
; RV32ZBS-NEXT:    vsetvli zero, a2, e8, m2, ta, ma
; RV32ZBS-NEXT:    vle8.v v8, (a0)
; RV32ZBS-NEXT:    vmseq.vi v10, v8, 0
; RV32ZBS-NEXT:    vsetivli zero, 0, e32, mf2, ta, ma
; RV32ZBS-NEXT:    vmv.x.s a0, v10
; RV32ZBS-NEXT:    bext a0, a0, a1
; RV32ZBS-NEXT:    ret
;
; RV64ZBS-LABEL: extractelt_v32i1:
; RV64ZBS:       # %bb.0:
; RV64ZBS-NEXT:    li a2, 32
; RV64ZBS-NEXT:    vsetvli zero, a2, e8, m2, ta, ma
; RV64ZBS-NEXT:    vle8.v v8, (a0)
; RV64ZBS-NEXT:    vmseq.vi v10, v8, 0
; RV64ZBS-NEXT:    vsetivli zero, 0, e32, mf2, ta, ma
; RV64ZBS-NEXT:    vmv.x.s a0, v10
; RV64ZBS-NEXT:    bext a0, a0, a1
; RV64ZBS-NEXT:    ret
  %a = load <32 x i8>, ptr %x
  %b = icmp eq <32 x i8> %a, zeroinitializer
  %c = extractelement <32 x i1> %b, i64 %idx
  ret i1 %c
}

define i1 @extractelt_v64i1(ptr %x, i64 %idx) nounwind {
; RV32-LABEL: extractelt_v64i1:
; RV32:       # %bb.0:
; RV32-NEXT:    li a2, 64
; RV32-NEXT:    vsetvli zero, a2, e8, m4, ta, ma
; RV32-NEXT:    vle8.v v8, (a0)
; RV32-NEXT:    vmseq.vi v12, v8, 0
; RV32-NEXT:    srli a0, a1, 5
; RV32-NEXT:    vsetivli zero, 1, e32, mf2, ta, ma
; RV32-NEXT:    vslidedown.vx v8, v12, a0
; RV32-NEXT:    vmv.x.s a0, v8
; RV32-NEXT:    srl a0, a0, a1
; RV32-NEXT:    andi a0, a0, 1
; RV32-NEXT:    ret
;
; RV64-LABEL: extractelt_v64i1:
; RV64:       # %bb.0:
; RV64-NEXT:    li a2, 64
; RV64-NEXT:    vsetvli zero, a2, e8, m4, ta, ma
; RV64-NEXT:    vle8.v v8, (a0)
; RV64-NEXT:    vmseq.vi v12, v8, 0
; RV64-NEXT:    vsetivli zero, 0, e64, m1, ta, ma
; RV64-NEXT:    vmv.x.s a0, v12
; RV64-NEXT:    srl a0, a0, a1
; RV64-NEXT:    andi a0, a0, 1
; RV64-NEXT:    ret
;
; RV32ZBS-LABEL: extractelt_v64i1:
; RV32ZBS:       # %bb.0:
; RV32ZBS-NEXT:    li a2, 64
; RV32ZBS-NEXT:    vsetvli zero, a2, e8, m4, ta, ma
; RV32ZBS-NEXT:    vle8.v v8, (a0)
; RV32ZBS-NEXT:    vmseq.vi v12, v8, 0
; RV32ZBS-NEXT:    srli a0, a1, 5
; RV32ZBS-NEXT:    vsetivli zero, 1, e32, mf2, ta, ma
; RV32ZBS-NEXT:    vslidedown.vx v8, v12, a0
; RV32ZBS-NEXT:    vmv.x.s a0, v8
; RV32ZBS-NEXT:    bext a0, a0, a1
; RV32ZBS-NEXT:    ret
;
; RV64ZBS-LABEL: extractelt_v64i1:
; RV64ZBS:       # %bb.0:
; RV64ZBS-NEXT:    li a2, 64
; RV64ZBS-NEXT:    vsetvli zero, a2, e8, m4, ta, ma
; RV64ZBS-NEXT:    vle8.v v8, (a0)
; RV64ZBS-NEXT:    vmseq.vi v12, v8, 0
; RV64ZBS-NEXT:    vsetivli zero, 0, e64, m1, ta, ma
; RV64ZBS-NEXT:    vmv.x.s a0, v12
; RV64ZBS-NEXT:    bext a0, a0, a1
; RV64ZBS-NEXT:    ret
  %a = load <64 x i8>, ptr %x
  %b = icmp eq <64 x i8> %a, zeroinitializer
  %c = extractelement <64 x i1> %b, i64 %idx
  ret i1 %c
}

define i1 @extractelt_v128i1(ptr %x, i64 %idx) nounwind {
; RV32-LABEL: extractelt_v128i1:
; RV32:       # %bb.0:
; RV32-NEXT:    li a2, 128
; RV32-NEXT:    vsetvli zero, a2, e8, m8, ta, ma
; RV32-NEXT:    vle8.v v8, (a0)
; RV32-NEXT:    vmseq.vi v16, v8, 0
; RV32-NEXT:    srli a0, a1, 5
; RV32-NEXT:    vsetivli zero, 1, e32, m1, ta, ma
; RV32-NEXT:    vslidedown.vx v8, v16, a0
; RV32-NEXT:    vmv.x.s a0, v8
; RV32-NEXT:    srl a0, a0, a1
; RV32-NEXT:    andi a0, a0, 1
; RV32-NEXT:    ret
;
; RV64-LABEL: extractelt_v128i1:
; RV64:       # %bb.0:
; RV64-NEXT:    li a2, 128
; RV64-NEXT:    vsetvli zero, a2, e8, m8, ta, ma
; RV64-NEXT:    vle8.v v8, (a0)
; RV64-NEXT:    vmseq.vi v16, v8, 0
; RV64-NEXT:    srli a0, a1, 6
; RV64-NEXT:    vsetivli zero, 1, e64, m1, ta, ma
; RV64-NEXT:    vslidedown.vx v8, v16, a0
; RV64-NEXT:    vmv.x.s a0, v8
; RV64-NEXT:    srl a0, a0, a1
; RV64-NEXT:    andi a0, a0, 1
; RV64-NEXT:    ret
;
; RV32ZBS-LABEL: extractelt_v128i1:
; RV32ZBS:       # %bb.0:
; RV32ZBS-NEXT:    li a2, 128
; RV32ZBS-NEXT:    vsetvli zero, a2, e8, m8, ta, ma
; RV32ZBS-NEXT:    vle8.v v8, (a0)
; RV32ZBS-NEXT:    vmseq.vi v16, v8, 0
; RV32ZBS-NEXT:    srli a0, a1, 5
; RV32ZBS-NEXT:    vsetivli zero, 1, e32, m1, ta, ma
; RV32ZBS-NEXT:    vslidedown.vx v8, v16, a0
; RV32ZBS-NEXT:    vmv.x.s a0, v8
; RV32ZBS-NEXT:    bext a0, a0, a1
; RV32ZBS-NEXT:    ret
;
; RV64ZBS-LABEL: extractelt_v128i1:
; RV64ZBS:       # %bb.0:
; RV64ZBS-NEXT:    li a2, 128
; RV64ZBS-NEXT:    vsetvli zero, a2, e8, m8, ta, ma
; RV64ZBS-NEXT:    vle8.v v8, (a0)
; RV64ZBS-NEXT:    vmseq.vi v16, v8, 0
; RV64ZBS-NEXT:    srli a0, a1, 6
; RV64ZBS-NEXT:    vsetivli zero, 1, e64, m1, ta, ma
; RV64ZBS-NEXT:    vslidedown.vx v8, v16, a0
; RV64ZBS-NEXT:    vmv.x.s a0, v8
; RV64ZBS-NEXT:    bext a0, a0, a1
; RV64ZBS-NEXT:    ret
  %a = load <128 x i8>, ptr %x
  %b = icmp eq <128 x i8> %a, zeroinitializer
  %c = extractelement <128 x i1> %b, i64 %idx
  ret i1 %c
}

define i1 @extractelt_v256i1(ptr %x, i64 %idx) nounwind {
; RV32-LABEL: extractelt_v256i1:
; RV32:       # %bb.0:
; RV32-NEXT:    addi sp, sp, -384
; RV32-NEXT:    sw ra, 380(sp) # 4-byte Folded Spill
; RV32-NEXT:    sw s0, 376(sp) # 4-byte Folded Spill
; RV32-NEXT:    addi s0, sp, 384
; RV32-NEXT:    andi sp, sp, -128
; RV32-NEXT:    andi a1, a1, 255
; RV32-NEXT:    li a2, 128
; RV32-NEXT:    vsetvli zero, a2, e8, m8, ta, ma
; RV32-NEXT:    addi a2, a0, 128
; RV32-NEXT:    vle8.v v16, (a2)
; RV32-NEXT:    vle8.v v24, (a0)
; RV32-NEXT:    mv a0, sp
; RV32-NEXT:    add a1, a0, a1
; RV32-NEXT:    vmseq.vi v8, v16, 0
; RV32-NEXT:    vmseq.vi v0, v24, 0
; RV32-NEXT:    vmv.v.i v16, 0
; RV32-NEXT:    vmerge.vim v24, v16, 1, v0
; RV32-NEXT:    vse8.v v24, (a0)
; RV32-NEXT:    vmv1r.v v0, v8
; RV32-NEXT:    vmerge.vim v8, v16, 1, v0
; RV32-NEXT:    addi a0, sp, 128
; RV32-NEXT:    vse8.v v8, (a0)
; RV32-NEXT:    lb a0, 0(a1)
; RV32-NEXT:    addi sp, s0, -384
; RV32-NEXT:    lw ra, 380(sp) # 4-byte Folded Reload
; RV32-NEXT:    lw s0, 376(sp) # 4-byte Folded Reload
; RV32-NEXT:    addi sp, sp, 384
; RV32-NEXT:    ret
;
; RV64-LABEL: extractelt_v256i1:
; RV64:       # %bb.0:
; RV64-NEXT:    addi sp, sp, -384
; RV64-NEXT:    sd ra, 376(sp) # 8-byte Folded Spill
; RV64-NEXT:    sd s0, 368(sp) # 8-byte Folded Spill
; RV64-NEXT:    addi s0, sp, 384
; RV64-NEXT:    andi sp, sp, -128
; RV64-NEXT:    andi a1, a1, 255
; RV64-NEXT:    li a2, 128
; RV64-NEXT:    vsetvli zero, a2, e8, m8, ta, ma
; RV64-NEXT:    addi a2, a0, 128
; RV64-NEXT:    vle8.v v16, (a2)
; RV64-NEXT:    vle8.v v24, (a0)
; RV64-NEXT:    mv a0, sp
; RV64-NEXT:    add a1, a0, a1
; RV64-NEXT:    vmseq.vi v8, v16, 0
; RV64-NEXT:    vmseq.vi v0, v24, 0
; RV64-NEXT:    vmv.v.i v16, 0
; RV64-NEXT:    vmerge.vim v24, v16, 1, v0
; RV64-NEXT:    vse8.v v24, (a0)
; RV64-NEXT:    vmv1r.v v0, v8
; RV64-NEXT:    vmerge.vim v8, v16, 1, v0
; RV64-NEXT:    addi a0, sp, 128
; RV64-NEXT:    vse8.v v8, (a0)
; RV64-NEXT:    lb a0, 0(a1)
; RV64-NEXT:    addi sp, s0, -384
; RV64-NEXT:    ld ra, 376(sp) # 8-byte Folded Reload
; RV64-NEXT:    ld s0, 368(sp) # 8-byte Folded Reload
; RV64-NEXT:    addi sp, sp, 384
; RV64-NEXT:    ret
;
; RV32ZBS-LABEL: extractelt_v256i1:
; RV32ZBS:       # %bb.0:
; RV32ZBS-NEXT:    addi sp, sp, -384
; RV32ZBS-NEXT:    sw ra, 380(sp) # 4-byte Folded Spill
; RV32ZBS-NEXT:    sw s0, 376(sp) # 4-byte Folded Spill
; RV32ZBS-NEXT:    addi s0, sp, 384
; RV32ZBS-NEXT:    andi sp, sp, -128
; RV32ZBS-NEXT:    andi a1, a1, 255
; RV32ZBS-NEXT:    li a2, 128
; RV32ZBS-NEXT:    vsetvli zero, a2, e8, m8, ta, ma
; RV32ZBS-NEXT:    addi a2, a0, 128
; RV32ZBS-NEXT:    vle8.v v16, (a2)
; RV32ZBS-NEXT:    vle8.v v24, (a0)
; RV32ZBS-NEXT:    mv a0, sp
; RV32ZBS-NEXT:    add a1, a0, a1
; RV32ZBS-NEXT:    vmseq.vi v8, v16, 0
; RV32ZBS-NEXT:    vmseq.vi v0, v24, 0
; RV32ZBS-NEXT:    vmv.v.i v16, 0
; RV32ZBS-NEXT:    vmerge.vim v24, v16, 1, v0
; RV32ZBS-NEXT:    vse8.v v24, (a0)
; RV32ZBS-NEXT:    vmv1r.v v0, v8
; RV32ZBS-NEXT:    vmerge.vim v8, v16, 1, v0
; RV32ZBS-NEXT:    addi a0, sp, 128
; RV32ZBS-NEXT:    vse8.v v8, (a0)
; RV32ZBS-NEXT:    lb a0, 0(a1)
; RV32ZBS-NEXT:    addi sp, s0, -384
; RV32ZBS-NEXT:    lw ra, 380(sp) # 4-byte Folded Reload
; RV32ZBS-NEXT:    lw s0, 376(sp) # 4-byte Folded Reload
; RV32ZBS-NEXT:    addi sp, sp, 384
; RV32ZBS-NEXT:    ret
;
; RV64ZBS-LABEL: extractelt_v256i1:
; RV64ZBS:       # %bb.0:
; RV64ZBS-NEXT:    addi sp, sp, -384
; RV64ZBS-NEXT:    sd ra, 376(sp) # 8-byte Folded Spill
; RV64ZBS-NEXT:    sd s0, 368(sp) # 8-byte Folded Spill
; RV64ZBS-NEXT:    addi s0, sp, 384
; RV64ZBS-NEXT:    andi sp, sp, -128
; RV64ZBS-NEXT:    andi a1, a1, 255
; RV64ZBS-NEXT:    li a2, 128
; RV64ZBS-NEXT:    vsetvli zero, a2, e8, m8, ta, ma
; RV64ZBS-NEXT:    addi a2, a0, 128
; RV64ZBS-NEXT:    vle8.v v16, (a2)
; RV64ZBS-NEXT:    vle8.v v24, (a0)
; RV64ZBS-NEXT:    mv a0, sp
; RV64ZBS-NEXT:    add a1, a0, a1
; RV64ZBS-NEXT:    vmseq.vi v8, v16, 0
; RV64ZBS-NEXT:    vmseq.vi v0, v24, 0
; RV64ZBS-NEXT:    vmv.v.i v16, 0
; RV64ZBS-NEXT:    vmerge.vim v24, v16, 1, v0
; RV64ZBS-NEXT:    vse8.v v24, (a0)
; RV64ZBS-NEXT:    vmv1r.v v0, v8
; RV64ZBS-NEXT:    vmerge.vim v8, v16, 1, v0
; RV64ZBS-NEXT:    addi a0, sp, 128
; RV64ZBS-NEXT:    vse8.v v8, (a0)
; RV64ZBS-NEXT:    lb a0, 0(a1)
; RV64ZBS-NEXT:    addi sp, s0, -384
; RV64ZBS-NEXT:    ld ra, 376(sp) # 8-byte Folded Reload
; RV64ZBS-NEXT:    ld s0, 368(sp) # 8-byte Folded Reload
; RV64ZBS-NEXT:    addi sp, sp, 384
; RV64ZBS-NEXT:    ret
  %a = load <256 x i8>, ptr %x
  %b = icmp eq <256 x i8> %a, zeroinitializer
  %c = extractelement <256 x i1> %b, i64 %idx
  ret i1 %c
}

define i1 @extractelt_v1i1_idx0(ptr %x) nounwind {
; CHECK-LABEL: extractelt_v1i1_idx0:
; CHECK:       # %bb.0:
; CHECK-NEXT:    vsetivli zero, 1, e8, mf8, ta, ma
; CHECK-NEXT:    vle8.v v8, (a0)
; CHECK-NEXT:    vmseq.vi v8, v8, 0
; CHECK-NEXT:    vfirst.m a0, v8
; CHECK-NEXT:    seqz a0, a0
; CHECK-NEXT:    ret
  %a = load <1 x i8>, ptr %x
  %b = icmp eq <1 x i8> %a, zeroinitializer
  %c = extractelement <1 x i1> %b, i64 0
  ret i1 %c
}

define i1 @extractelt_v2i1_idx0(ptr %x) nounwind {
; CHECK-LABEL: extractelt_v2i1_idx0:
; CHECK:       # %bb.0:
; CHECK-NEXT:    vsetivli zero, 2, e8, mf8, ta, ma
; CHECK-NEXT:    vle8.v v8, (a0)
; CHECK-NEXT:    vmseq.vi v8, v8, 0
; CHECK-NEXT:    vfirst.m a0, v8
; CHECK-NEXT:    seqz a0, a0
; CHECK-NEXT:    ret
  %a = load <2 x i8>, ptr %x
  %b = icmp eq <2 x i8> %a, zeroinitializer
  %c = extractelement <2 x i1> %b, i64 0
  ret i1 %c
}

define i1 @extractelt_v4i1_idx0(ptr %x) nounwind {
; CHECK-LABEL: extractelt_v4i1_idx0:
; CHECK:       # %bb.0:
; CHECK-NEXT:    vsetivli zero, 4, e8, mf4, ta, ma
; CHECK-NEXT:    vle8.v v8, (a0)
; CHECK-NEXT:    vmseq.vi v8, v8, 0
; CHECK-NEXT:    vfirst.m a0, v8
; CHECK-NEXT:    seqz a0, a0
; CHECK-NEXT:    ret
  %a = load <4 x i8>, ptr %x
  %b = icmp eq <4 x i8> %a, zeroinitializer
  %c = extractelement <4 x i1> %b, i64 0
  ret i1 %c
}

define i1 @extractelt_v8i1_idx0(ptr %x) nounwind {
; CHECK-LABEL: extractelt_v8i1_idx0:
; CHECK:       # %bb.0:
; CHECK-NEXT:    vsetivli zero, 8, e8, mf2, ta, ma
; CHECK-NEXT:    vle8.v v8, (a0)
; CHECK-NEXT:    vmseq.vi v8, v8, 0
; CHECK-NEXT:    vfirst.m a0, v8
; CHECK-NEXT:    seqz a0, a0
; CHECK-NEXT:    ret
  %a = load <8 x i8>, ptr %x
  %b = icmp eq <8 x i8> %a, zeroinitializer
  %c = extractelement <8 x i1> %b, i64 0
  ret i1 %c
}

define i1 @extractelt_v16i1_idx0(ptr %x) nounwind {
; CHECK-LABEL: extractelt_v16i1_idx0:
; CHECK:       # %bb.0:
; CHECK-NEXT:    vsetivli zero, 16, e8, m1, ta, ma
; CHECK-NEXT:    vle8.v v8, (a0)
; CHECK-NEXT:    vmseq.vi v8, v8, 0
; CHECK-NEXT:    vfirst.m a0, v8
; CHECK-NEXT:    seqz a0, a0
; CHECK-NEXT:    ret
  %a = load <16 x i8>, ptr %x
  %b = icmp eq <16 x i8> %a, zeroinitializer
  %c = extractelement <16 x i1> %b, i64 0
  ret i1 %c
}

define i1 @extractelt_v32i1_idx0(ptr %x) nounwind {
; CHECK-LABEL: extractelt_v32i1_idx0:
; CHECK:       # %bb.0:
; CHECK-NEXT:    li a1, 32
; CHECK-NEXT:    vsetvli zero, a1, e8, m2, ta, ma
; CHECK-NEXT:    vle8.v v8, (a0)
; CHECK-NEXT:    vmseq.vi v10, v8, 0
; CHECK-NEXT:    vfirst.m a0, v10
; CHECK-NEXT:    seqz a0, a0
; CHECK-NEXT:    ret
  %a = load <32 x i8>, ptr %x
  %b = icmp eq <32 x i8> %a, zeroinitializer
  %c = extractelement <32 x i1> %b, i64 0
  ret i1 %c
}

define i1 @extractelt_v64i1_idx0(ptr %x) nounwind {
<<<<<<< HEAD
; RV32-LABEL: extractelt_v64i1_idx0:
; RV32:       # %bb.0:
; RV32-NEXT:    li a1, 64
; RV32-NEXT:    vsetvli zero, a1, e8, m4, ta, ma
; RV32-NEXT:    vle8.v v8, (a0)
; RV32-NEXT:    vmseq.vi v12, v8, 0
; RV32-NEXT:    vsetivli zero, 0, e32, mf2, ta, ma
; RV32-NEXT:    vmv.x.s a0, v12
; RV32-NEXT:    andi a0, a0, 1
; RV32-NEXT:    ret
;
; RV64-LABEL: extractelt_v64i1_idx0:
; RV64:       # %bb.0:
; RV64-NEXT:    li a1, 64
; RV64-NEXT:    vsetvli zero, a1, e8, m4, ta, ma
; RV64-NEXT:    vle8.v v8, (a0)
; RV64-NEXT:    vmseq.vi v12, v8, 0
; RV64-NEXT:    vsetivli zero, 0, e64, m1, ta, ma
; RV64-NEXT:    vmv.x.s a0, v12
; RV64-NEXT:    andi a0, a0, 1
; RV64-NEXT:    ret
;
; RV32ZBS-LABEL: extractelt_v64i1_idx0:
; RV32ZBS:       # %bb.0:
; RV32ZBS-NEXT:    li a1, 64
; RV32ZBS-NEXT:    vsetvli zero, a1, e8, m4, ta, ma
; RV32ZBS-NEXT:    vle8.v v8, (a0)
; RV32ZBS-NEXT:    vmseq.vi v12, v8, 0
; RV32ZBS-NEXT:    vsetivli zero, 0, e32, mf2, ta, ma
; RV32ZBS-NEXT:    vmv.x.s a0, v12
; RV32ZBS-NEXT:    andi a0, a0, 1
; RV32ZBS-NEXT:    ret
;
; RV64ZBS-LABEL: extractelt_v64i1_idx0:
; RV64ZBS:       # %bb.0:
; RV64ZBS-NEXT:    li a1, 64
; RV64ZBS-NEXT:    vsetvli zero, a1, e8, m4, ta, ma
; RV64ZBS-NEXT:    vle8.v v8, (a0)
; RV64ZBS-NEXT:    vmseq.vi v12, v8, 0
; RV64ZBS-NEXT:    vsetivli zero, 0, e64, m1, ta, ma
; RV64ZBS-NEXT:    vmv.x.s a0, v12
; RV64ZBS-NEXT:    andi a0, a0, 1
; RV64ZBS-NEXT:    ret
=======
; CHECK-LABEL: extractelt_v64i1_idx0:
; CHECK:       # %bb.0:
; CHECK-NEXT:    li a1, 64
; CHECK-NEXT:    vsetvli zero, a1, e8, m4, ta, ma
; CHECK-NEXT:    vle8.v v8, (a0)
; CHECK-NEXT:    vmseq.vi v12, v8, 0
; CHECK-NEXT:    vfirst.m a0, v12
; CHECK-NEXT:    seqz a0, a0
; CHECK-NEXT:    ret
>>>>>>> e1acf65b
  %a = load <64 x i8>, ptr %x
  %b = icmp eq <64 x i8> %a, zeroinitializer
  %c = extractelement <64 x i1> %b, i64 0
  ret i1 %c
}

define i1 @extractelt_v128i1_idx0(ptr %x) nounwind {
<<<<<<< HEAD
; RV32-LABEL: extractelt_v128i1_idx0:
; RV32:       # %bb.0:
; RV32-NEXT:    li a1, 128
; RV32-NEXT:    vsetvli zero, a1, e8, m8, ta, ma
; RV32-NEXT:    vle8.v v8, (a0)
; RV32-NEXT:    vmseq.vi v16, v8, 0
; RV32-NEXT:    vsetivli zero, 0, e32, m1, ta, ma
; RV32-NEXT:    vmv.x.s a0, v16
; RV32-NEXT:    andi a0, a0, 1
; RV32-NEXT:    ret
;
; RV64-LABEL: extractelt_v128i1_idx0:
; RV64:       # %bb.0:
; RV64-NEXT:    li a1, 128
; RV64-NEXT:    vsetvli zero, a1, e8, m8, ta, ma
; RV64-NEXT:    vle8.v v8, (a0)
; RV64-NEXT:    vmseq.vi v16, v8, 0
; RV64-NEXT:    vsetivli zero, 0, e64, m1, ta, ma
; RV64-NEXT:    vmv.x.s a0, v16
; RV64-NEXT:    andi a0, a0, 1
; RV64-NEXT:    ret
;
; RV32ZBS-LABEL: extractelt_v128i1_idx0:
; RV32ZBS:       # %bb.0:
; RV32ZBS-NEXT:    li a1, 128
; RV32ZBS-NEXT:    vsetvli zero, a1, e8, m8, ta, ma
; RV32ZBS-NEXT:    vle8.v v8, (a0)
; RV32ZBS-NEXT:    vmseq.vi v16, v8, 0
; RV32ZBS-NEXT:    vsetivli zero, 0, e32, m1, ta, ma
; RV32ZBS-NEXT:    vmv.x.s a0, v16
; RV32ZBS-NEXT:    andi a0, a0, 1
; RV32ZBS-NEXT:    ret
;
; RV64ZBS-LABEL: extractelt_v128i1_idx0:
; RV64ZBS:       # %bb.0:
; RV64ZBS-NEXT:    li a1, 128
; RV64ZBS-NEXT:    vsetvli zero, a1, e8, m8, ta, ma
; RV64ZBS-NEXT:    vle8.v v8, (a0)
; RV64ZBS-NEXT:    vmseq.vi v16, v8, 0
; RV64ZBS-NEXT:    vsetivli zero, 0, e64, m1, ta, ma
; RV64ZBS-NEXT:    vmv.x.s a0, v16
; RV64ZBS-NEXT:    andi a0, a0, 1
; RV64ZBS-NEXT:    ret
=======
; CHECK-LABEL: extractelt_v128i1_idx0:
; CHECK:       # %bb.0:
; CHECK-NEXT:    li a1, 128
; CHECK-NEXT:    vsetvli zero, a1, e8, m8, ta, ma
; CHECK-NEXT:    vle8.v v8, (a0)
; CHECK-NEXT:    vmseq.vi v16, v8, 0
; CHECK-NEXT:    vfirst.m a0, v16
; CHECK-NEXT:    seqz a0, a0
; CHECK-NEXT:    ret
>>>>>>> e1acf65b
  %a = load <128 x i8>, ptr %x
  %b = icmp eq <128 x i8> %a, zeroinitializer
  %c = extractelement <128 x i1> %b, i64 0
  ret i1 %c
}

define i1 @extractelt_v256i1_idx0(ptr %x) nounwind {
<<<<<<< HEAD
; RV32-LABEL: extractelt_v256i1_idx0:
; RV32:       # %bb.0:
; RV32-NEXT:    li a1, 128
; RV32-NEXT:    vsetvli zero, a1, e8, m8, ta, ma
; RV32-NEXT:    vle8.v v8, (a0)
; RV32-NEXT:    vmseq.vi v16, v8, 0
; RV32-NEXT:    vsetivli zero, 0, e32, m1, ta, ma
; RV32-NEXT:    vmv.x.s a0, v16
; RV32-NEXT:    andi a0, a0, 1
; RV32-NEXT:    ret
;
; RV64-LABEL: extractelt_v256i1_idx0:
; RV64:       # %bb.0:
; RV64-NEXT:    li a1, 128
; RV64-NEXT:    vsetvli zero, a1, e8, m8, ta, ma
; RV64-NEXT:    vle8.v v8, (a0)
; RV64-NEXT:    vmseq.vi v16, v8, 0
; RV64-NEXT:    vsetivli zero, 0, e64, m1, ta, ma
; RV64-NEXT:    vmv.x.s a0, v16
; RV64-NEXT:    andi a0, a0, 1
; RV64-NEXT:    ret
;
; RV32ZBS-LABEL: extractelt_v256i1_idx0:
; RV32ZBS:       # %bb.0:
; RV32ZBS-NEXT:    li a1, 128
; RV32ZBS-NEXT:    vsetvli zero, a1, e8, m8, ta, ma
; RV32ZBS-NEXT:    vle8.v v8, (a0)
; RV32ZBS-NEXT:    vmseq.vi v16, v8, 0
; RV32ZBS-NEXT:    vsetivli zero, 0, e32, m1, ta, ma
; RV32ZBS-NEXT:    vmv.x.s a0, v16
; RV32ZBS-NEXT:    andi a0, a0, 1
; RV32ZBS-NEXT:    ret
;
; RV64ZBS-LABEL: extractelt_v256i1_idx0:
; RV64ZBS:       # %bb.0:
; RV64ZBS-NEXT:    li a1, 128
; RV64ZBS-NEXT:    vsetvli zero, a1, e8, m8, ta, ma
; RV64ZBS-NEXT:    vle8.v v8, (a0)
; RV64ZBS-NEXT:    vmseq.vi v16, v8, 0
; RV64ZBS-NEXT:    vsetivli zero, 0, e64, m1, ta, ma
; RV64ZBS-NEXT:    vmv.x.s a0, v16
; RV64ZBS-NEXT:    andi a0, a0, 1
; RV64ZBS-NEXT:    ret
=======
; CHECK-LABEL: extractelt_v256i1_idx0:
; CHECK:       # %bb.0:
; CHECK-NEXT:    li a1, 128
; CHECK-NEXT:    vsetvli zero, a1, e8, m8, ta, ma
; CHECK-NEXT:    vle8.v v8, (a0)
; CHECK-NEXT:    vmseq.vi v16, v8, 0
; CHECK-NEXT:    vfirst.m a0, v16
; CHECK-NEXT:    seqz a0, a0
; CHECK-NEXT:    ret
>>>>>>> e1acf65b
  %a = load <256 x i8>, ptr %x
  %b = icmp eq <256 x i8> %a, zeroinitializer
  %c = extractelement <256 x i1> %b, i64 0
  ret i1 %c
}<|MERGE_RESOLUTION|>--- conflicted
+++ resolved
@@ -540,51 +540,6 @@
 }
 
 define i1 @extractelt_v64i1_idx0(ptr %x) nounwind {
-<<<<<<< HEAD
-; RV32-LABEL: extractelt_v64i1_idx0:
-; RV32:       # %bb.0:
-; RV32-NEXT:    li a1, 64
-; RV32-NEXT:    vsetvli zero, a1, e8, m4, ta, ma
-; RV32-NEXT:    vle8.v v8, (a0)
-; RV32-NEXT:    vmseq.vi v12, v8, 0
-; RV32-NEXT:    vsetivli zero, 0, e32, mf2, ta, ma
-; RV32-NEXT:    vmv.x.s a0, v12
-; RV32-NEXT:    andi a0, a0, 1
-; RV32-NEXT:    ret
-;
-; RV64-LABEL: extractelt_v64i1_idx0:
-; RV64:       # %bb.0:
-; RV64-NEXT:    li a1, 64
-; RV64-NEXT:    vsetvli zero, a1, e8, m4, ta, ma
-; RV64-NEXT:    vle8.v v8, (a0)
-; RV64-NEXT:    vmseq.vi v12, v8, 0
-; RV64-NEXT:    vsetivli zero, 0, e64, m1, ta, ma
-; RV64-NEXT:    vmv.x.s a0, v12
-; RV64-NEXT:    andi a0, a0, 1
-; RV64-NEXT:    ret
-;
-; RV32ZBS-LABEL: extractelt_v64i1_idx0:
-; RV32ZBS:       # %bb.0:
-; RV32ZBS-NEXT:    li a1, 64
-; RV32ZBS-NEXT:    vsetvli zero, a1, e8, m4, ta, ma
-; RV32ZBS-NEXT:    vle8.v v8, (a0)
-; RV32ZBS-NEXT:    vmseq.vi v12, v8, 0
-; RV32ZBS-NEXT:    vsetivli zero, 0, e32, mf2, ta, ma
-; RV32ZBS-NEXT:    vmv.x.s a0, v12
-; RV32ZBS-NEXT:    andi a0, a0, 1
-; RV32ZBS-NEXT:    ret
-;
-; RV64ZBS-LABEL: extractelt_v64i1_idx0:
-; RV64ZBS:       # %bb.0:
-; RV64ZBS-NEXT:    li a1, 64
-; RV64ZBS-NEXT:    vsetvli zero, a1, e8, m4, ta, ma
-; RV64ZBS-NEXT:    vle8.v v8, (a0)
-; RV64ZBS-NEXT:    vmseq.vi v12, v8, 0
-; RV64ZBS-NEXT:    vsetivli zero, 0, e64, m1, ta, ma
-; RV64ZBS-NEXT:    vmv.x.s a0, v12
-; RV64ZBS-NEXT:    andi a0, a0, 1
-; RV64ZBS-NEXT:    ret
-=======
 ; CHECK-LABEL: extractelt_v64i1_idx0:
 ; CHECK:       # %bb.0:
 ; CHECK-NEXT:    li a1, 64
@@ -594,7 +549,6 @@
 ; CHECK-NEXT:    vfirst.m a0, v12
 ; CHECK-NEXT:    seqz a0, a0
 ; CHECK-NEXT:    ret
->>>>>>> e1acf65b
   %a = load <64 x i8>, ptr %x
   %b = icmp eq <64 x i8> %a, zeroinitializer
   %c = extractelement <64 x i1> %b, i64 0
@@ -602,51 +556,6 @@
 }
 
 define i1 @extractelt_v128i1_idx0(ptr %x) nounwind {
-<<<<<<< HEAD
-; RV32-LABEL: extractelt_v128i1_idx0:
-; RV32:       # %bb.0:
-; RV32-NEXT:    li a1, 128
-; RV32-NEXT:    vsetvli zero, a1, e8, m8, ta, ma
-; RV32-NEXT:    vle8.v v8, (a0)
-; RV32-NEXT:    vmseq.vi v16, v8, 0
-; RV32-NEXT:    vsetivli zero, 0, e32, m1, ta, ma
-; RV32-NEXT:    vmv.x.s a0, v16
-; RV32-NEXT:    andi a0, a0, 1
-; RV32-NEXT:    ret
-;
-; RV64-LABEL: extractelt_v128i1_idx0:
-; RV64:       # %bb.0:
-; RV64-NEXT:    li a1, 128
-; RV64-NEXT:    vsetvli zero, a1, e8, m8, ta, ma
-; RV64-NEXT:    vle8.v v8, (a0)
-; RV64-NEXT:    vmseq.vi v16, v8, 0
-; RV64-NEXT:    vsetivli zero, 0, e64, m1, ta, ma
-; RV64-NEXT:    vmv.x.s a0, v16
-; RV64-NEXT:    andi a0, a0, 1
-; RV64-NEXT:    ret
-;
-; RV32ZBS-LABEL: extractelt_v128i1_idx0:
-; RV32ZBS:       # %bb.0:
-; RV32ZBS-NEXT:    li a1, 128
-; RV32ZBS-NEXT:    vsetvli zero, a1, e8, m8, ta, ma
-; RV32ZBS-NEXT:    vle8.v v8, (a0)
-; RV32ZBS-NEXT:    vmseq.vi v16, v8, 0
-; RV32ZBS-NEXT:    vsetivli zero, 0, e32, m1, ta, ma
-; RV32ZBS-NEXT:    vmv.x.s a0, v16
-; RV32ZBS-NEXT:    andi a0, a0, 1
-; RV32ZBS-NEXT:    ret
-;
-; RV64ZBS-LABEL: extractelt_v128i1_idx0:
-; RV64ZBS:       # %bb.0:
-; RV64ZBS-NEXT:    li a1, 128
-; RV64ZBS-NEXT:    vsetvli zero, a1, e8, m8, ta, ma
-; RV64ZBS-NEXT:    vle8.v v8, (a0)
-; RV64ZBS-NEXT:    vmseq.vi v16, v8, 0
-; RV64ZBS-NEXT:    vsetivli zero, 0, e64, m1, ta, ma
-; RV64ZBS-NEXT:    vmv.x.s a0, v16
-; RV64ZBS-NEXT:    andi a0, a0, 1
-; RV64ZBS-NEXT:    ret
-=======
 ; CHECK-LABEL: extractelt_v128i1_idx0:
 ; CHECK:       # %bb.0:
 ; CHECK-NEXT:    li a1, 128
@@ -656,7 +565,6 @@
 ; CHECK-NEXT:    vfirst.m a0, v16
 ; CHECK-NEXT:    seqz a0, a0
 ; CHECK-NEXT:    ret
->>>>>>> e1acf65b
   %a = load <128 x i8>, ptr %x
   %b = icmp eq <128 x i8> %a, zeroinitializer
   %c = extractelement <128 x i1> %b, i64 0
@@ -664,51 +572,6 @@
 }
 
 define i1 @extractelt_v256i1_idx0(ptr %x) nounwind {
-<<<<<<< HEAD
-; RV32-LABEL: extractelt_v256i1_idx0:
-; RV32:       # %bb.0:
-; RV32-NEXT:    li a1, 128
-; RV32-NEXT:    vsetvli zero, a1, e8, m8, ta, ma
-; RV32-NEXT:    vle8.v v8, (a0)
-; RV32-NEXT:    vmseq.vi v16, v8, 0
-; RV32-NEXT:    vsetivli zero, 0, e32, m1, ta, ma
-; RV32-NEXT:    vmv.x.s a0, v16
-; RV32-NEXT:    andi a0, a0, 1
-; RV32-NEXT:    ret
-;
-; RV64-LABEL: extractelt_v256i1_idx0:
-; RV64:       # %bb.0:
-; RV64-NEXT:    li a1, 128
-; RV64-NEXT:    vsetvli zero, a1, e8, m8, ta, ma
-; RV64-NEXT:    vle8.v v8, (a0)
-; RV64-NEXT:    vmseq.vi v16, v8, 0
-; RV64-NEXT:    vsetivli zero, 0, e64, m1, ta, ma
-; RV64-NEXT:    vmv.x.s a0, v16
-; RV64-NEXT:    andi a0, a0, 1
-; RV64-NEXT:    ret
-;
-; RV32ZBS-LABEL: extractelt_v256i1_idx0:
-; RV32ZBS:       # %bb.0:
-; RV32ZBS-NEXT:    li a1, 128
-; RV32ZBS-NEXT:    vsetvli zero, a1, e8, m8, ta, ma
-; RV32ZBS-NEXT:    vle8.v v8, (a0)
-; RV32ZBS-NEXT:    vmseq.vi v16, v8, 0
-; RV32ZBS-NEXT:    vsetivli zero, 0, e32, m1, ta, ma
-; RV32ZBS-NEXT:    vmv.x.s a0, v16
-; RV32ZBS-NEXT:    andi a0, a0, 1
-; RV32ZBS-NEXT:    ret
-;
-; RV64ZBS-LABEL: extractelt_v256i1_idx0:
-; RV64ZBS:       # %bb.0:
-; RV64ZBS-NEXT:    li a1, 128
-; RV64ZBS-NEXT:    vsetvli zero, a1, e8, m8, ta, ma
-; RV64ZBS-NEXT:    vle8.v v8, (a0)
-; RV64ZBS-NEXT:    vmseq.vi v16, v8, 0
-; RV64ZBS-NEXT:    vsetivli zero, 0, e64, m1, ta, ma
-; RV64ZBS-NEXT:    vmv.x.s a0, v16
-; RV64ZBS-NEXT:    andi a0, a0, 1
-; RV64ZBS-NEXT:    ret
-=======
 ; CHECK-LABEL: extractelt_v256i1_idx0:
 ; CHECK:       # %bb.0:
 ; CHECK-NEXT:    li a1, 128
@@ -718,7 +581,6 @@
 ; CHECK-NEXT:    vfirst.m a0, v16
 ; CHECK-NEXT:    seqz a0, a0
 ; CHECK-NEXT:    ret
->>>>>>> e1acf65b
   %a = load <256 x i8>, ptr %x
   %b = icmp eq <256 x i8> %a, zeroinitializer
   %c = extractelement <256 x i1> %b, i64 0
