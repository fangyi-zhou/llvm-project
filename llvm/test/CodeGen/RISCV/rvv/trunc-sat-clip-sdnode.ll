; NOTE: Assertions have been autogenerated by utils/update_llc_test_checks.py UTC_ARGS: --version 4
; RUN: llc -mtriple=riscv64 -mattr=+v -verify-machineinstrs < %s | FileCheck %s

declare <vscale x 4 x i16> @llvm.smax.v4i16(<vscale x 4 x i16>, <vscale x 4 x i16>)
declare <vscale x 4 x i16> @llvm.smin.v4i16(<vscale x 4 x i16>, <vscale x 4 x i16>)
declare <vscale x 4 x i32> @llvm.smax.v4i32(<vscale x 4 x i32>, <vscale x 4 x i32>)
declare <vscale x 4 x i32> @llvm.smin.v4i32(<vscale x 4 x i32>, <vscale x 4 x i32>)
declare <vscale x 4 x i64> @llvm.smax.v4i64(<vscale x 4 x i64>, <vscale x 4 x i64>)
declare <vscale x 4 x i64> @llvm.smin.v4i64(<vscale x 4 x i64>, <vscale x 4 x i64>)

declare <vscale x 4 x i16> @llvm.umin.v4i16(<vscale x 4 x i16>, <vscale x 4 x i16>)
declare <vscale x 4 x i32> @llvm.umin.v4i32(<vscale x 4 x i32>, <vscale x 4 x i32>)
declare <vscale x 4 x i64> @llvm.umin.v4i64(<vscale x 4 x i64>, <vscale x 4 x i64>)

define void @trunc_sat_i8i16_maxmin(ptr %x, ptr %y) {
; CHECK-LABEL: trunc_sat_i8i16_maxmin:
; CHECK:       # %bb.0:
; CHECK-NEXT:    vl1re16.v v8, (a0)
; CHECK-NEXT:    vsetvli a0, zero, e8, mf2, ta, ma
; CHECK-NEXT:    vnclip.wi v8, v8, 0
; CHECK-NEXT:    vse8.v v8, (a1)
; CHECK-NEXT:    ret
  %1 = load <vscale x 4 x i16>, ptr %x, align 16
  %2 = tail call <vscale x 4 x i16> @llvm.smax.v4i16(<vscale x 4 x i16> %1, <vscale x 4 x i16> splat (i16 -128))
  %3 = tail call <vscale x 4 x i16> @llvm.smin.v4i16(<vscale x 4 x i16> %2, <vscale x 4 x i16> splat (i16 127))
  %4 = trunc <vscale x 4 x i16> %3 to <vscale x 4 x i8>
  store <vscale x 4 x i8> %4, ptr %y, align 8
  ret void
}

define void @trunc_sat_i8i16_minmax(ptr %x, ptr %y) {
; CHECK-LABEL: trunc_sat_i8i16_minmax:
; CHECK:       # %bb.0:
; CHECK-NEXT:    vl1re16.v v8, (a0)
; CHECK-NEXT:    vsetvli a0, zero, e8, mf2, ta, ma
; CHECK-NEXT:    vnclip.wi v8, v8, 0
; CHECK-NEXT:    vse8.v v8, (a1)
; CHECK-NEXT:    ret
  %1 = load <vscale x 4 x i16>, ptr %x, align 16
  %2 = tail call <vscale x 4 x i16> @llvm.smin.v4i16(<vscale x 4 x i16> %1, <vscale x 4 x i16> splat (i16 127))
  %3 = tail call <vscale x 4 x i16> @llvm.smax.v4i16(<vscale x 4 x i16> %2, <vscale x 4 x i16> splat (i16 -128))
  %4 = trunc <vscale x 4 x i16> %3 to <vscale x 4 x i8>
  store <vscale x 4 x i8> %4, ptr %y, align 8
  ret void
}

define void @trunc_sat_i8i16_notopt(ptr %x, ptr %y) {
; CHECK-LABEL: trunc_sat_i8i16_notopt:
; CHECK:       # %bb.0:
; CHECK-NEXT:    vl1re16.v v8, (a0)
; CHECK-NEXT:    li a0, -127
; CHECK-NEXT:    vsetvli a2, zero, e16, m1, ta, ma
; CHECK-NEXT:    vmax.vx v8, v8, a0
; CHECK-NEXT:    li a0, 128
; CHECK-NEXT:    vmin.vx v8, v8, a0
; CHECK-NEXT:    vsetvli zero, zero, e8, mf2, ta, ma
; CHECK-NEXT:    vnsrl.wi v8, v8, 0
; CHECK-NEXT:    vse8.v v8, (a1)
; CHECK-NEXT:    ret
  %1 = load <vscale x 4 x i16>, ptr %x, align 16
  %2 = tail call <vscale x 4 x i16> @llvm.smax.v4i16(<vscale x 4 x i16> %1, <vscale x 4 x i16> splat (i16 -127))
  %3 = tail call <vscale x 4 x i16> @llvm.smin.v4i16(<vscale x 4 x i16> %2, <vscale x 4 x i16> splat (i16 128))
  %4 = trunc <vscale x 4 x i16> %3 to <vscale x 4 x i8>
  store <vscale x 4 x i8> %4, ptr %y, align 8
  ret void
}

define void @trunc_sat_u8u16_min(ptr %x, ptr %y) {
; CHECK-LABEL: trunc_sat_u8u16_min:
; CHECK:       # %bb.0:
; CHECK-NEXT:    vl1re16.v v8, (a0)
; CHECK-NEXT:    vsetvli a0, zero, e8, mf2, ta, ma
; CHECK-NEXT:    vnclipu.wi v8, v8, 0
; CHECK-NEXT:    vse8.v v8, (a1)
; CHECK-NEXT:    ret
  %1 = load <vscale x 4 x i16>, ptr %x, align 16
  %2 = tail call <vscale x 4 x i16> @llvm.umin.v4i16(<vscale x 4 x i16> %1, <vscale x 4 x i16> splat (i16 255))
  %3 = trunc <vscale x 4 x i16> %2 to <vscale x 4 x i8>
  store <vscale x 4 x i8> %3, ptr %y, align 8
  ret void
}

define void @trunc_sat_u8u16_notopt(ptr %x, ptr %y) {
; CHECK-LABEL: trunc_sat_u8u16_notopt:
; CHECK:       # %bb.0:
; CHECK-NEXT:    vl1re16.v v8, (a0)
; CHECK-NEXT:    li a0, 127
; CHECK-NEXT:    vsetvli a2, zero, e16, m1, ta, ma
; CHECK-NEXT:    vminu.vx v8, v8, a0
; CHECK-NEXT:    vsetvli zero, zero, e8, mf2, ta, ma
; CHECK-NEXT:    vnsrl.wi v8, v8, 0
; CHECK-NEXT:    vse8.v v8, (a1)
; CHECK-NEXT:    ret
  %1 = load <vscale x 4 x i16>, ptr %x, align 16
  %2 = tail call <vscale x 4 x i16> @llvm.umin.v4i16(<vscale x 4 x i16> %1, <vscale x 4 x i16> splat (i16 127))
  %3 = trunc <vscale x 4 x i16> %2 to <vscale x 4 x i8>
  store <vscale x 4 x i8> %3, ptr %y, align 8
  ret void
}

; FIXME: This can be a signed vmax followed by vnclipu.
define void @trunc_sat_u8u16_maxmin(ptr %x, ptr %y) {
; CHECK-LABEL: trunc_sat_u8u16_maxmin:
; CHECK:       # %bb.0:
; CHECK-NEXT:    vl1re16.v v8, (a0)
; CHECK-NEXT:    vsetvli a0, zero, e16, m1, ta, ma
; CHECK-NEXT:    vmax.vx v8, v8, zero
<<<<<<< HEAD
; CHECK-NEXT:    li a0, 255
; CHECK-NEXT:    vmin.vx v8, v8, a0
; CHECK-NEXT:    vsetvli zero, zero, e8, mf2, ta, ma
; CHECK-NEXT:    vnsrl.wi v8, v8, 0
=======
; CHECK-NEXT:    vsetvli zero, zero, e8, mf2, ta, ma
; CHECK-NEXT:    vnclipu.wi v8, v8, 0
>>>>>>> e9954ec0
; CHECK-NEXT:    vse8.v v8, (a1)
; CHECK-NEXT:    ret
  %1 = load <vscale x 4 x i16>, ptr %x, align 16
  %2 = tail call <vscale x 4 x i16> @llvm.smax.v4i16(<vscale x 4 x i16> %1, <vscale x 4 x i16> splat (i16 0))
  %3 = tail call <vscale x 4 x i16> @llvm.smin.v4i16(<vscale x 4 x i16> %2, <vscale x 4 x i16> splat (i16 255))
  %4 = trunc <vscale x 4 x i16> %3 to <vscale x 4 x i8>
  store <vscale x 4 x i8> %4, ptr %y, align 8
  ret void
}

; FIXME: This can be a signed vmax followed by vnclipu.
define void @trunc_sat_u8u16_minmax(ptr %x, ptr %y) {
; CHECK-LABEL: trunc_sat_u8u16_minmax:
; CHECK:       # %bb.0:
; CHECK-NEXT:    vl1re16.v v8, (a0)
<<<<<<< HEAD
; CHECK-NEXT:    li a0, 255
; CHECK-NEXT:    vsetvli a2, zero, e16, m1, ta, ma
; CHECK-NEXT:    vmin.vx v8, v8, a0
; CHECK-NEXT:    vmax.vx v8, v8, zero
; CHECK-NEXT:    vsetvli zero, zero, e8, mf2, ta, ma
; CHECK-NEXT:    vnsrl.wi v8, v8, 0
=======
; CHECK-NEXT:    vsetvli a0, zero, e16, m1, ta, ma
; CHECK-NEXT:    vmax.vx v8, v8, zero
; CHECK-NEXT:    vsetvli zero, zero, e8, mf2, ta, ma
; CHECK-NEXT:    vnclipu.wi v8, v8, 0
>>>>>>> e9954ec0
; CHECK-NEXT:    vse8.v v8, (a1)
; CHECK-NEXT:    ret
  %1 = load <vscale x 4 x i16>, ptr %x, align 16
  %2 = tail call <vscale x 4 x i16> @llvm.smin.v4i16(<vscale x 4 x i16> %1, <vscale x 4 x i16> splat (i16 255))
  %3 = tail call <vscale x 4 x i16> @llvm.smax.v4i16(<vscale x 4 x i16> %2, <vscale x 4 x i16> splat (i16 0))
  %4 = trunc <vscale x 4 x i16> %3 to <vscale x 4 x i8>
  store <vscale x 4 x i8> %4, ptr %y, align 8
  ret void
}


define void @trunc_sat_i16i32_notopt(ptr %x, ptr %y) {
; CHECK-LABEL: trunc_sat_i16i32_notopt:
; CHECK:       # %bb.0:
; CHECK-NEXT:    vl2re32.v v8, (a0)
; CHECK-NEXT:    lui a0, 1048568
; CHECK-NEXT:    addi a0, a0, 1
; CHECK-NEXT:    vsetvli a2, zero, e32, m2, ta, ma
; CHECK-NEXT:    vmax.vx v8, v8, a0
; CHECK-NEXT:    lui a0, 8
; CHECK-NEXT:    vmin.vx v8, v8, a0
; CHECK-NEXT:    vsetvli zero, zero, e16, m1, ta, ma
; CHECK-NEXT:    vnsrl.wi v10, v8, 0
; CHECK-NEXT:    vs1r.v v10, (a1)
; CHECK-NEXT:    ret
  %1 = load <vscale x 4 x i32>, ptr %x, align 32
  %2 = tail call <vscale x 4 x i32> @llvm.smax.v4i32(<vscale x 4 x i32> %1, <vscale x 4 x i32> splat (i32 -32767))
  %3 = tail call <vscale x 4 x i32> @llvm.smin.v4i32(<vscale x 4 x i32> %2, <vscale x 4 x i32> splat (i32 32768))
  %4 = trunc <vscale x 4 x i32> %3 to <vscale x 4 x i16>
  store <vscale x 4 x i16> %4, ptr %y, align 16
  ret void
}

define void @trunc_sat_i16i32_maxmin(ptr %x, ptr %y) {
; CHECK-LABEL: trunc_sat_i16i32_maxmin:
; CHECK:       # %bb.0:
; CHECK-NEXT:    vl2re32.v v8, (a0)
; CHECK-NEXT:    vsetvli a0, zero, e16, m1, ta, ma
; CHECK-NEXT:    vnclip.wi v10, v8, 0
; CHECK-NEXT:    vs1r.v v10, (a1)
; CHECK-NEXT:    ret
  %1 = load <vscale x 4 x i32>, ptr %x, align 32
  %2 = tail call <vscale x 4 x i32> @llvm.smax.v4i32(<vscale x 4 x i32> %1, <vscale x 4 x i32> splat (i32 -32768))
  %3 = tail call <vscale x 4 x i32> @llvm.smin.v4i32(<vscale x 4 x i32> %2, <vscale x 4 x i32> splat (i32 32767))
  %4 = trunc <vscale x 4 x i32> %3 to <vscale x 4 x i16>
  store <vscale x 4 x i16> %4, ptr %y, align 16
  ret void
}

define void @trunc_sat_i16i32_minmax(ptr %x, ptr %y) {
; CHECK-LABEL: trunc_sat_i16i32_minmax:
; CHECK:       # %bb.0:
; CHECK-NEXT:    vl2re32.v v8, (a0)
; CHECK-NEXT:    vsetvli a0, zero, e16, m1, ta, ma
; CHECK-NEXT:    vnclip.wi v10, v8, 0
; CHECK-NEXT:    vs1r.v v10, (a1)
; CHECK-NEXT:    ret
  %1 = load <vscale x 4 x i32>, ptr %x, align 32
  %2 = tail call <vscale x 4 x i32> @llvm.smin.v4i32(<vscale x 4 x i32> %1, <vscale x 4 x i32> splat (i32 32767))
  %3 = tail call <vscale x 4 x i32> @llvm.smax.v4i32(<vscale x 4 x i32> %2, <vscale x 4 x i32> splat (i32 -32768))
  %4 = trunc <vscale x 4 x i32> %3 to <vscale x 4 x i16>
  store <vscale x 4 x i16> %4, ptr %y, align 16
  ret void
}

define void @trunc_sat_u16u32_notopt(ptr %x, ptr %y) {
; CHECK-LABEL: trunc_sat_u16u32_notopt:
; CHECK:       # %bb.0:
; CHECK-NEXT:    vl2re32.v v8, (a0)
; CHECK-NEXT:    lui a0, 8
; CHECK-NEXT:    addi a0, a0, -1
; CHECK-NEXT:    vsetvli a2, zero, e32, m2, ta, ma
; CHECK-NEXT:    vminu.vx v8, v8, a0
; CHECK-NEXT:    vsetvli zero, zero, e16, m1, ta, ma
; CHECK-NEXT:    vnsrl.wi v10, v8, 0
; CHECK-NEXT:    vs1r.v v10, (a1)
; CHECK-NEXT:    ret
  %1 = load <vscale x 4 x i32>, ptr %x, align 32
  %2 = tail call <vscale x 4 x i32> @llvm.umin.v4i32(<vscale x 4 x i32> %1, <vscale x 4 x i32> splat (i32 32767))
  %3 = trunc <vscale x 4 x i32> %2 to <vscale x 4 x i16>
  store <vscale x 4 x i16> %3, ptr %y, align 16
  ret void
}

define void @trunc_sat_u16u32_min(ptr %x, ptr %y) {
; CHECK-LABEL: trunc_sat_u16u32_min:
; CHECK:       # %bb.0:
; CHECK-NEXT:    vl2re32.v v8, (a0)
; CHECK-NEXT:    vsetvli a0, zero, e16, m1, ta, ma
; CHECK-NEXT:    vnclipu.wi v10, v8, 0
; CHECK-NEXT:    vs1r.v v10, (a1)
; CHECK-NEXT:    ret
  %1 = load <vscale x 4 x i32>, ptr %x, align 32
  %2 = tail call <vscale x 4 x i32> @llvm.umin.v4i32(<vscale x 4 x i32> %1, <vscale x 4 x i32> splat (i32 65535))
  %3 = trunc <vscale x 4 x i32> %2 to <vscale x 4 x i16>
  store <vscale x 4 x i16> %3, ptr %y, align 16
  ret void
}

<<<<<<< HEAD
; FIXME: This can be a signed vmax followed by vnclipu.
=======
>>>>>>> e9954ec0
define void @trunc_sat_u16u32_maxmin(ptr %x, ptr %y) {
; CHECK-LABEL: trunc_sat_u16u32_maxmin:
; CHECK:       # %bb.0:
; CHECK-NEXT:    vl2re32.v v8, (a0)
; CHECK-NEXT:    li a0, 1
; CHECK-NEXT:    vsetvli a2, zero, e32, m2, ta, ma
; CHECK-NEXT:    vmax.vx v8, v8, a0
<<<<<<< HEAD
; CHECK-NEXT:    lui a0, 16
; CHECK-NEXT:    addi a0, a0, -1
; CHECK-NEXT:    vmin.vx v8, v8, a0
; CHECK-NEXT:    vsetvli zero, zero, e16, m1, ta, ma
; CHECK-NEXT:    vnsrl.wi v10, v8, 0
=======
; CHECK-NEXT:    vsetvli zero, zero, e16, m1, ta, ma
; CHECK-NEXT:    vnclipu.wi v10, v8, 0
>>>>>>> e9954ec0
; CHECK-NEXT:    vs1r.v v10, (a1)
; CHECK-NEXT:    ret
  %1 = load <vscale x 4 x i32>, ptr %x, align 16
  %2 = tail call <vscale x 4 x i32> @llvm.smax.v4i32(<vscale x 4 x i32> %1, <vscale x 4 x i32> splat (i32 1))
  %3 = tail call <vscale x 4 x i32> @llvm.smin.v4i32(<vscale x 4 x i32> %2, <vscale x 4 x i32> splat (i32 65535))
  %4 = trunc <vscale x 4 x i32> %3 to <vscale x 4 x i16>
  store <vscale x 4 x i16> %4, ptr %y, align 8
  ret void
}

<<<<<<< HEAD
; FIXME: This can be a signed vmax followed by vnclipu.
=======
>>>>>>> e9954ec0
define void @trunc_sat_u16u32_minmax(ptr %x, ptr %y) {
; CHECK-LABEL: trunc_sat_u16u32_minmax:
; CHECK:       # %bb.0:
; CHECK-NEXT:    vl2re32.v v8, (a0)
<<<<<<< HEAD
; CHECK-NEXT:    lui a0, 16
; CHECK-NEXT:    addi a0, a0, -1
; CHECK-NEXT:    vsetvli a2, zero, e32, m2, ta, ma
; CHECK-NEXT:    vmin.vx v8, v8, a0
; CHECK-NEXT:    li a0, 50
; CHECK-NEXT:    vmax.vx v8, v8, a0
; CHECK-NEXT:    vsetvli zero, zero, e16, m1, ta, ma
; CHECK-NEXT:    vnsrl.wi v10, v8, 0
=======
; CHECK-NEXT:    li a0, 50
; CHECK-NEXT:    vsetvli a2, zero, e32, m2, ta, ma
; CHECK-NEXT:    vmax.vx v8, v8, a0
; CHECK-NEXT:    vsetvli zero, zero, e16, m1, ta, ma
; CHECK-NEXT:    vnclipu.wi v10, v8, 0
>>>>>>> e9954ec0
; CHECK-NEXT:    vs1r.v v10, (a1)
; CHECK-NEXT:    ret
  %1 = load <vscale x 4 x i32>, ptr %x, align 16
  %2 = tail call <vscale x 4 x i32> @llvm.smin.v4i32(<vscale x 4 x i32> %1, <vscale x 4 x i32> splat (i32 65535))
  %3 = tail call <vscale x 4 x i32> @llvm.smax.v4i32(<vscale x 4 x i32> %2, <vscale x 4 x i32> splat (i32 50))
  %4 = trunc <vscale x 4 x i32> %3 to <vscale x 4 x i16>
  store <vscale x 4 x i16> %4, ptr %y, align 8
  ret void
}


define void @trunc_sat_i32i64_notopt(ptr %x, ptr %y) {
; CHECK-LABEL: trunc_sat_i32i64_notopt:
; CHECK:       # %bb.0:
; CHECK-NEXT:    vl4re64.v v8, (a0)
; CHECK-NEXT:    lui a0, 524288
; CHECK-NEXT:    addiw a0, a0, 1
; CHECK-NEXT:    vsetvli a2, zero, e64, m4, ta, ma
; CHECK-NEXT:    vmax.vx v8, v8, a0
; CHECK-NEXT:    li a0, 1
; CHECK-NEXT:    slli a0, a0, 31
; CHECK-NEXT:    vmin.vx v8, v8, a0
; CHECK-NEXT:    vsetvli zero, zero, e32, m2, ta, ma
; CHECK-NEXT:    vnsrl.wi v12, v8, 0
; CHECK-NEXT:    vs2r.v v12, (a1)
; CHECK-NEXT:    ret
  %1 = load <vscale x 4 x i64>, ptr %x, align 64
  %2 = tail call <vscale x 4 x i64> @llvm.smax.v4i64(<vscale x 4 x i64> %1, <vscale x 4 x i64> splat (i64 -2147483647))
  %3 = tail call <vscale x 4 x i64> @llvm.smin.v4i64(<vscale x 4 x i64> %2, <vscale x 4 x i64> splat (i64 2147483648))
  %4 = trunc <vscale x 4 x i64> %3 to <vscale x 4 x i32>
  store <vscale x 4 x i32> %4, ptr %y, align 32
  ret void
}

define void @trunc_sat_i32i64_maxmin(ptr %x, ptr %y) {
; CHECK-LABEL: trunc_sat_i32i64_maxmin:
; CHECK:       # %bb.0:
; CHECK-NEXT:    vl4re64.v v8, (a0)
; CHECK-NEXT:    vsetvli a0, zero, e32, m2, ta, ma
; CHECK-NEXT:    vnclip.wi v12, v8, 0
; CHECK-NEXT:    vs2r.v v12, (a1)
; CHECK-NEXT:    ret
  %1 = load <vscale x 4 x i64>, ptr %x, align 64
  %2 = tail call <vscale x 4 x i64> @llvm.smax.v4i64(<vscale x 4 x i64> %1, <vscale x 4 x i64> splat (i64 -2147483648))
  %3 = tail call <vscale x 4 x i64> @llvm.smin.v4i64(<vscale x 4 x i64> %2, <vscale x 4 x i64> splat (i64 2147483647))
  %4 = trunc <vscale x 4 x i64> %3 to <vscale x 4 x i32>
  store <vscale x 4 x i32> %4, ptr %y, align 32
  ret void
}

define void @trunc_sat_i32i64_minmax(ptr %x, ptr %y) {
; CHECK-LABEL: trunc_sat_i32i64_minmax:
; CHECK:       # %bb.0:
; CHECK-NEXT:    vl4re64.v v8, (a0)
; CHECK-NEXT:    vsetvli a0, zero, e32, m2, ta, ma
; CHECK-NEXT:    vnclip.wi v12, v8, 0
; CHECK-NEXT:    vs2r.v v12, (a1)
; CHECK-NEXT:    ret
  %1 = load <vscale x 4 x i64>, ptr %x, align 64
  %2 = tail call <vscale x 4 x i64> @llvm.smin.v4i64(<vscale x 4 x i64> %1, <vscale x 4 x i64> splat (i64 2147483647))
  %3 = tail call <vscale x 4 x i64> @llvm.smax.v4i64(<vscale x 4 x i64> %2, <vscale x 4 x i64> splat (i64 -2147483648))
  %4 = trunc <vscale x 4 x i64> %3 to <vscale x 4 x i32>
  store <vscale x 4 x i32> %4, ptr %y, align 32
  ret void
}


define void @trunc_sat_u32u64_notopt(ptr %x, ptr %y) {
; CHECK-LABEL: trunc_sat_u32u64_notopt:
; CHECK:       # %bb.0:
; CHECK-NEXT:    vl4re64.v v8, (a0)
; CHECK-NEXT:    lui a0, 524288
; CHECK-NEXT:    addiw a0, a0, -1
; CHECK-NEXT:    vsetvli a2, zero, e64, m4, ta, ma
; CHECK-NEXT:    vminu.vx v8, v8, a0
; CHECK-NEXT:    vsetvli zero, zero, e32, m2, ta, ma
; CHECK-NEXT:    vnsrl.wi v12, v8, 0
; CHECK-NEXT:    vs2r.v v12, (a1)
; CHECK-NEXT:    ret
  %1 = load <vscale x 4 x i64>, ptr %x, align 64
  %2 = tail call <vscale x 4 x i64> @llvm.umin.v4i64(<vscale x 4 x i64> %1, <vscale x 4 x i64> splat (i64 2147483647))
  %3 = trunc <vscale x 4 x i64> %2 to <vscale x 4 x i32>
  store <vscale x 4 x i32> %3, ptr %y, align 32
  ret void
}

define void @trunc_sat_u32u64_min(ptr %x, ptr %y) {
; CHECK-LABEL: trunc_sat_u32u64_min:
; CHECK:       # %bb.0:
; CHECK-NEXT:    vl4re64.v v8, (a0)
; CHECK-NEXT:    vsetvli a0, zero, e32, m2, ta, ma
; CHECK-NEXT:    vnclipu.wi v12, v8, 0
; CHECK-NEXT:    vs2r.v v12, (a1)
; CHECK-NEXT:    ret
  %1 = load <vscale x 4 x i64>, ptr %x, align 64
  %2 = tail call <vscale x 4 x i64> @llvm.umin.v4i64(<vscale x 4 x i64> %1, <vscale x 4 x i64> splat (i64 4294967295))
  %3 = trunc <vscale x 4 x i64> %2 to <vscale x 4 x i32>
  store <vscale x 4 x i32> %3, ptr %y, align 32
  ret void
}


; FIXME: This can be a signed vmax followed by vnclipu.
define void @trunc_sat_u32u64_maxmin(ptr %x, ptr %y) {
; CHECK-LABEL: trunc_sat_u32u64_maxmin:
; CHECK:       # %bb.0:
; CHECK-NEXT:    vl4re64.v v8, (a0)
; CHECK-NEXT:    vsetvli a0, zero, e64, m4, ta, ma
; CHECK-NEXT:    vmax.vx v8, v8, zero
<<<<<<< HEAD
; CHECK-NEXT:    li a0, -1
; CHECK-NEXT:    srli a0, a0, 32
; CHECK-NEXT:    vmin.vx v8, v8, a0
; CHECK-NEXT:    vsetvli zero, zero, e32, m2, ta, ma
; CHECK-NEXT:    vnsrl.wi v12, v8, 0
=======
; CHECK-NEXT:    vsetvli zero, zero, e32, m2, ta, ma
; CHECK-NEXT:    vnclipu.wi v12, v8, 0
>>>>>>> e9954ec0
; CHECK-NEXT:    vs2r.v v12, (a1)
; CHECK-NEXT:    ret
  %1 = load <vscale x 4 x i64>, ptr %x, align 16
  %2 = tail call <vscale x 4 x i64> @llvm.smax.v4i64(<vscale x 4 x i64> %1, <vscale x 4 x i64> splat (i64 0))
  %3 = tail call <vscale x 4 x i64> @llvm.smin.v4i64(<vscale x 4 x i64> %2, <vscale x 4 x i64> splat (i64 4294967295))
  %4 = trunc <vscale x 4 x i64> %3 to <vscale x 4 x i32>
  store <vscale x 4 x i32> %4, ptr %y, align 8
  ret void
}

; FIXME: This can be a signed vmax followed by vnclipu.
define void @trunc_sat_u32u64_minmax(ptr %x, ptr %y) {
; CHECK-LABEL: trunc_sat_u32u64_minmax:
; CHECK:       # %bb.0:
; CHECK-NEXT:    vl4re64.v v8, (a0)
<<<<<<< HEAD
; CHECK-NEXT:    li a0, -1
; CHECK-NEXT:    srli a0, a0, 32
; CHECK-NEXT:    vsetvli a2, zero, e64, m4, ta, ma
; CHECK-NEXT:    vmin.vx v8, v8, a0
; CHECK-NEXT:    vmax.vx v8, v8, zero
; CHECK-NEXT:    vsetvli zero, zero, e32, m2, ta, ma
; CHECK-NEXT:    vnsrl.wi v12, v8, 0
=======
; CHECK-NEXT:    vsetvli a0, zero, e64, m4, ta, ma
; CHECK-NEXT:    vmax.vx v8, v8, zero
; CHECK-NEXT:    vsetvli zero, zero, e32, m2, ta, ma
; CHECK-NEXT:    vnclipu.wi v12, v8, 0
>>>>>>> e9954ec0
; CHECK-NEXT:    vs2r.v v12, (a1)
; CHECK-NEXT:    ret
  %1 = load <vscale x 4 x i64>, ptr %x, align 16
  %2 = tail call <vscale x 4 x i64> @llvm.smin.v4i64(<vscale x 4 x i64> %1, <vscale x 4 x i64> splat (i64 4294967295))
  %3 = tail call <vscale x 4 x i64> @llvm.smax.v4i64(<vscale x 4 x i64> %2, <vscale x 4 x i64> splat (i64 0))
  %4 = trunc <vscale x 4 x i64> %3 to <vscale x 4 x i32>
  store <vscale x 4 x i32> %4, ptr %y, align 8
<<<<<<< HEAD
=======
  ret void
}

define void @trunc_sat_i8i32_maxmin(ptr %x, ptr %y) {
; CHECK-LABEL: trunc_sat_i8i32_maxmin:
; CHECK:       # %bb.0:
; CHECK-NEXT:    vl2re32.v v8, (a0)
; CHECK-NEXT:    li a0, -128
; CHECK-NEXT:    vsetvli a2, zero, e32, m2, ta, ma
; CHECK-NEXT:    vmax.vx v8, v8, a0
; CHECK-NEXT:    li a0, 127
; CHECK-NEXT:    vmin.vx v8, v8, a0
; CHECK-NEXT:    vsetvli zero, zero, e16, m1, ta, ma
; CHECK-NEXT:    vnsrl.wi v10, v8, 0
; CHECK-NEXT:    vsetvli zero, zero, e8, mf2, ta, ma
; CHECK-NEXT:    vnsrl.wi v8, v10, 0
; CHECK-NEXT:    vse8.v v8, (a1)
; CHECK-NEXT:    ret
  %1 = load <vscale x 4 x i32>, ptr %x, align 16
  %2 = tail call <vscale x 4 x i32> @llvm.smax.v4i32(<vscale x 4 x i32> %1, <vscale x 4 x i32> splat (i32 -128))
  %3 = tail call <vscale x 4 x i32> @llvm.smin.v4i32(<vscale x 4 x i32> %2, <vscale x 4 x i32> splat (i32 127))
  %4 = trunc <vscale x 4 x i32> %3 to <vscale x 4 x i8>
  store <vscale x 4 x i8> %4, ptr %y, align 8
  ret void
}

define void @trunc_sat_i8i32_minmax(ptr %x, ptr %y) {
; CHECK-LABEL: trunc_sat_i8i32_minmax:
; CHECK:       # %bb.0:
; CHECK-NEXT:    vl2re32.v v8, (a0)
; CHECK-NEXT:    li a0, 127
; CHECK-NEXT:    vsetvli a2, zero, e32, m2, ta, ma
; CHECK-NEXT:    vmin.vx v8, v8, a0
; CHECK-NEXT:    li a0, -128
; CHECK-NEXT:    vmax.vx v8, v8, a0
; CHECK-NEXT:    vsetvli zero, zero, e16, m1, ta, ma
; CHECK-NEXT:    vnsrl.wi v10, v8, 0
; CHECK-NEXT:    vsetvli zero, zero, e8, mf2, ta, ma
; CHECK-NEXT:    vnsrl.wi v8, v10, 0
; CHECK-NEXT:    vse8.v v8, (a1)
; CHECK-NEXT:    ret
  %1 = load <vscale x 4 x i32>, ptr %x, align 16
  %2 = tail call <vscale x 4 x i32> @llvm.smin.v4i32(<vscale x 4 x i32> %1, <vscale x 4 x i32> splat (i32 127))
  %3 = tail call <vscale x 4 x i32> @llvm.smax.v4i32(<vscale x 4 x i32> %2, <vscale x 4 x i32> splat (i32 -128))
  %4 = trunc <vscale x 4 x i32> %3 to <vscale x 4 x i8>
  store <vscale x 4 x i8> %4, ptr %y, align 8
  ret void
}

define void @trunc_sat_u8u32_min(ptr %x, ptr %y) {
; CHECK-LABEL: trunc_sat_u8u32_min:
; CHECK:       # %bb.0:
; CHECK-NEXT:    vl2re32.v v8, (a0)
; CHECK-NEXT:    li a0, 255
; CHECK-NEXT:    vsetvli a2, zero, e32, m2, ta, ma
; CHECK-NEXT:    vminu.vx v8, v8, a0
; CHECK-NEXT:    vsetvli zero, zero, e16, m1, ta, ma
; CHECK-NEXT:    vnsrl.wi v10, v8, 0
; CHECK-NEXT:    vsetvli zero, zero, e8, mf2, ta, ma
; CHECK-NEXT:    vnsrl.wi v8, v10, 0
; CHECK-NEXT:    vse8.v v8, (a1)
; CHECK-NEXT:    ret
  %1 = load <vscale x 4 x i32>, ptr %x, align 16
  %2 = tail call <vscale x 4 x i32> @llvm.umin.v4i32(<vscale x 4 x i32> %1, <vscale x 4 x i32> splat (i32 255))
  %3 = trunc <vscale x 4 x i32> %2 to <vscale x 4 x i8>
  store <vscale x 4 x i8> %3, ptr %y, align 8
  ret void
}

define void @trunc_sat_u8u32_maxmin(ptr %x, ptr %y) {
; CHECK-LABEL: trunc_sat_u8u32_maxmin:
; CHECK:       # %bb.0:
; CHECK-NEXT:    vl2re32.v v8, (a0)
; CHECK-NEXT:    vsetvli a0, zero, e32, m2, ta, ma
; CHECK-NEXT:    vmax.vx v8, v8, zero
; CHECK-NEXT:    li a0, 255
; CHECK-NEXT:    vmin.vx v8, v8, a0
; CHECK-NEXT:    vsetvli zero, zero, e16, m1, ta, ma
; CHECK-NEXT:    vnsrl.wi v10, v8, 0
; CHECK-NEXT:    vsetvli zero, zero, e8, mf2, ta, ma
; CHECK-NEXT:    vnsrl.wi v8, v10, 0
; CHECK-NEXT:    vse8.v v8, (a1)
; CHECK-NEXT:    ret
  %1 = load <vscale x 4 x i32>, ptr %x, align 16
  %2 = tail call <vscale x 4 x i32> @llvm.smax.v4i32(<vscale x 4 x i32> %1, <vscale x 4 x i32> splat (i32 0))
  %3 = tail call <vscale x 4 x i32> @llvm.smin.v4i32(<vscale x 4 x i32> %2, <vscale x 4 x i32> splat (i32 255))
  %4 = trunc <vscale x 4 x i32> %3 to <vscale x 4 x i8>
  store <vscale x 4 x i8> %4, ptr %y, align 8
  ret void
}

define void @trunc_sat_u8u32_minmax(ptr %x, ptr %y) {
; CHECK-LABEL: trunc_sat_u8u32_minmax:
; CHECK:       # %bb.0:
; CHECK-NEXT:    vl2re32.v v8, (a0)
; CHECK-NEXT:    li a0, 255
; CHECK-NEXT:    vsetvli a2, zero, e32, m2, ta, ma
; CHECK-NEXT:    vmin.vx v8, v8, a0
; CHECK-NEXT:    vmax.vx v8, v8, zero
; CHECK-NEXT:    vsetvli zero, zero, e16, m1, ta, ma
; CHECK-NEXT:    vnsrl.wi v10, v8, 0
; CHECK-NEXT:    vsetvli zero, zero, e8, mf2, ta, ma
; CHECK-NEXT:    vnsrl.wi v8, v10, 0
; CHECK-NEXT:    vse8.v v8, (a1)
; CHECK-NEXT:    ret
  %1 = load <vscale x 4 x i32>, ptr %x, align 16
  %2 = tail call <vscale x 4 x i32> @llvm.smin.v4i32(<vscale x 4 x i32> %1, <vscale x 4 x i32> splat (i32 255))
  %3 = tail call <vscale x 4 x i32> @llvm.smax.v4i32(<vscale x 4 x i32> %2, <vscale x 4 x i32> splat (i32 0))
  %4 = trunc <vscale x 4 x i32> %3 to <vscale x 4 x i8>
  store <vscale x 4 x i8> %4, ptr %y, align 8
  ret void
}

define void @trunc_sat_i8i64_maxmin(ptr %x, ptr %y) {
; CHECK-LABEL: trunc_sat_i8i64_maxmin:
; CHECK:       # %bb.0:
; CHECK-NEXT:    vl4re64.v v8, (a0)
; CHECK-NEXT:    li a0, -128
; CHECK-NEXT:    vsetvli a2, zero, e64, m4, ta, ma
; CHECK-NEXT:    vmax.vx v8, v8, a0
; CHECK-NEXT:    li a0, 127
; CHECK-NEXT:    vmin.vx v8, v8, a0
; CHECK-NEXT:    vsetvli zero, zero, e32, m2, ta, ma
; CHECK-NEXT:    vnsrl.wi v12, v8, 0
; CHECK-NEXT:    vsetvli zero, zero, e16, m1, ta, ma
; CHECK-NEXT:    vnsrl.wi v8, v12, 0
; CHECK-NEXT:    vsetvli zero, zero, e8, mf2, ta, ma
; CHECK-NEXT:    vnsrl.wi v8, v8, 0
; CHECK-NEXT:    vse8.v v8, (a1)
; CHECK-NEXT:    ret
  %1 = load <vscale x 4 x i64>, ptr %x, align 16
  %2 = tail call <vscale x 4 x i64> @llvm.smax.v4i64(<vscale x 4 x i64> %1, <vscale x 4 x i64> splat (i64 -128))
  %3 = tail call <vscale x 4 x i64> @llvm.smin.v4i64(<vscale x 4 x i64> %2, <vscale x 4 x i64> splat (i64 127))
  %4 = trunc <vscale x 4 x i64> %3 to <vscale x 4 x i8>
  store <vscale x 4 x i8> %4, ptr %y, align 8
  ret void
}

define void @trunc_sat_i8i64_minmax(ptr %x, ptr %y) {
; CHECK-LABEL: trunc_sat_i8i64_minmax:
; CHECK:       # %bb.0:
; CHECK-NEXT:    vl4re64.v v8, (a0)
; CHECK-NEXT:    li a0, 127
; CHECK-NEXT:    vsetvli a2, zero, e64, m4, ta, ma
; CHECK-NEXT:    vmin.vx v8, v8, a0
; CHECK-NEXT:    li a0, -128
; CHECK-NEXT:    vmax.vx v8, v8, a0
; CHECK-NEXT:    vsetvli zero, zero, e32, m2, ta, ma
; CHECK-NEXT:    vnsrl.wi v12, v8, 0
; CHECK-NEXT:    vsetvli zero, zero, e16, m1, ta, ma
; CHECK-NEXT:    vnsrl.wi v8, v12, 0
; CHECK-NEXT:    vsetvli zero, zero, e8, mf2, ta, ma
; CHECK-NEXT:    vnsrl.wi v8, v8, 0
; CHECK-NEXT:    vse8.v v8, (a1)
; CHECK-NEXT:    ret
  %1 = load <vscale x 4 x i64>, ptr %x, align 16
  %2 = tail call <vscale x 4 x i64> @llvm.smin.v4i64(<vscale x 4 x i64> %1, <vscale x 4 x i64> splat (i64 127))
  %3 = tail call <vscale x 4 x i64> @llvm.smax.v4i64(<vscale x 4 x i64> %2, <vscale x 4 x i64> splat (i64 -128))
  %4 = trunc <vscale x 4 x i64> %3 to <vscale x 4 x i8>
  store <vscale x 4 x i8> %4, ptr %y, align 8
  ret void
}

define void @trunc_sat_u8u64_min(ptr %x, ptr %y) {
; CHECK-LABEL: trunc_sat_u8u64_min:
; CHECK:       # %bb.0:
; CHECK-NEXT:    vl4re64.v v8, (a0)
; CHECK-NEXT:    li a0, 255
; CHECK-NEXT:    vsetvli a2, zero, e64, m4, ta, ma
; CHECK-NEXT:    vminu.vx v8, v8, a0
; CHECK-NEXT:    vsetvli zero, zero, e32, m2, ta, ma
; CHECK-NEXT:    vnsrl.wi v12, v8, 0
; CHECK-NEXT:    vsetvli zero, zero, e16, m1, ta, ma
; CHECK-NEXT:    vnsrl.wi v8, v12, 0
; CHECK-NEXT:    vsetvli zero, zero, e8, mf2, ta, ma
; CHECK-NEXT:    vnsrl.wi v8, v8, 0
; CHECK-NEXT:    vse8.v v8, (a1)
; CHECK-NEXT:    ret
  %1 = load <vscale x 4 x i64>, ptr %x, align 16
  %2 = tail call <vscale x 4 x i64> @llvm.umin.v4i64(<vscale x 4 x i64> %1, <vscale x 4 x i64> splat (i64 255))
  %3 = trunc <vscale x 4 x i64> %2 to <vscale x 4 x i8>
  store <vscale x 4 x i8> %3, ptr %y, align 8
  ret void
}

define void @trunc_sat_u8u64_maxmin(ptr %x, ptr %y) {
; CHECK-LABEL: trunc_sat_u8u64_maxmin:
; CHECK:       # %bb.0:
; CHECK-NEXT:    vl4re64.v v8, (a0)
; CHECK-NEXT:    vsetvli a0, zero, e64, m4, ta, ma
; CHECK-NEXT:    vmax.vx v8, v8, zero
; CHECK-NEXT:    li a0, 255
; CHECK-NEXT:    vmin.vx v8, v8, a0
; CHECK-NEXT:    vsetvli zero, zero, e32, m2, ta, ma
; CHECK-NEXT:    vnsrl.wi v12, v8, 0
; CHECK-NEXT:    vsetvli zero, zero, e16, m1, ta, ma
; CHECK-NEXT:    vnsrl.wi v8, v12, 0
; CHECK-NEXT:    vsetvli zero, zero, e8, mf2, ta, ma
; CHECK-NEXT:    vnsrl.wi v8, v8, 0
; CHECK-NEXT:    vse8.v v8, (a1)
; CHECK-NEXT:    ret
  %1 = load <vscale x 4 x i64>, ptr %x, align 16
  %2 = tail call <vscale x 4 x i64> @llvm.smax.v4i64(<vscale x 4 x i64> %1, <vscale x 4 x i64> splat (i64 0))
  %3 = tail call <vscale x 4 x i64> @llvm.smin.v4i64(<vscale x 4 x i64> %2, <vscale x 4 x i64> splat (i64 255))
  %4 = trunc <vscale x 4 x i64> %3 to <vscale x 4 x i8>
  store <vscale x 4 x i8> %4, ptr %y, align 8
  ret void
}

define void @trunc_sat_u8u64_minmax(ptr %x, ptr %y) {
; CHECK-LABEL: trunc_sat_u8u64_minmax:
; CHECK:       # %bb.0:
; CHECK-NEXT:    vl4re64.v v8, (a0)
; CHECK-NEXT:    li a0, 255
; CHECK-NEXT:    vsetvli a2, zero, e64, m4, ta, ma
; CHECK-NEXT:    vmin.vx v8, v8, a0
; CHECK-NEXT:    vmax.vx v8, v8, zero
; CHECK-NEXT:    vsetvli zero, zero, e32, m2, ta, ma
; CHECK-NEXT:    vnsrl.wi v12, v8, 0
; CHECK-NEXT:    vsetvli zero, zero, e16, m1, ta, ma
; CHECK-NEXT:    vnsrl.wi v8, v12, 0
; CHECK-NEXT:    vsetvli zero, zero, e8, mf2, ta, ma
; CHECK-NEXT:    vnsrl.wi v8, v8, 0
; CHECK-NEXT:    vse8.v v8, (a1)
; CHECK-NEXT:    ret
  %1 = load <vscale x 4 x i64>, ptr %x, align 16
  %2 = tail call <vscale x 4 x i64> @llvm.smin.v4i64(<vscale x 4 x i64> %1, <vscale x 4 x i64> splat (i64 255))
  %3 = tail call <vscale x 4 x i64> @llvm.smax.v4i64(<vscale x 4 x i64> %2, <vscale x 4 x i64> splat (i64 0))
  %4 = trunc <vscale x 4 x i64> %3 to <vscale x 4 x i8>
  store <vscale x 4 x i8> %4, ptr %y, align 8
  ret void
}

define void @trunc_sat_i16i64_maxmin(ptr %x, ptr %y) {
; CHECK-LABEL: trunc_sat_i16i64_maxmin:
; CHECK:       # %bb.0:
; CHECK-NEXT:    vl4re64.v v8, (a0)
; CHECK-NEXT:    lui a0, 1048568
; CHECK-NEXT:    vsetvli a2, zero, e64, m4, ta, ma
; CHECK-NEXT:    vmax.vx v8, v8, a0
; CHECK-NEXT:    lui a0, 8
; CHECK-NEXT:    addiw a0, a0, -1
; CHECK-NEXT:    vmin.vx v8, v8, a0
; CHECK-NEXT:    vsetvli zero, zero, e32, m2, ta, ma
; CHECK-NEXT:    vnsrl.wi v12, v8, 0
; CHECK-NEXT:    vsetvli zero, zero, e16, m1, ta, ma
; CHECK-NEXT:    vnsrl.wi v8, v12, 0
; CHECK-NEXT:    vs1r.v v8, (a1)
; CHECK-NEXT:    ret
  %1 = load <vscale x 4 x i64>, ptr %x, align 32
  %2 = tail call <vscale x 4 x i64> @llvm.smax.v4i64(<vscale x 4 x i64> %1, <vscale x 4 x i64> splat (i64 -32768))
  %3 = tail call <vscale x 4 x i64> @llvm.smin.v4i64(<vscale x 4 x i64> %2, <vscale x 4 x i64> splat (i64 32767))
  %4 = trunc <vscale x 4 x i64> %3 to <vscale x 4 x i16>
  store <vscale x 4 x i16> %4, ptr %y, align 16
  ret void
}

define void @trunc_sat_i16i64_minmax(ptr %x, ptr %y) {
; CHECK-LABEL: trunc_sat_i16i64_minmax:
; CHECK:       # %bb.0:
; CHECK-NEXT:    vl4re64.v v8, (a0)
; CHECK-NEXT:    lui a0, 8
; CHECK-NEXT:    addiw a0, a0, -1
; CHECK-NEXT:    vsetvli a2, zero, e64, m4, ta, ma
; CHECK-NEXT:    vmin.vx v8, v8, a0
; CHECK-NEXT:    lui a0, 1048568
; CHECK-NEXT:    vmax.vx v8, v8, a0
; CHECK-NEXT:    vsetvli zero, zero, e32, m2, ta, ma
; CHECK-NEXT:    vnsrl.wi v12, v8, 0
; CHECK-NEXT:    vsetvli zero, zero, e16, m1, ta, ma
; CHECK-NEXT:    vnsrl.wi v8, v12, 0
; CHECK-NEXT:    vs1r.v v8, (a1)
; CHECK-NEXT:    ret
  %1 = load <vscale x 4 x i64>, ptr %x, align 32
  %2 = tail call <vscale x 4 x i64> @llvm.smin.v4i64(<vscale x 4 x i64> %1, <vscale x 4 x i64> splat (i64 32767))
  %3 = tail call <vscale x 4 x i64> @llvm.smax.v4i64(<vscale x 4 x i64> %2, <vscale x 4 x i64> splat (i64 -32768))
  %4 = trunc <vscale x 4 x i64> %3 to <vscale x 4 x i16>
  store <vscale x 4 x i16> %4, ptr %y, align 16
  ret void
}

define void @trunc_sat_u16u64_min(ptr %x, ptr %y) {
; CHECK-LABEL: trunc_sat_u16u64_min:
; CHECK:       # %bb.0:
; CHECK-NEXT:    vl4re64.v v8, (a0)
; CHECK-NEXT:    lui a0, 16
; CHECK-NEXT:    addiw a0, a0, -1
; CHECK-NEXT:    vsetvli a2, zero, e64, m4, ta, ma
; CHECK-NEXT:    vminu.vx v8, v8, a0
; CHECK-NEXT:    vsetvli zero, zero, e32, m2, ta, ma
; CHECK-NEXT:    vnsrl.wi v12, v8, 0
; CHECK-NEXT:    vsetvli zero, zero, e16, m1, ta, ma
; CHECK-NEXT:    vnsrl.wi v8, v12, 0
; CHECK-NEXT:    vs1r.v v8, (a1)
; CHECK-NEXT:    ret
  %1 = load <vscale x 4 x i64>, ptr %x, align 32
  %2 = tail call <vscale x 4 x i64> @llvm.umin.v4i64(<vscale x 4 x i64> %1, <vscale x 4 x i64> splat (i64 65535))
  %3 = trunc <vscale x 4 x i64> %2 to <vscale x 4 x i16>
  store <vscale x 4 x i16> %3, ptr %y, align 16
  ret void
}

define void @trunc_sat_u16u64_maxmin(ptr %x, ptr %y) {
; CHECK-LABEL: trunc_sat_u16u64_maxmin:
; CHECK:       # %bb.0:
; CHECK-NEXT:    vl4re64.v v8, (a0)
; CHECK-NEXT:    li a0, 1
; CHECK-NEXT:    vsetvli a2, zero, e64, m4, ta, ma
; CHECK-NEXT:    vmax.vx v8, v8, a0
; CHECK-NEXT:    lui a0, 16
; CHECK-NEXT:    addiw a0, a0, -1
; CHECK-NEXT:    vmin.vx v8, v8, a0
; CHECK-NEXT:    vsetvli zero, zero, e32, m2, ta, ma
; CHECK-NEXT:    vnsrl.wi v12, v8, 0
; CHECK-NEXT:    vsetvli zero, zero, e16, m1, ta, ma
; CHECK-NEXT:    vnsrl.wi v8, v12, 0
; CHECK-NEXT:    vs1r.v v8, (a1)
; CHECK-NEXT:    ret
  %1 = load <vscale x 4 x i64>, ptr %x, align 16
  %2 = tail call <vscale x 4 x i64> @llvm.smax.v4i64(<vscale x 4 x i64> %1, <vscale x 4 x i64> splat (i64 1))
  %3 = tail call <vscale x 4 x i64> @llvm.smin.v4i64(<vscale x 4 x i64> %2, <vscale x 4 x i64> splat (i64 65535))
  %4 = trunc <vscale x 4 x i64> %3 to <vscale x 4 x i16>
  store <vscale x 4 x i16> %4, ptr %y, align 8
  ret void
}

define void @trunc_sat_u16u64_minmax(ptr %x, ptr %y) {
; CHECK-LABEL: trunc_sat_u16u64_minmax:
; CHECK:       # %bb.0:
; CHECK-NEXT:    vl4re64.v v8, (a0)
; CHECK-NEXT:    lui a0, 16
; CHECK-NEXT:    addiw a0, a0, -1
; CHECK-NEXT:    vsetvli a2, zero, e64, m4, ta, ma
; CHECK-NEXT:    vmin.vx v8, v8, a0
; CHECK-NEXT:    li a0, 50
; CHECK-NEXT:    vmax.vx v8, v8, a0
; CHECK-NEXT:    vsetvli zero, zero, e32, m2, ta, ma
; CHECK-NEXT:    vnsrl.wi v12, v8, 0
; CHECK-NEXT:    vsetvli zero, zero, e16, m1, ta, ma
; CHECK-NEXT:    vnsrl.wi v8, v12, 0
; CHECK-NEXT:    vs1r.v v8, (a1)
; CHECK-NEXT:    ret
  %1 = load <vscale x 4 x i64>, ptr %x, align 16
  %2 = tail call <vscale x 4 x i64> @llvm.smin.v4i64(<vscale x 4 x i64> %1, <vscale x 4 x i64> splat (i64 65535))
  %3 = tail call <vscale x 4 x i64> @llvm.smax.v4i64(<vscale x 4 x i64> %2, <vscale x 4 x i64> splat (i64 50))
  %4 = trunc <vscale x 4 x i64> %3 to <vscale x 4 x i16>
  store <vscale x 4 x i16> %4, ptr %y, align 8
>>>>>>> e9954ec0
  ret void
}<|MERGE_RESOLUTION|>--- conflicted
+++ resolved
@@ -98,22 +98,14 @@
   ret void
 }
 
-; FIXME: This can be a signed vmax followed by vnclipu.
 define void @trunc_sat_u8u16_maxmin(ptr %x, ptr %y) {
 ; CHECK-LABEL: trunc_sat_u8u16_maxmin:
 ; CHECK:       # %bb.0:
 ; CHECK-NEXT:    vl1re16.v v8, (a0)
 ; CHECK-NEXT:    vsetvli a0, zero, e16, m1, ta, ma
 ; CHECK-NEXT:    vmax.vx v8, v8, zero
-<<<<<<< HEAD
-; CHECK-NEXT:    li a0, 255
-; CHECK-NEXT:    vmin.vx v8, v8, a0
-; CHECK-NEXT:    vsetvli zero, zero, e8, mf2, ta, ma
-; CHECK-NEXT:    vnsrl.wi v8, v8, 0
-=======
 ; CHECK-NEXT:    vsetvli zero, zero, e8, mf2, ta, ma
 ; CHECK-NEXT:    vnclipu.wi v8, v8, 0
->>>>>>> e9954ec0
 ; CHECK-NEXT:    vse8.v v8, (a1)
 ; CHECK-NEXT:    ret
   %1 = load <vscale x 4 x i16>, ptr %x, align 16
@@ -124,24 +116,14 @@
   ret void
 }
 
-; FIXME: This can be a signed vmax followed by vnclipu.
 define void @trunc_sat_u8u16_minmax(ptr %x, ptr %y) {
 ; CHECK-LABEL: trunc_sat_u8u16_minmax:
 ; CHECK:       # %bb.0:
 ; CHECK-NEXT:    vl1re16.v v8, (a0)
-<<<<<<< HEAD
-; CHECK-NEXT:    li a0, 255
-; CHECK-NEXT:    vsetvli a2, zero, e16, m1, ta, ma
-; CHECK-NEXT:    vmin.vx v8, v8, a0
-; CHECK-NEXT:    vmax.vx v8, v8, zero
-; CHECK-NEXT:    vsetvli zero, zero, e8, mf2, ta, ma
-; CHECK-NEXT:    vnsrl.wi v8, v8, 0
-=======
 ; CHECK-NEXT:    vsetvli a0, zero, e16, m1, ta, ma
 ; CHECK-NEXT:    vmax.vx v8, v8, zero
 ; CHECK-NEXT:    vsetvli zero, zero, e8, mf2, ta, ma
 ; CHECK-NEXT:    vnclipu.wi v8, v8, 0
->>>>>>> e9954ec0
 ; CHECK-NEXT:    vse8.v v8, (a1)
 ; CHECK-NEXT:    ret
   %1 = load <vscale x 4 x i16>, ptr %x, align 16
@@ -241,10 +223,6 @@
   ret void
 }
 
-<<<<<<< HEAD
-; FIXME: This can be a signed vmax followed by vnclipu.
-=======
->>>>>>> e9954ec0
 define void @trunc_sat_u16u32_maxmin(ptr %x, ptr %y) {
 ; CHECK-LABEL: trunc_sat_u16u32_maxmin:
 ; CHECK:       # %bb.0:
@@ -252,16 +230,8 @@
 ; CHECK-NEXT:    li a0, 1
 ; CHECK-NEXT:    vsetvli a2, zero, e32, m2, ta, ma
 ; CHECK-NEXT:    vmax.vx v8, v8, a0
-<<<<<<< HEAD
-; CHECK-NEXT:    lui a0, 16
-; CHECK-NEXT:    addi a0, a0, -1
-; CHECK-NEXT:    vmin.vx v8, v8, a0
-; CHECK-NEXT:    vsetvli zero, zero, e16, m1, ta, ma
-; CHECK-NEXT:    vnsrl.wi v10, v8, 0
-=======
 ; CHECK-NEXT:    vsetvli zero, zero, e16, m1, ta, ma
 ; CHECK-NEXT:    vnclipu.wi v10, v8, 0
->>>>>>> e9954ec0
 ; CHECK-NEXT:    vs1r.v v10, (a1)
 ; CHECK-NEXT:    ret
   %1 = load <vscale x 4 x i32>, ptr %x, align 16
@@ -272,30 +242,15 @@
   ret void
 }
 
-<<<<<<< HEAD
-; FIXME: This can be a signed vmax followed by vnclipu.
-=======
->>>>>>> e9954ec0
 define void @trunc_sat_u16u32_minmax(ptr %x, ptr %y) {
 ; CHECK-LABEL: trunc_sat_u16u32_minmax:
 ; CHECK:       # %bb.0:
 ; CHECK-NEXT:    vl2re32.v v8, (a0)
-<<<<<<< HEAD
-; CHECK-NEXT:    lui a0, 16
-; CHECK-NEXT:    addi a0, a0, -1
-; CHECK-NEXT:    vsetvli a2, zero, e32, m2, ta, ma
-; CHECK-NEXT:    vmin.vx v8, v8, a0
-; CHECK-NEXT:    li a0, 50
-; CHECK-NEXT:    vmax.vx v8, v8, a0
-; CHECK-NEXT:    vsetvli zero, zero, e16, m1, ta, ma
-; CHECK-NEXT:    vnsrl.wi v10, v8, 0
-=======
 ; CHECK-NEXT:    li a0, 50
 ; CHECK-NEXT:    vsetvli a2, zero, e32, m2, ta, ma
 ; CHECK-NEXT:    vmax.vx v8, v8, a0
 ; CHECK-NEXT:    vsetvli zero, zero, e16, m1, ta, ma
 ; CHECK-NEXT:    vnclipu.wi v10, v8, 0
->>>>>>> e9954ec0
 ; CHECK-NEXT:    vs1r.v v10, (a1)
 ; CHECK-NEXT:    ret
   %1 = load <vscale x 4 x i32>, ptr %x, align 16
@@ -398,23 +353,14 @@
 }
 
 
-; FIXME: This can be a signed vmax followed by vnclipu.
 define void @trunc_sat_u32u64_maxmin(ptr %x, ptr %y) {
 ; CHECK-LABEL: trunc_sat_u32u64_maxmin:
 ; CHECK:       # %bb.0:
 ; CHECK-NEXT:    vl4re64.v v8, (a0)
 ; CHECK-NEXT:    vsetvli a0, zero, e64, m4, ta, ma
 ; CHECK-NEXT:    vmax.vx v8, v8, zero
-<<<<<<< HEAD
-; CHECK-NEXT:    li a0, -1
-; CHECK-NEXT:    srli a0, a0, 32
-; CHECK-NEXT:    vmin.vx v8, v8, a0
-; CHECK-NEXT:    vsetvli zero, zero, e32, m2, ta, ma
-; CHECK-NEXT:    vnsrl.wi v12, v8, 0
-=======
 ; CHECK-NEXT:    vsetvli zero, zero, e32, m2, ta, ma
 ; CHECK-NEXT:    vnclipu.wi v12, v8, 0
->>>>>>> e9954ec0
 ; CHECK-NEXT:    vs2r.v v12, (a1)
 ; CHECK-NEXT:    ret
   %1 = load <vscale x 4 x i64>, ptr %x, align 16
@@ -425,25 +371,14 @@
   ret void
 }
 
-; FIXME: This can be a signed vmax followed by vnclipu.
 define void @trunc_sat_u32u64_minmax(ptr %x, ptr %y) {
 ; CHECK-LABEL: trunc_sat_u32u64_minmax:
 ; CHECK:       # %bb.0:
 ; CHECK-NEXT:    vl4re64.v v8, (a0)
-<<<<<<< HEAD
-; CHECK-NEXT:    li a0, -1
-; CHECK-NEXT:    srli a0, a0, 32
-; CHECK-NEXT:    vsetvli a2, zero, e64, m4, ta, ma
-; CHECK-NEXT:    vmin.vx v8, v8, a0
-; CHECK-NEXT:    vmax.vx v8, v8, zero
-; CHECK-NEXT:    vsetvli zero, zero, e32, m2, ta, ma
-; CHECK-NEXT:    vnsrl.wi v12, v8, 0
-=======
 ; CHECK-NEXT:    vsetvli a0, zero, e64, m4, ta, ma
 ; CHECK-NEXT:    vmax.vx v8, v8, zero
 ; CHECK-NEXT:    vsetvli zero, zero, e32, m2, ta, ma
 ; CHECK-NEXT:    vnclipu.wi v12, v8, 0
->>>>>>> e9954ec0
 ; CHECK-NEXT:    vs2r.v v12, (a1)
 ; CHECK-NEXT:    ret
   %1 = load <vscale x 4 x i64>, ptr %x, align 16
@@ -451,8 +386,6 @@
   %3 = tail call <vscale x 4 x i64> @llvm.smax.v4i64(<vscale x 4 x i64> %2, <vscale x 4 x i64> splat (i64 0))
   %4 = trunc <vscale x 4 x i64> %3 to <vscale x 4 x i32>
   store <vscale x 4 x i32> %4, ptr %y, align 8
-<<<<<<< HEAD
-=======
   ret void
 }
 
@@ -800,6 +733,5 @@
   %3 = tail call <vscale x 4 x i64> @llvm.smax.v4i64(<vscale x 4 x i64> %2, <vscale x 4 x i64> splat (i64 50))
   %4 = trunc <vscale x 4 x i64> %3 to <vscale x 4 x i16>
   store <vscale x 4 x i16> %4, ptr %y, align 8
->>>>>>> e9954ec0
   ret void
 }