--- conflicted
+++ resolved
@@ -91,11 +91,7 @@
 ; CHECK:       [[VECTOR_BODY]]:
 ; CHECK-NEXT:    [[INDEX:%.*]] = phi i64 [ 0, %[[VECTOR_PH]] ], [ [[INDEX_NEXT:%.*]], %[[VECTOR_BODY]] ]
 ; CHECK-NEXT:    [[TMP3:%.*]] = add i64 [[INDEX]], 0
-<<<<<<< HEAD
-; CHECK-NEXT:    [[TMP4:%.*]] = getelementptr { i16, i16, i16, i16 }, ptr [[SRC]], i64 [[TMP3]], i32 2
-=======
 ; CHECK-NEXT:    [[TMP4:%.*]] = getelementptr nusw { i16, i16, i16, i16 }, ptr [[SRC]], i64 [[TMP3]], i32 2
->>>>>>> ce7c17d5
 ; CHECK-NEXT:    [[TMP5:%.*]] = getelementptr i8, ptr [[TMP4]], i32 -4
 ; CHECK-NEXT:    [[WIDE_VEC:%.*]] = load <16 x i16>, ptr [[TMP5]], align 2
 ; CHECK-NEXT:    [[STRIDED_VEC:%.*]] = shufflevector <16 x i16> [[WIDE_VEC]], <16 x i16> poison, <4 x i32> <i32 0, i32 4, i32 8, i32 12>
