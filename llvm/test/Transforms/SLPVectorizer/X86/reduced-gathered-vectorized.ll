--- conflicted
+++ resolved
@@ -8,28 +8,17 @@
 ; CHECK-NEXT:    [[A1:%.*]] = getelementptr [1000 x i64], ptr null, i64 0, i64 6
 ; CHECK-NEXT:    br label [[WHILE:%.*]]
 ; CHECK:       while:
-<<<<<<< HEAD
-; CHECK-NEXT:    [[PH:%.*]] = phi i64 [ 0, [[ENTRY:%.*]] ], [ [[OP_RDX27:%.*]], [[WHILE]] ]
-=======
 ; CHECK-NEXT:    [[PH:%.*]] = phi i64 [ 0, [[ENTRY:%.*]] ], [ [[OP_RDX26:%.*]], [[WHILE]] ]
->>>>>>> 7ea78643
 ; CHECK-NEXT:    [[TMP0:%.*]] = load i64, ptr null, align 8
 ; CHECK-NEXT:    [[TMP1:%.*]] = load i64, ptr [[A1]], align 16
 ; CHECK-NEXT:    [[TMP2:%.*]] = load i64, ptr null, align 8
 ; CHECK-NEXT:    [[TMP3:%.*]] = load <4 x i64>, ptr [[A]], align 8
 ; CHECK-NEXT:    [[TMP4:%.*]] = shufflevector <4 x i64> [[TMP3]], <4 x i64> zeroinitializer, <4 x i32> <i32 0, i32 1, i32 4, i32 4>
 ; CHECK-NEXT:    [[TMP5:%.*]] = call i64 @llvm.vector.reduce.xor.v4i64(<4 x i64> [[TMP4]])
-<<<<<<< HEAD
-; CHECK-NEXT:    [[OP_RDX24:%.*]] = xor i64 0, [[TMP2]]
-; CHECK-NEXT:    [[OP_RDX25:%.*]] = xor i64 [[TMP1]], [[TMP0]]
-; CHECK-NEXT:    [[OP_RDX26:%.*]] = xor i64 [[OP_RDX24]], [[OP_RDX25]]
-; CHECK-NEXT:    [[OP_RDX27]] = xor i64 [[OP_RDX26]], [[TMP5]]
-=======
 ; CHECK-NEXT:    [[OP_RDX:%.*]] = xor i64 0, [[TMP2]]
 ; CHECK-NEXT:    [[OP_RDX24:%.*]] = xor i64 [[TMP0]], [[TMP1]]
 ; CHECK-NEXT:    [[OP_RDX25:%.*]] = xor i64 [[OP_RDX]], [[OP_RDX24]]
 ; CHECK-NEXT:    [[OP_RDX26]] = xor i64 [[OP_RDX25]], [[TMP5]]
->>>>>>> 7ea78643
 ; CHECK-NEXT:    br label [[WHILE]]
 ;
 entry:
