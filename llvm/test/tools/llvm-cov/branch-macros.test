--- conflicted
+++ resolved
@@ -1,9 +1,5 @@
 // RUN: llvm-profdata merge %S/Inputs/branch-macros.proftext -o %t.profdata
 // RUN: llvm-cov show --show-expansions --show-branches=count %S/Inputs/branch-macros.o32l -instr-profile %t.profdata -path-equivalence=/tmp,%S/Inputs | FileCheck %S/Inputs/branch-macros.cpp -check-prefixes=CHECK,BRCOV -D#C=999
-<<<<<<< HEAD
-// RUN: llvm-cov report --show-branch-summary %S/Inputs/branch-macros.o32l -instr-profile %t.profdata -show-functions -path-equivalence=/tmp,%S/Inputs %S/Inputs/branch-macros.cpp | FileCheck %s -check-prefix=REPORT
-=======
->>>>>>> 33f28e87
 // RUN: llvm-cov report --show-branch-summary %S/Inputs/branch-macros.o32l -instr-profile %t.profdata -path-equivalence=/tmp,%S/Inputs %S/Inputs/branch-macros.cpp | FileCheck %s -check-prefix=FILE
 
 // RUN: llvm-cov show --binary-counters --show-expansions --show-branches=count %S/Inputs/branch-macros.o32l -instr-profile %t.profdata -path-equivalence=/tmp,%S/Inputs | FileCheck %S/Inputs/branch-macros.cpp -check-prefixes=CHECK,BRCOV -D#C=1
@@ -23,12 +19,6 @@
 
 // FILE:      Filename          Regions Missed Regions  Cover   Functions Missed Functions Executed      Lines  Missed Lines    Cover   Branches Missed Branches Cover
 // FILE-NEXT: ---
-<<<<<<< HEAD
 // FILE-NEXT: branch-macros.cpp      28              5  82.14%          3                0  100.00%         39             0   100.00%        16              10 37.50%
 // FILE-NEXT: ---
-// FILE-NEXT: TOTAL                  28              5  82.14%          3                0  100.00%         39             0   100.00%        16              10 37.50%
-=======
-// FILE-NEXT: branch-macros.cpp      28              5  82.14%          3                0  100.00%         39             0   100.00%        40              16 60.00%
-// FILE-NEXT: ---
-// FILE-NEXT: TOTAL                  28              5  82.14%          3                0  100.00%         39             0   100.00%        40              16 60.00%
->>>>>>> 33f28e87
+// FILE-NEXT: TOTAL                  28              5  82.14%          3                0  100.00%         39             0   100.00%        16              10 37.50%