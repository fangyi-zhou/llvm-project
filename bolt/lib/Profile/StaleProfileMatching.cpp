--- conflicted
+++ resolved
@@ -51,20 +51,6 @@
                       cl::desc("Infer counts from stale profile data."),
                       cl::init(false), cl::Hidden, cl::cat(BoltOptCategory));
 
-<<<<<<< HEAD
-cl::opt<unsigned> StaleMatchingMinMatchedBlock(
-    "stale-matching-min-matched-block",
-    cl::desc("Percentage threshold of matched basic blocks at which stale "
-             "profile inference is executed."),
-    cl::init(0), cl::Hidden, cl::cat(BoltOptCategory));
-=======
-cl::opt<unsigned> MatchedProfileThreshold(
-    "matched-profile-threshold",
-    cl::desc("Percentage threshold of matched execution counts at which stale "
-             "profile inference is executed."),
-    cl::init(5), cl::Hidden, cl::cat(BoltOptCategory));
->>>>>>> e23d1dc24bf9 ([BOLT] Drop high discrepancy profiles in matching)
-
 cl::opt<unsigned> StaleMatchingMaxFuncSize(
     "stale-matching-max-func-size",
     cl::desc("The maximum size of a function to consider for inference."),
@@ -315,9 +301,7 @@
     BB->setHash(BlendedHashes[I].combine());
   }
 }
-// TODO: mediate the difference between flow function construction here in BOLT
-// and in the compiler by splitting blocks with exception throwing calls at the
-// call and adding the landing pad as the successor.
+
 /// Create a wrapper flow function to use with the profile inference algorithm,
 /// and initialize its jumps and metadata.
 FlowFunction
@@ -325,11 +309,13 @@
   FlowFunction Func;
 
   // Add a special "dummy" source so that there is always a unique entry point.
+  // Because of the extra source, for all other blocks in FlowFunction it holds
+  // that Block.Index == BB->getIndex() + 1
   FlowBlock EntryBlock;
   EntryBlock.Index = 0;
   Func.Blocks.push_back(EntryBlock);
 
-  // Create FlowBlock for every basic block in the binary function.
+  // Create FlowBlock for every basic block in the binary function
   for (const BinaryBasicBlock *BB : BlockOrder) {
     Func.Blocks.emplace_back();
     FlowBlock &Block = Func.Blocks.back();
@@ -339,12 +325,7 @@
            "incorrectly assigned basic block index");
   }
 
-  // Add a special "dummy" sink block so there is always a unique sink.
-  FlowBlock SinkBlock;
-  SinkBlock.Index = Func.Blocks.size();
-  Func.Blocks.push_back(SinkBlock);
-
-  // Create FlowJump for each jump between basic blocks in the binary function.
+  // Create FlowJump for each jump between basic blocks in the binary function
   std::vector<uint64_t> InDegree(Func.Blocks.size(), 0);
   for (const BinaryBasicBlock *SrcBB : BlockOrder) {
     std::unordered_set<const BinaryBasicBlock *> UniqueSuccs;
@@ -361,16 +342,6 @@
       InDegree[Jump.Target]++;
       UniqueSuccs.insert(DstBB);
     }
-    // TODO: set jump from exit block to landing pad to Unlikely.
-    // If the block is an exit, add a dummy edge from it to the sink block.
-    if (UniqueSuccs.empty()) {
-      Func.Jumps.emplace_back();
-      FlowJump &Jump = Func.Jumps.back();
-      Jump.Source = SrcBB->getIndex() + 1;
-      Jump.Target = Func.Blocks.size() - 1;
-      InDegree[Jump.Target]++;
-    }
-
     // Collect jumps to landing pads
     for (const BinaryBasicBlock *DstBB : SrcBB->landing_pads()) {
       // Ignoring parallel edges
@@ -387,9 +358,9 @@
   }
 
   // Add dummy edges to the extra sources. If there are multiple entry blocks,
-  // add an unlikely edge from 0 to the subsequent ones. Skips the sink block.
+  // add an unlikely edge from 0 to the subsequent ones
   assert(InDegree[0] == 0 && "dummy entry blocks shouldn't have predecessors");
-  for (uint64_t I = 1; I < Func.Blocks.size() - 1; I++) {
+  for (uint64_t I = 1; I < Func.Blocks.size(); I++) {
     const BinaryBasicBlock *BB = BlockOrder[I - 1];
     if (BB->isEntryPoint() || InDegree[I] == 0) {
       Func.Jumps.emplace_back();
@@ -420,10 +391,11 @@
 /// of the basic blocks in the binary, the count is "matched" to the block.
 /// Similarly, if both the source and the target of a count in the profile are
 /// matched to a jump in the binary, the count is recorded in CFG.
-size_t matchWeightsByHashes(
-    BinaryContext &BC, const BinaryFunction::BasicBlockOrderType &BlockOrder,
-    const yaml::bolt::BinaryFunctionProfile &YamlBF, FlowFunction &Func) {
-  assert(Func.Blocks.size() == BlockOrder.size() + 2);
+void matchWeightsByHashes(BinaryContext &BC,
+                          const BinaryFunction::BasicBlockOrderType &BlockOrder,
+                          const yaml::bolt::BinaryFunctionProfile &YamlBF,
+                          FlowFunction &Func) {
+  assert(Func.Blocks.size() == BlockOrder.size() + 1);
 
   std::vector<FlowBlock *> Blocks;
   std::vector<BlendedBlockHash> BlendedHashes;
@@ -462,7 +434,6 @@
       if (Matcher.isHighConfidenceMatch(BinHash, YamlHash)) {
         ++BC.Stats.NumMatchedBlocks;
         BC.Stats.MatchedSampleCount += YamlBB.ExecCount;
-        Func.MatchedExecCount += YamlBB.ExecCount;
         LLVM_DEBUG(dbgs() << "  exact match\n");
       } else {
         LLVM_DEBUG(dbgs() << "  loose match\n");
@@ -529,8 +500,6 @@
     Block.HasUnknownWeight = false;
     Block.Weight = std::max(OutWeight[Block.Index], InWeight[Block.Index]);
   }
-
-  return MatchedBlocks.size();
 }
 
 /// The function finds all blocks that are (i) reachable from the Entry block
@@ -606,19 +575,13 @@
 /// Decide if stale profile matching can be applied for a given function.
 /// Currently we skip inference for (very) large instances and for instances
 /// having "unexpected" control flow (e.g., having no sink basic blocks).
-bool canApplyInference(const FlowFunction &Func,
-                       const yaml::bolt::BinaryFunctionProfile &YamlBF,
-                       const uint64_t &MatchedBlocks) {
+bool canApplyInference(const FlowFunction &Func) {
   if (Func.Blocks.size() > opts::StaleMatchingMaxFuncSize)
     return false;
 
-  if (MatchedBlocks * 100 <
-      opts::StaleMatchingMinMatchedBlock * YamlBF.Blocks.size())
-    return false;
-
-  // Returns false if the artificial sink block has no predecessors meaning
-  // there are no exit blocks.
-  if (Func.Blocks[Func.Blocks.size() - 1].isEntry())
+  bool HasExitBlocks = llvm::any_of(
+      Func.Blocks, [&](const FlowBlock &Block) { return Block.isExit(); });
+  if (!HasExitBlocks)
     return false;
 
   return true;
@@ -655,7 +618,7 @@
                    FlowFunction &Func) {
   BinaryContext &BC = BF.getBinaryContext();
 
-  assert(Func.Blocks.size() == BlockOrder.size() + 2);
+  assert(Func.Blocks.size() == BlockOrder.size() + 1);
   for (uint64_t I = 0; I < BlockOrder.size(); I++) {
     FlowBlock &Block = Func.Blocks[I + 1];
     BinaryBasicBlock *BB = BlockOrder[I];
@@ -677,9 +640,6 @@
       if (Jump->Flow == 0)
         continue;
 
-      // Skips the artificial sink block.
-      if (Jump->Target == Func.Blocks.size() - 1)
-        continue;
       BinaryBasicBlock &SuccBB = *BlockOrder[Jump->Target - 1];
       // Check if the edge corresponds to a regular jump or a landing pad
       if (BB->getSuccessor(SuccBB.getLabel())) {
@@ -765,25 +725,18 @@
   const BinaryFunction::BasicBlockOrderType BlockOrder(
       BF.getLayout().block_begin(), BF.getLayout().block_end());
 
-  // Tracks the number of matched blocks.
-
   // Create a wrapper flow function to use with the profile inference algorithm.
   FlowFunction Func = createFlowFunction(BlockOrder);
 
   // Match as many block/jump counts from the stale profile as possible
-  size_t MatchedBlocks =
-      matchWeightsByHashes(BF.getBinaryContext(), BlockOrder, YamlBF, Func);
+  matchWeightsByHashes(BF.getBinaryContext(), BlockOrder, YamlBF, Func);
 
   // Adjust the flow function by marking unreachable blocks Unlikely so that
   // they don't get any counts assigned.
   preprocessUnreachableBlocks(Func);
 
   // Check if profile inference can be applied for the instance.
-<<<<<<< HEAD
-  if (!canApplyInference(Func, YamlBF, MatchedBlocks))
-=======
-  if (!canApplyInference(Func, YamlBF))
->>>>>>> e23d1dc24bf9 ([BOLT] Drop high discrepancy profiles in matching)
+  if (!canApplyInference(Func))
     return false;
 
   // Apply the profile inference algorithm.
