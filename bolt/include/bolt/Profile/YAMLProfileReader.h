--- conflicted
+++ resolved
@@ -102,14 +102,6 @@
   };
 
   // A class for matching inline tree nodes between profile and binary.
-<<<<<<< HEAD
-  class InlineTreeNodeMapTy {
-    DenseMap<uint32_t, const MCDecodedPseudoProbeInlineTree *> Map;
-
-    void mapInlineTreeNode(uint32_t ProfileNode,
-                           const MCDecodedPseudoProbeInlineTree *BinaryNode) {
-      auto Res = Map.try_emplace(ProfileNode, BinaryNode);
-=======
   // Provides the mapping from profile inline tree node id to a
   // corresponding binary MCDecodedPseudoProbeInlineTree node.
   //
@@ -132,7 +124,6 @@
     void mapInlineTreeNode(uint32_t ProfileNodeIdx,
                            const MCDecodedPseudoProbeInlineTree *BinaryNode) {
       auto Res = Map.try_emplace(ProfileNodeIdx, BinaryNode);
->>>>>>> 7be0b9e0
       assert(Res.second &&
              "Duplicate mapping from profile node index to binary inline tree");
       (void)Res;
@@ -148,22 +139,6 @@
       return It->second;
     }
 
-<<<<<<< HEAD
-    // Match up YAML inline tree with binary inline tree.
-    // \p GetRootCallback is invoked for matching up the first YAML inline tree
-    // node and has the following signature:
-    // const MCDecodedPseudoProbeInlineTree *GetRootCallback(uint64_t RootGUID)
-    void matchInlineTrees(
-        const MCPseudoProbeDecoder &Decoder,
-        const yaml::bolt::PseudoProbeDesc &YamlPD,
-        const std::vector<yaml::bolt::InlineTreeInfo> &YamlInlineTree,
-        llvm::function_ref<const MCDecodedPseudoProbeInlineTree *(uint64_t)>
-            GetRootCallback);
-
-    size_t size() const { return Map.size(); }
-  };
-
-=======
     // Match up \p YamlInlineTree with binary inline tree rooted at \p Root.
     // Return the number of matched nodes.
     //
@@ -181,7 +156,6 @@
       std::pair<InlineTreeNodeMapTy,
                 std::reference_wrapper<yaml::bolt::BinaryFunctionProfile>>;
 
->>>>>>> 7be0b9e0
 private:
   /// Adjustments for basic samples profiles (without LBR).
   bool NormalizeByInsnCount{false};
@@ -209,6 +183,10 @@
   /// Map a common LTO prefix to a set of binary functions.
   StringMap<std::unordered_set<BinaryFunction *>> LTOCommonNameFunctionMap;
 
+  /// For pseudo probe function matching.
+  /// Map profile GUID to YAML profile.
+  std::unordered_map<uint64_t, yaml::bolt::BinaryFunctionProfile *> GUIDMap;
+
   /// Function names in profile.
   StringSet<> ProfileFunctionNames;
 
@@ -251,20 +229,9 @@
   size_t matchWithCallGraph(BinaryContext &BC);
 
   /// Matches functions using the call graph.
-<<<<<<< HEAD
-  size_t matchWithPseudoProbes(BinaryContext &BC);
-
-  // Tries to match inline trees exactly, returns the number of matching nodes.
-  size_t matchInlineTrees(
-      const BinaryContext &BC, const yaml::bolt::PseudoProbeDesc &YamlPD,
-      const std::vector<yaml::bolt::InlineTreeInfo> &YamlInlineTree,
-      const MCDecodedPseudoProbeInlineTree *Node) const;
-
-=======
   /// Populates BF->partial probe match spec map.
   size_t matchWithPseudoProbes(BinaryContext &BC);
 
->>>>>>> 7be0b9e0
   /// Matches functions with similarly named profiled functions.
   size_t matchWithNameSimilarity(BinaryContext &BC);
 
